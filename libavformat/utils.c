/*
 * various utility functions for use within FFmpeg
 * Copyright (c) 2000, 2001, 2002 Fabrice Bellard
 *
 * This file is part of FFmpeg.
 *
 * FFmpeg is free software; you can redistribute it and/or
 * modify it under the terms of the GNU Lesser General Public
 * License as published by the Free Software Foundation; either
 * version 2.1 of the License, or (at your option) any later version.
 *
 * FFmpeg is distributed in the hope that it will be useful,
 * but WITHOUT ANY WARRANTY; without even the implied warranty of
 * MERCHANTABILITY or FITNESS FOR A PARTICULAR PURPOSE.  See the GNU
 * Lesser General Public License for more details.
 *
 * You should have received a copy of the GNU Lesser General Public
 * License along with FFmpeg; if not, write to the Free Software
 * Foundation, Inc., 51 Franklin Street, Fifth Floor, Boston, MA 02110-1301 USA
 */

/* #define DEBUG */

#include "avformat.h"
#include "avio_internal.h"
#include "internal.h"
#include "libavcodec/internal.h"
#include "libavcodec/raw.h"
#include "libavutil/opt.h"
#include "libavutil/dict.h"
#include "libavutil/pixdesc.h"
#include "metadata.h"
#include "id3v2.h"
#include "libavutil/avstring.h"
#include "riff.h"
#include "audiointerleave.h"
#include "url.h"
#include <sys/time.h>
#include <time.h>
#include <strings.h>
#include <stdarg.h>
#if CONFIG_NETWORK
#include "network.h"
#endif

#undef NDEBUG
#include <assert.h>

/**
 * @file
 * various utility functions for use within FFmpeg
 */

unsigned avformat_version(void)
{
    return LIBAVFORMAT_VERSION_INT;
}

const char *avformat_configuration(void)
{
    return FFMPEG_CONFIGURATION;
}

const char *avformat_license(void)
{
#define LICENSE_PREFIX "libavformat license: "
    return LICENSE_PREFIX FFMPEG_LICENSE + sizeof(LICENSE_PREFIX) - 1;
}

/* fraction handling */

/**
 * f = val + (num / den) + 0.5.
 *
 * 'num' is normalized so that it is such as 0 <= num < den.
 *
 * @param f fractional number
 * @param val integer value
 * @param num must be >= 0
 * @param den must be >= 1
 */
static void av_frac_init(AVFrac *f, int64_t val, int64_t num, int64_t den)
{
    num += (den >> 1);
    if (num >= den) {
        val += num / den;
        num = num % den;
    }
    f->val = val;
    f->num = num;
    f->den = den;
}

/**
 * Fractional addition to f: f = f + (incr / f->den).
 *
 * @param f fractional number
 * @param incr increment, can be positive or negative
 */
static void av_frac_add(AVFrac *f, int64_t incr)
{
    int64_t num, den;

    num = f->num + incr;
    den = f->den;
    if (num < 0) {
        f->val += num / den;
        num = num % den;
        if (num < 0) {
            num += den;
            f->val--;
        }
    } else if (num >= den) {
        f->val += num / den;
        num = num % den;
    }
    f->num = num;
}

/** head of registered input format linked list */
static AVInputFormat *first_iformat = NULL;
/** head of registered output format linked list */
static AVOutputFormat *first_oformat = NULL;

AVInputFormat  *av_iformat_next(AVInputFormat  *f)
{
    if(f) return f->next;
    else  return first_iformat;
}

AVOutputFormat *av_oformat_next(AVOutputFormat *f)
{
    if(f) return f->next;
    else  return first_oformat;
}

void av_register_input_format(AVInputFormat *format)
{
    AVInputFormat **p;
    p = &first_iformat;
    while (*p != NULL) p = &(*p)->next;
    *p = format;
    format->next = NULL;
}

void av_register_output_format(AVOutputFormat *format)
{
    AVOutputFormat **p;
    p = &first_oformat;
    while (*p != NULL) p = &(*p)->next;
    *p = format;
    format->next = NULL;
}

int av_match_ext(const char *filename, const char *extensions)
{
    const char *ext, *p;
    char ext1[32], *q;

    if(!filename)
        return 0;

    ext = strrchr(filename, '.');
    if (ext) {
        ext++;
        p = extensions;
        for(;;) {
            q = ext1;
            while (*p != '\0' && *p != ',' && q-ext1<sizeof(ext1)-1)
                *q++ = *p++;
            *q = '\0';
            if (!strcasecmp(ext1, ext))
                return 1;
            if (*p == '\0')
                break;
            p++;
        }
    }
    return 0;
}

static int match_format(const char *name, const char *names)
{
    const char *p;
    int len, namelen;

    if (!name || !names)
        return 0;

    namelen = strlen(name);
    while ((p = strchr(names, ','))) {
        len = FFMAX(p - names, namelen);
        if (!strncasecmp(name, names, len))
            return 1;
        names = p+1;
    }
    return !strcasecmp(name, names);
}

AVOutputFormat *av_guess_format(const char *short_name, const char *filename,
                                const char *mime_type)
{
    AVOutputFormat *fmt = NULL, *fmt_found;
    int score_max, score;

    /* specific test for image sequences */
#if CONFIG_IMAGE2_MUXER
    if (!short_name && filename &&
        av_filename_number_test(filename) &&
        ff_guess_image2_codec(filename) != CODEC_ID_NONE) {
        return av_guess_format("image2", NULL, NULL);
    }
#endif
    /* Find the proper file type. */
    fmt_found = NULL;
    score_max = 0;
    while ((fmt = av_oformat_next(fmt))) {
        score = 0;
        if (fmt->name && short_name && !strcmp(fmt->name, short_name))
            score += 100;
        if (fmt->mime_type && mime_type && !strcmp(fmt->mime_type, mime_type))
            score += 10;
        if (filename && fmt->extensions &&
            av_match_ext(filename, fmt->extensions)) {
            score += 5;
        }
        if (score > score_max) {
            score_max = score;
            fmt_found = fmt;
        }
    }
    return fmt_found;
}

enum CodecID av_guess_codec(AVOutputFormat *fmt, const char *short_name,
                            const char *filename, const char *mime_type, enum AVMediaType type){
    if(type == AVMEDIA_TYPE_VIDEO){
        enum CodecID codec_id= CODEC_ID_NONE;

#if CONFIG_IMAGE2_MUXER
        if(!strcmp(fmt->name, "image2") || !strcmp(fmt->name, "image2pipe")){
            codec_id= ff_guess_image2_codec(filename);
        }
#endif
        if(codec_id == CODEC_ID_NONE)
            codec_id= fmt->video_codec;
        return codec_id;
    }else if(type == AVMEDIA_TYPE_AUDIO)
        return fmt->audio_codec;
    else if (type == AVMEDIA_TYPE_SUBTITLE)
        return fmt->subtitle_codec;
    else
        return CODEC_ID_NONE;
}

AVInputFormat *av_find_input_format(const char *short_name)
{
    AVInputFormat *fmt = NULL;
    while ((fmt = av_iformat_next(fmt))) {
        if (match_format(short_name, fmt->name))
            return fmt;
    }
    return NULL;
}


int av_get_packet(AVIOContext *s, AVPacket *pkt, int size)
{
    int ret= av_new_packet(pkt, size);

    if(ret<0)
        return ret;

    pkt->pos= avio_tell(s);

    ret= avio_read(s, pkt->data, size);
    if(ret<=0)
        av_free_packet(pkt);
    else
        av_shrink_packet(pkt, ret);

    return ret;
}

int av_append_packet(AVIOContext *s, AVPacket *pkt, int size)
{
    int ret;
    int old_size;
    if (!pkt->size)
        return av_get_packet(s, pkt, size);
    old_size = pkt->size;
    ret = av_grow_packet(pkt, size);
    if (ret < 0)
        return ret;
    ret = avio_read(s, pkt->data + old_size, size);
    av_shrink_packet(pkt, old_size + FFMAX(ret, 0));
    return ret;
}


int av_filename_number_test(const char *filename)
{
    char buf[1024];
    return filename && (av_get_frame_filename(buf, sizeof(buf), filename, 1)>=0);
}

AVInputFormat *av_probe_input_format3(AVProbeData *pd, int is_opened, int *score_ret)
{
    AVProbeData lpd = *pd;
    AVInputFormat *fmt1 = NULL, *fmt;
    int score, score_max=0;

    if (lpd.buf_size > 10 && ff_id3v2_match(lpd.buf, ID3v2_DEFAULT_MAGIC)) {
        int id3len = ff_id3v2_tag_len(lpd.buf);
        if (lpd.buf_size > id3len + 16) {
            lpd.buf += id3len;
            lpd.buf_size -= id3len;
        }
    }

    fmt = NULL;
    while ((fmt1 = av_iformat_next(fmt1))) {
        if (!is_opened == !(fmt1->flags & AVFMT_NOFILE))
            continue;
        score = 0;
        if (fmt1->read_probe) {
            score = fmt1->read_probe(&lpd);
            if(!score && fmt1->extensions && av_match_ext(lpd.filename, fmt1->extensions))
                score = 1;
        } else if (fmt1->extensions) {
            if (av_match_ext(lpd.filename, fmt1->extensions)) {
                score = 50;
            }
        }
        if (score > score_max) {
            score_max = score;
            fmt = fmt1;
        }else if (score == score_max)
            fmt = NULL;
    }
    *score_ret= score_max;
    return fmt;
}

AVInputFormat *av_probe_input_format2(AVProbeData *pd, int is_opened, int *score_max)
{
    int score_ret;
    AVInputFormat *fmt= av_probe_input_format3(pd, is_opened, &score_ret);
    if(score_ret > *score_max){
        *score_max= score_ret;
        return fmt;
    }else
        return NULL;
}

AVInputFormat *av_probe_input_format(AVProbeData *pd, int is_opened){
    int score=0;
    return av_probe_input_format2(pd, is_opened, &score);
}

static int set_codec_from_probe_data(AVFormatContext *s, AVStream *st, AVProbeData *pd)
{
    static const struct {
        const char *name; enum CodecID id; enum AVMediaType type;
    } fmt_id_type[] = {
        { "aac"      , CODEC_ID_AAC       , AVMEDIA_TYPE_AUDIO },
        { "ac3"      , CODEC_ID_AC3       , AVMEDIA_TYPE_AUDIO },
        { "dts"      , CODEC_ID_DTS       , AVMEDIA_TYPE_AUDIO },
        { "eac3"     , CODEC_ID_EAC3      , AVMEDIA_TYPE_AUDIO },
        { "h264"     , CODEC_ID_H264      , AVMEDIA_TYPE_VIDEO },
        { "m4v"      , CODEC_ID_MPEG4     , AVMEDIA_TYPE_VIDEO },
        { "mp3"      , CODEC_ID_MP3       , AVMEDIA_TYPE_AUDIO },
        { "mpegvideo", CODEC_ID_MPEG2VIDEO, AVMEDIA_TYPE_VIDEO },
        { 0 }
    };
    int score;
    AVInputFormat *fmt = av_probe_input_format3(pd, 1, &score);

    if (fmt) {
        int i;
        av_log(s, AV_LOG_DEBUG, "Probe with size=%d, packets=%d detected %s with score=%d\n",
               pd->buf_size, MAX_PROBE_PACKETS - st->probe_packets, fmt->name, score);
        for (i = 0; fmt_id_type[i].name; i++) {
            if (!strcmp(fmt->name, fmt_id_type[i].name)) {
                st->codec->codec_id   = fmt_id_type[i].id;
                st->codec->codec_type = fmt_id_type[i].type;
                break;
            }
        }
    }
    return score;
}

/************************************************************/
/* input media file */

#if FF_API_FORMAT_PARAMETERS
static AVDictionary *convert_format_parameters(AVFormatParameters *ap)
{
    char buf[1024];
    AVDictionary *opts = NULL;

    if (ap->time_base.num) {
        snprintf(buf, sizeof(buf), "%d/%d", ap->time_base.den, ap->time_base.num);
        av_dict_set(&opts, "framerate", buf, 0);
    }
    if (ap->sample_rate) {
        snprintf(buf, sizeof(buf), "%d", ap->sample_rate);
        av_dict_set(&opts, "sample_rate", buf, 0);
    }
    if (ap->channels) {
        snprintf(buf, sizeof(buf), "%d", ap->channels);
        av_dict_set(&opts, "channels", buf, 0);
    }
    if (ap->width || ap->height) {
        snprintf(buf, sizeof(buf), "%dx%d", ap->width, ap->height);
        av_dict_set(&opts, "video_size", buf, 0);
    }
    if (ap->pix_fmt != PIX_FMT_NONE) {
        av_dict_set(&opts, "pixel_format", av_get_pix_fmt_name(ap->pix_fmt), 0);
    }
    if (ap->channel) {
        snprintf(buf, sizeof(buf), "%d", ap->channel);
        av_dict_set(&opts, "channel", buf, 0);
    }
    if (ap->standard) {
        av_dict_set(&opts, "standard", ap->standard, 0);
    }
    if (ap->mpeg2ts_compute_pcr) {
        av_dict_set(&opts, "mpeg2ts_compute_pcr", "1", 0);
    }
    if (ap->initial_pause) {
        av_dict_set(&opts, "initial_pause", "1", 0);
    }
    return opts;
}

/**
 * Open a media file from an IO stream. 'fmt' must be specified.
 */
int av_open_input_stream(AVFormatContext **ic_ptr,
                         AVIOContext *pb, const char *filename,
                         AVInputFormat *fmt, AVFormatParameters *ap)
{
    int err;
    AVDictionary *opts;
    AVFormatContext *ic;
    AVFormatParameters default_ap;

    if(!ap){
        ap=&default_ap;
        memset(ap, 0, sizeof(default_ap));
    }
    opts = convert_format_parameters(ap);

    if(!ap->prealloced_context)
        ic = avformat_alloc_context();
    else
        ic = *ic_ptr;
    if (!ic) {
        err = AVERROR(ENOMEM);
        goto fail;
    }
    ic->pb = pb;
<<<<<<< HEAD
    ic->duration = AV_NOPTS_VALUE;
    ic->start_time = AV_NOPTS_VALUE;
    av_strlcpy(ic->filename, filename, sizeof(ic->filename));

    /* allocate private data */
    if (fmt->priv_data_size > 0) {
        ic->priv_data = av_mallocz(fmt->priv_data_size);
        if (!ic->priv_data) {
            err = AVERROR(ENOMEM);
            goto fail;
        }
        if (fmt->priv_class) {
            *(const AVClass**)ic->priv_data= fmt->priv_class;
            av_opt_set_defaults(ic->priv_data);
        }
    } else {
        ic->priv_data = NULL;
    }
=======
>>>>>>> 78440c00

    err = avformat_open_input(ic_ptr, filename, fmt, &opts);

<<<<<<< HEAD
    if (!(ic->flags&AVFMT_FLAG_PRIV_OPT) && ic->iformat->read_header) {
        err = ic->iformat->read_header(ic, ap);
        if (err < 0)
            goto fail;
    }

    if (!(ic->flags&AVFMT_FLAG_PRIV_OPT) && pb && !ic->data_offset)
        ic->data_offset = avio_tell(ic->pb);

    ic->raw_packet_buffer_remaining_size = RAW_PACKET_BUFFER_SIZE;

    *ic_ptr = ic;
    return 0;
 fail:
    if (ic) {
        int i;
        av_freep(&ic->priv_data);
        for(i=0;i<ic->nb_streams;i++) {
            AVStream *st = ic->streams[i];
            if (st) {
                av_free(st->priv_data);
                av_free(st->codec->extradata);
                av_free(st->codec);
                av_free(st->info);
            }
            av_free(st);
        }
    }
    av_free(ic);
    *ic_ptr = NULL;
=======
fail:
    av_dict_free(&opts);
>>>>>>> 78440c00
    return err;
}
#endif

int av_demuxer_open(AVFormatContext *ic, AVFormatParameters *ap){
    int err;

    if (ic->iformat->read_header) {
        err = ic->iformat->read_header(ic, ap);
        if (err < 0)
            return err;
    }

    if (ic->pb && !ic->data_offset)
        ic->data_offset = avio_tell(ic->pb);

    return 0;
}


/** size of probe buffer, for guessing file type from file contents */
#define PROBE_BUF_MIN 2048
#define PROBE_BUF_MAX (1<<20)

int av_probe_input_buffer(AVIOContext *pb, AVInputFormat **fmt,
                          const char *filename, void *logctx,
                          unsigned int offset, unsigned int max_probe_size)
{
    AVProbeData pd = { filename ? filename : "", NULL, -offset };
    unsigned char *buf = NULL;
    int ret = 0, probe_size;

    if (!max_probe_size) {
        max_probe_size = PROBE_BUF_MAX;
    } else if (max_probe_size > PROBE_BUF_MAX) {
        max_probe_size = PROBE_BUF_MAX;
    } else if (max_probe_size < PROBE_BUF_MIN) {
        return AVERROR(EINVAL);
    }

    if (offset >= max_probe_size) {
        return AVERROR(EINVAL);
    }

    for(probe_size= PROBE_BUF_MIN; probe_size<=max_probe_size && !*fmt && ret >= 0;
        probe_size = FFMIN(probe_size<<1, FFMAX(max_probe_size, probe_size+1))) {
        int ret, score = probe_size < max_probe_size ? AVPROBE_SCORE_MAX/4 : 0;
        int buf_offset = (probe_size == PROBE_BUF_MIN) ? 0 : probe_size>>1;

        if (probe_size < offset) {
            continue;
        }

        /* read probe data */
        buf = av_realloc(buf, probe_size + AVPROBE_PADDING_SIZE);
        if ((ret = avio_read(pb, buf + buf_offset, probe_size - buf_offset)) < 0) {
            /* fail if error was not end of file, otherwise, lower score */
            if (ret != AVERROR_EOF) {
                av_free(buf);
                return ret;
            }
            score = 0;
            ret = 0;            /* error was end of file, nothing read */
        }
        pd.buf_size += ret;
        pd.buf = &buf[offset];

        memset(pd.buf + pd.buf_size, 0, AVPROBE_PADDING_SIZE);

        /* guess file format */
        *fmt = av_probe_input_format2(&pd, 1, &score);
        if(*fmt){
            if(score <= AVPROBE_SCORE_MAX/4){ //this can only be true in the last iteration
                av_log(logctx, AV_LOG_WARNING, "Format %s detected only with low score of %d, misdetection possible!\n", (*fmt)->name, score);
            }else
                av_log(logctx, AV_LOG_DEBUG, "Format %s probed with size=%d and score=%d\n", (*fmt)->name, probe_size, score);
        }
    }

    if (!*fmt) {
        av_free(buf);
        return AVERROR_INVALIDDATA;
    }

    /* rewind. reuse probe buffer to avoid seeking */
    if ((ret = ffio_rewind_with_probe_data(pb, buf, pd.buf_size)) < 0)
        av_free(buf);

    return ret;
}

#if FF_API_FORMAT_PARAMETERS
int av_open_input_file(AVFormatContext **ic_ptr, const char *filename,
                       AVInputFormat *fmt,
                       int buf_size,
                       AVFormatParameters *ap)
{
    int err;
    AVDictionary *opts = convert_format_parameters(ap);

    if (!ap->prealloced_context)
        *ic_ptr = NULL;

    err = avformat_open_input(ic_ptr, filename, fmt, &opts);

    av_dict_free(&opts);
    return err;
}
#endif

/* open input file and probe the format if necessary */
static int init_input(AVFormatContext *s, const char *filename)
{
    int ret;
    AVProbeData pd = {filename, NULL, 0};

    if (s->pb) {
        s->flags |= AVFMT_FLAG_CUSTOM_IO;
        if (!s->iformat)
            return av_probe_input_buffer(s->pb, &s->iformat, filename, s, 0, 0);
        else if (s->iformat->flags & AVFMT_NOFILE)
            return AVERROR(EINVAL);
        return 0;
    }

    if ( (s->iformat && s->iformat->flags & AVFMT_NOFILE) ||
        (!s->iformat && (s->iformat = av_probe_input_format(&pd, 0))))
        return 0;

    if ((ret = avio_open(&s->pb, filename, AVIO_FLAG_READ)) < 0)
       return ret;
    if (s->iformat)
        return 0;
    return av_probe_input_buffer(s->pb, &s->iformat, filename, s, 0, 0);
}

int avformat_open_input(AVFormatContext **ps, const char *filename, AVInputFormat *fmt, AVDictionary **options)
{
    AVFormatContext *s = *ps;
    int ret = 0;
    AVFormatParameters ap = { 0 };
    AVDictionary *tmp = NULL;

    if (!s && !(s = avformat_alloc_context()))
        return AVERROR(ENOMEM);
    if (fmt)
        s->iformat = fmt;

    if (options)
        av_dict_copy(&tmp, *options, 0);

    if ((ret = av_opt_set_dict(s, &tmp)) < 0)
        goto fail;

    if ((ret = init_input(s, filename)) < 0)
        goto fail;

    /* check filename in case an image number is expected */
    if (s->iformat->flags & AVFMT_NEEDNUMBER) {
        if (!av_filename_number_test(filename)) {
            ret = AVERROR(EINVAL);
            goto fail;
        }
    }

    s->duration = s->start_time = AV_NOPTS_VALUE;
    av_strlcpy(s->filename, filename, sizeof(s->filename));

    /* allocate private data */
    if (s->iformat->priv_data_size > 0) {
        if (!(s->priv_data = av_mallocz(s->iformat->priv_data_size))) {
            ret = AVERROR(ENOMEM);
            goto fail;
        }
        if (s->iformat->priv_class) {
            *(const AVClass**)s->priv_data = s->iformat->priv_class;
            av_opt_set_defaults(s->priv_data);
            if ((ret = av_opt_set_dict(s->priv_data, &tmp)) < 0)
                goto fail;
        }
    }

    /* e.g. AVFMT_NOFILE formats will not have a AVIOContext */
    if (s->pb)
        ff_id3v2_read(s, ID3v2_DEFAULT_MAGIC);

    if (s->iformat->read_header)
        if ((ret = s->iformat->read_header(s, &ap)) < 0)
            goto fail;

    if (s->pb && !s->data_offset)
        s->data_offset = avio_tell(s->pb);

    s->raw_packet_buffer_remaining_size = RAW_PACKET_BUFFER_SIZE;

    if (options) {
        av_dict_free(options);
        *options = tmp;
    }
    *ps = s;
    return 0;

fail:
    av_dict_free(&tmp);
    if (s->pb && !(s->flags & AVFMT_FLAG_CUSTOM_IO))
        avio_close(s->pb);
    avformat_free_context(s);
    *ps = NULL;
    return ret;
}

/*******************************************************/

static AVPacket *add_to_pktbuf(AVPacketList **packet_buffer, AVPacket *pkt,
                               AVPacketList **plast_pktl){
    AVPacketList *pktl = av_mallocz(sizeof(AVPacketList));
    if (!pktl)
        return NULL;

    if (*packet_buffer)
        (*plast_pktl)->next = pktl;
    else
        *packet_buffer = pktl;

    /* add the packet in the buffered packet list */
    *plast_pktl = pktl;
    pktl->pkt= *pkt;
    return &pktl->pkt;
}

int av_read_packet(AVFormatContext *s, AVPacket *pkt)
{
    int ret, i;
    AVStream *st;

    for(;;){
        AVPacketList *pktl = s->raw_packet_buffer;

        if (pktl) {
            *pkt = pktl->pkt;
            if(s->streams[pkt->stream_index]->request_probe <= 0){
                s->raw_packet_buffer = pktl->next;
                s->raw_packet_buffer_remaining_size += pkt->size;
                av_free(pktl);
                return 0;
            }
        }

        av_init_packet(pkt);
        ret= s->iformat->read_packet(s, pkt);
        if (ret < 0) {
            if (!pktl || ret == AVERROR(EAGAIN))
                return ret;
            for (i = 0; i < s->nb_streams; i++)
                if(s->streams[i]->request_probe > 0)
                    s->streams[i]->request_probe = -1;
            continue;
        }

        if(!(s->flags & AVFMT_FLAG_KEEP_SIDE_DATA))
            av_packet_merge_side_data(pkt);
        st= s->streams[pkt->stream_index];

        switch(st->codec->codec_type){
        case AVMEDIA_TYPE_VIDEO:
            if(s->video_codec_id)   st->codec->codec_id= s->video_codec_id;
            break;
        case AVMEDIA_TYPE_AUDIO:
            if(s->audio_codec_id)   st->codec->codec_id= s->audio_codec_id;
            break;
        case AVMEDIA_TYPE_SUBTITLE:
            if(s->subtitle_codec_id)st->codec->codec_id= s->subtitle_codec_id;
            break;
        }

        if(!pktl && st->request_probe <= 0)
            return ret;

        add_to_pktbuf(&s->raw_packet_buffer, pkt, &s->raw_packet_buffer_end);
        s->raw_packet_buffer_remaining_size -= pkt->size;

        if(st->request_probe>0){
            AVProbeData *pd = &st->probe_data;
            int end;
            av_log(s, AV_LOG_DEBUG, "probing stream %d pp:%d\n", st->index, st->probe_packets);
            --st->probe_packets;

            pd->buf = av_realloc(pd->buf, pd->buf_size+pkt->size+AVPROBE_PADDING_SIZE);
            memcpy(pd->buf+pd->buf_size, pkt->data, pkt->size);
            pd->buf_size += pkt->size;
            memset(pd->buf+pd->buf_size, 0, AVPROBE_PADDING_SIZE);

            end=    s->raw_packet_buffer_remaining_size <= 0
                 || st->probe_packets<=0;

            if(end || av_log2(pd->buf_size) != av_log2(pd->buf_size - pkt->size)){
                int score= set_codec_from_probe_data(s, st, pd);
                if(    (st->codec->codec_id != CODEC_ID_NONE && score > AVPROBE_SCORE_MAX/4)
                    || end){
                    pd->buf_size=0;
                    av_freep(&pd->buf);
                    st->request_probe= -1;
                    if(st->codec->codec_id != CODEC_ID_NONE){
                    av_log(s, AV_LOG_DEBUG, "probed stream %d\n", st->index);
                    }else
                        av_log(s, AV_LOG_WARNING, "probed stream %d failed\n", st->index);
                }
            }
        }
    }
}

/**********************************************************/

/**
 * Get the number of samples of an audio frame. Return -1 on error.
 */
static int get_audio_frame_size(AVCodecContext *enc, int size)
{
    int frame_size;

    if(enc->codec_id == CODEC_ID_VORBIS)
        return -1;

    if (enc->frame_size <= 1) {
        int bits_per_sample = av_get_bits_per_sample(enc->codec_id);

        if (bits_per_sample) {
            if (enc->channels == 0)
                return -1;
            frame_size = (size << 3) / (bits_per_sample * enc->channels);
        } else {
            /* used for example by ADPCM codecs */
            if (enc->bit_rate == 0)
                return -1;
            frame_size = ((int64_t)size * 8 * enc->sample_rate) / enc->bit_rate;
        }
    } else {
        frame_size = enc->frame_size;
    }
    return frame_size;
}


/**
 * Return the frame duration in seconds. Return 0 if not available.
 */
static void compute_frame_duration(int *pnum, int *pden, AVStream *st,
                                   AVCodecParserContext *pc, AVPacket *pkt)
{
    int frame_size;

    *pnum = 0;
    *pden = 0;
    switch(st->codec->codec_type) {
    case AVMEDIA_TYPE_VIDEO:
        if(st->time_base.num*1000LL > st->time_base.den){
            *pnum = st->time_base.num;
            *pden = st->time_base.den;
        }else if(st->codec->time_base.num*1000LL > st->codec->time_base.den){
            *pnum = st->codec->time_base.num;
            *pden = st->codec->time_base.den;
            if (pc && pc->repeat_pict) {
                *pnum = (*pnum) * (1 + pc->repeat_pict);
            }
            //If this codec can be interlaced or progressive then we need a parser to compute duration of a packet
            //Thus if we have no parser in such case leave duration undefined.
            if(st->codec->ticks_per_frame>1 && !pc){
                *pnum = *pden = 0;
            }
        }
        break;
    case AVMEDIA_TYPE_AUDIO:
        frame_size = get_audio_frame_size(st->codec, pkt->size);
        if (frame_size <= 0 || st->codec->sample_rate <= 0)
            break;
        *pnum = frame_size;
        *pden = st->codec->sample_rate;
        break;
    default:
        break;
    }
}

static int is_intra_only(AVCodecContext *enc){
    if(enc->codec_type == AVMEDIA_TYPE_AUDIO){
        return 1;
    }else if(enc->codec_type == AVMEDIA_TYPE_VIDEO){
        switch(enc->codec_id){
        case CODEC_ID_MJPEG:
        case CODEC_ID_MJPEGB:
        case CODEC_ID_LJPEG:
        case CODEC_ID_RAWVIDEO:
        case CODEC_ID_DVVIDEO:
        case CODEC_ID_HUFFYUV:
        case CODEC_ID_FFVHUFF:
        case CODEC_ID_ASV1:
        case CODEC_ID_ASV2:
        case CODEC_ID_VCR1:
        case CODEC_ID_DNXHD:
        case CODEC_ID_JPEG2000:
            return 1;
        default: break;
        }
    }
    return 0;
}

static void update_initial_timestamps(AVFormatContext *s, int stream_index,
                                      int64_t dts, int64_t pts)
{
    AVStream *st= s->streams[stream_index];
    AVPacketList *pktl= s->packet_buffer;

    if(st->first_dts != AV_NOPTS_VALUE || dts == AV_NOPTS_VALUE || st->cur_dts == AV_NOPTS_VALUE)
        return;

    st->first_dts= dts - st->cur_dts;
    st->cur_dts= dts;

    for(; pktl; pktl= pktl->next){
        if(pktl->pkt.stream_index != stream_index)
            continue;
        //FIXME think more about this check
        if(pktl->pkt.pts != AV_NOPTS_VALUE && pktl->pkt.pts == pktl->pkt.dts)
            pktl->pkt.pts += st->first_dts;

        if(pktl->pkt.dts != AV_NOPTS_VALUE)
            pktl->pkt.dts += st->first_dts;

        if(st->start_time == AV_NOPTS_VALUE && pktl->pkt.pts != AV_NOPTS_VALUE)
            st->start_time= pktl->pkt.pts;
    }
    if (st->start_time == AV_NOPTS_VALUE)
        st->start_time = pts;
}

static void update_initial_durations(AVFormatContext *s, AVStream *st, AVPacket *pkt)
{
    AVPacketList *pktl= s->packet_buffer;
    int64_t cur_dts= 0;

    if(st->first_dts != AV_NOPTS_VALUE){
        cur_dts= st->first_dts;
        for(; pktl; pktl= pktl->next){
            if(pktl->pkt.stream_index == pkt->stream_index){
                if(pktl->pkt.pts != pktl->pkt.dts || pktl->pkt.dts != AV_NOPTS_VALUE || pktl->pkt.duration)
                    break;
                cur_dts -= pkt->duration;
            }
        }
        pktl= s->packet_buffer;
        st->first_dts = cur_dts;
    }else if(st->cur_dts)
        return;

    for(; pktl; pktl= pktl->next){
        if(pktl->pkt.stream_index != pkt->stream_index)
            continue;
        if(pktl->pkt.pts == pktl->pkt.dts && pktl->pkt.dts == AV_NOPTS_VALUE
           && !pktl->pkt.duration){
            pktl->pkt.dts= cur_dts;
            if(!st->codec->has_b_frames)
                pktl->pkt.pts= cur_dts;
            cur_dts += pkt->duration;
            pktl->pkt.duration= pkt->duration;
        }else
            break;
    }
    if(st->first_dts == AV_NOPTS_VALUE)
        st->cur_dts= cur_dts;
}

static void compute_pkt_fields(AVFormatContext *s, AVStream *st,
                               AVCodecParserContext *pc, AVPacket *pkt)
{
    int num, den, presentation_delayed, delay, i;
    int64_t offset;

    if (s->flags & AVFMT_FLAG_NOFILLIN)
        return;

    if((s->flags & AVFMT_FLAG_IGNDTS) && pkt->pts != AV_NOPTS_VALUE)
        pkt->dts= AV_NOPTS_VALUE;

    if (st->codec->codec_id != CODEC_ID_H264 && pc && pc->pict_type == AV_PICTURE_TYPE_B)
        //FIXME Set low_delay = 0 when has_b_frames = 1
        st->codec->has_b_frames = 1;

    /* do we have a video B-frame ? */
    delay= st->codec->has_b_frames;
    presentation_delayed = 0;

    // ignore delay caused by frame threading so that the mpeg2-without-dts
    // warning will not trigger
    if (delay && st->codec->active_thread_type&FF_THREAD_FRAME)
        delay -= st->codec->thread_count-1;

    /* XXX: need has_b_frame, but cannot get it if the codec is
        not initialized */
    if (delay &&
        pc && pc->pict_type != AV_PICTURE_TYPE_B)
        presentation_delayed = 1;

    if(pkt->pts != AV_NOPTS_VALUE && pkt->dts != AV_NOPTS_VALUE && pkt->dts > pkt->pts && st->pts_wrap_bits<63
       /*&& pkt->dts-(1LL<<st->pts_wrap_bits) < pkt->pts*/){
        pkt->dts -= 1LL<<st->pts_wrap_bits;
    }

    // some mpeg2 in mpeg-ps lack dts (issue171 / input_file.mpg)
    // we take the conservative approach and discard both
    // Note, if this is misbehaving for a H.264 file then possibly presentation_delayed is not set correctly.
    if(delay==1 && pkt->dts == pkt->pts && pkt->dts != AV_NOPTS_VALUE && presentation_delayed){
        av_log(s, AV_LOG_DEBUG, "invalid dts/pts combination\n");
        pkt->dts= pkt->pts= AV_NOPTS_VALUE;
    }

    if (pkt->duration == 0) {
        compute_frame_duration(&num, &den, st, pc, pkt);
        if (den && num) {
            pkt->duration = av_rescale_rnd(1, num * (int64_t)st->time_base.den, den * (int64_t)st->time_base.num, AV_ROUND_DOWN);

            if(pkt->duration != 0 && s->packet_buffer)
                update_initial_durations(s, st, pkt);
        }
    }

    /* correct timestamps with byte offset if demuxers only have timestamps
       on packet boundaries */
    if(pc && st->need_parsing == AVSTREAM_PARSE_TIMESTAMPS && pkt->size){
        /* this will estimate bitrate based on this frame's duration and size */
        offset = av_rescale(pc->offset, pkt->duration, pkt->size);
        if(pkt->pts != AV_NOPTS_VALUE)
            pkt->pts += offset;
        if(pkt->dts != AV_NOPTS_VALUE)
            pkt->dts += offset;
    }

    if (pc && pc->dts_sync_point >= 0) {
        // we have synchronization info from the parser
        int64_t den = st->codec->time_base.den * (int64_t) st->time_base.num;
        if (den > 0) {
            int64_t num = st->codec->time_base.num * (int64_t) st->time_base.den;
            if (pkt->dts != AV_NOPTS_VALUE) {
                // got DTS from the stream, update reference timestamp
                st->reference_dts = pkt->dts - pc->dts_ref_dts_delta * num / den;
                pkt->pts = pkt->dts + pc->pts_dts_delta * num / den;
            } else if (st->reference_dts != AV_NOPTS_VALUE) {
                // compute DTS based on reference timestamp
                pkt->dts = st->reference_dts + pc->dts_ref_dts_delta * num / den;
                pkt->pts = pkt->dts + pc->pts_dts_delta * num / den;
            }
            if (pc->dts_sync_point > 0)
                st->reference_dts = pkt->dts; // new reference
        }
    }

    /* This may be redundant, but it should not hurt. */
    if(pkt->dts != AV_NOPTS_VALUE && pkt->pts != AV_NOPTS_VALUE && pkt->pts > pkt->dts)
        presentation_delayed = 1;

//    av_log(NULL, AV_LOG_DEBUG, "IN delayed:%d pts:%"PRId64", dts:%"PRId64" cur_dts:%"PRId64" st:%d pc:%p\n", presentation_delayed, pkt->pts, pkt->dts, st->cur_dts, pkt->stream_index, pc);
    /* interpolate PTS and DTS if they are not present */
    //We skip H264 currently because delay and has_b_frames are not reliably set
    if((delay==0 || (delay==1 && pc)) && st->codec->codec_id != CODEC_ID_H264){
        if (presentation_delayed) {
            /* DTS = decompression timestamp */
            /* PTS = presentation timestamp */
            if (pkt->dts == AV_NOPTS_VALUE)
                pkt->dts = st->last_IP_pts;
            update_initial_timestamps(s, pkt->stream_index, pkt->dts, pkt->pts);
            if (pkt->dts == AV_NOPTS_VALUE)
                pkt->dts = st->cur_dts;

            /* this is tricky: the dts must be incremented by the duration
            of the frame we are displaying, i.e. the last I- or P-frame */
            if (st->last_IP_duration == 0)
                st->last_IP_duration = pkt->duration;
            if(pkt->dts != AV_NOPTS_VALUE)
                st->cur_dts = pkt->dts + st->last_IP_duration;
            st->last_IP_duration  = pkt->duration;
            st->last_IP_pts= pkt->pts;
            /* cannot compute PTS if not present (we can compute it only
            by knowing the future */
        } else if(pkt->pts != AV_NOPTS_VALUE || pkt->dts != AV_NOPTS_VALUE || pkt->duration){
            if(pkt->pts != AV_NOPTS_VALUE && pkt->duration){
                int64_t old_diff= FFABS(st->cur_dts - pkt->duration - pkt->pts);
                int64_t new_diff= FFABS(st->cur_dts - pkt->pts);
                if(old_diff < new_diff && old_diff < (pkt->duration>>3)){
                    pkt->pts += pkt->duration;
    //                av_log(NULL, AV_LOG_DEBUG, "id:%d old:%"PRId64" new:%"PRId64" dur:%d cur:%"PRId64" size:%d\n", pkt->stream_index, old_diff, new_diff, pkt->duration, st->cur_dts, pkt->size);
                }
            }

            /* presentation is not delayed : PTS and DTS are the same */
            if(pkt->pts == AV_NOPTS_VALUE)
                pkt->pts = pkt->dts;
            update_initial_timestamps(s, pkt->stream_index, pkt->pts, pkt->pts);
            if(pkt->pts == AV_NOPTS_VALUE)
                pkt->pts = st->cur_dts;
            pkt->dts = pkt->pts;
            if(pkt->pts != AV_NOPTS_VALUE)
                st->cur_dts = pkt->pts + pkt->duration;
        }
    }

    if(pkt->pts != AV_NOPTS_VALUE && delay <= MAX_REORDER_DELAY){
        st->pts_buffer[0]= pkt->pts;
        for(i=0; i<delay && st->pts_buffer[i] > st->pts_buffer[i+1]; i++)
            FFSWAP(int64_t, st->pts_buffer[i], st->pts_buffer[i+1]);
        if(pkt->dts == AV_NOPTS_VALUE)
            pkt->dts= st->pts_buffer[0];
        if(st->codec->codec_id == CODEC_ID_H264){ //we skiped it above so we try here
            update_initial_timestamps(s, pkt->stream_index, pkt->dts, pkt->pts); // this should happen on the first packet
        }
        if(pkt->dts > st->cur_dts)
            st->cur_dts = pkt->dts;
    }

//    av_log(NULL, AV_LOG_ERROR, "OUTdelayed:%d/%d pts:%"PRId64", dts:%"PRId64" cur_dts:%"PRId64"\n", presentation_delayed, delay, pkt->pts, pkt->dts, st->cur_dts);

    /* update flags */
    if(is_intra_only(st->codec))
        pkt->flags |= AV_PKT_FLAG_KEY;
    else if (pc) {
        pkt->flags = 0;
        /* keyframe computation */
        if (pc->key_frame == 1)
            pkt->flags |= AV_PKT_FLAG_KEY;
        else if (pc->key_frame == -1 && pc->pict_type == AV_PICTURE_TYPE_I)
            pkt->flags |= AV_PKT_FLAG_KEY;
    }
    if (pc)
        pkt->convergence_duration = pc->convergence_duration;
}


static int av_read_frame_internal(AVFormatContext *s, AVPacket *pkt)
{
    AVStream *st;
    int len, ret, i;

    av_init_packet(pkt);

    for(;;) {
        /* select current input stream component */
        st = s->cur_st;
        if (st) {
            if (!st->need_parsing || !st->parser) {
                /* no parsing needed: we just output the packet as is */
                /* raw data support */
                *pkt = st->cur_pkt; st->cur_pkt.data= NULL;
                compute_pkt_fields(s, st, NULL, pkt);
                s->cur_st = NULL;
                if ((s->iformat->flags & AVFMT_GENERIC_INDEX) &&
                    (pkt->flags & AV_PKT_FLAG_KEY) && pkt->dts != AV_NOPTS_VALUE) {
                    ff_reduce_index(s, st->index);
                    av_add_index_entry(st, pkt->pos, pkt->dts, 0, 0, AVINDEX_KEYFRAME);
                }
                break;
            } else if (st->cur_len > 0 && st->discard < AVDISCARD_ALL) {
                len = av_parser_parse2(st->parser, st->codec, &pkt->data, &pkt->size,
                                       st->cur_ptr, st->cur_len,
                                       st->cur_pkt.pts, st->cur_pkt.dts,
                                       st->cur_pkt.pos);
                st->cur_pkt.pts = AV_NOPTS_VALUE;
                st->cur_pkt.dts = AV_NOPTS_VALUE;
                /* increment read pointer */
                st->cur_ptr += len;
                st->cur_len -= len;

                /* return packet if any */
                if (pkt->size) {
                got_packet:
                    pkt->duration = 0;
                    pkt->stream_index = st->index;
                    pkt->pts = st->parser->pts;
                    pkt->dts = st->parser->dts;
                    pkt->pos = st->parser->pos;
                    if(pkt->data == st->cur_pkt.data && pkt->size == st->cur_pkt.size){
                        s->cur_st = NULL;
                        pkt->destruct= st->cur_pkt.destruct;
                        st->cur_pkt.destruct= NULL;
                        st->cur_pkt.data    = NULL;
                        assert(st->cur_len == 0);
                    }else{
                    pkt->destruct = NULL;
                    }
                    compute_pkt_fields(s, st, st->parser, pkt);

                    if((s->iformat->flags & AVFMT_GENERIC_INDEX) && pkt->flags & AV_PKT_FLAG_KEY){
                        int64_t pos= (st->parser->flags & PARSER_FLAG_COMPLETE_FRAMES) ? pkt->pos : st->parser->frame_offset;
                        ff_reduce_index(s, st->index);
                        av_add_index_entry(st, pos, pkt->dts,
                                           0, 0, AVINDEX_KEYFRAME);
                    }

                    break;
                }
            } else {
                /* free packet */
                av_free_packet(&st->cur_pkt);
                s->cur_st = NULL;
            }
        } else {
            AVPacket cur_pkt;
            /* read next packet */
            ret = av_read_packet(s, &cur_pkt);
            if (ret < 0) {
                if (ret == AVERROR(EAGAIN))
                    return ret;
                /* return the last frames, if any */
                for(i = 0; i < s->nb_streams; i++) {
                    st = s->streams[i];
                    if (st->parser && st->need_parsing) {
                        av_parser_parse2(st->parser, st->codec,
                                        &pkt->data, &pkt->size,
                                        NULL, 0,
                                        AV_NOPTS_VALUE, AV_NOPTS_VALUE,
                                        AV_NOPTS_VALUE);
                        if (pkt->size)
                            goto got_packet;
                    }
                }
                /* no more packets: really terminate parsing */
                return ret;
            }
            st = s->streams[cur_pkt.stream_index];
            st->cur_pkt= cur_pkt;

            if(st->cur_pkt.pts != AV_NOPTS_VALUE &&
               st->cur_pkt.dts != AV_NOPTS_VALUE &&
               st->cur_pkt.pts < st->cur_pkt.dts){
                av_log(s, AV_LOG_WARNING, "Invalid timestamps stream=%d, pts=%"PRId64", dts=%"PRId64", size=%d\n",
                    st->cur_pkt.stream_index,
                    st->cur_pkt.pts,
                    st->cur_pkt.dts,
                    st->cur_pkt.size);
//                av_free_packet(&st->cur_pkt);
//                return -1;
            }

            if(s->debug & FF_FDEBUG_TS)
                av_log(s, AV_LOG_DEBUG, "av_read_packet stream=%d, pts=%"PRId64", dts=%"PRId64", size=%d, duration=%d, flags=%d\n",
                    st->cur_pkt.stream_index,
                    st->cur_pkt.pts,
                    st->cur_pkt.dts,
                    st->cur_pkt.size,
                    st->cur_pkt.duration,
                    st->cur_pkt.flags);

            s->cur_st = st;
            st->cur_ptr = st->cur_pkt.data;
            st->cur_len = st->cur_pkt.size;
            if (st->need_parsing && !st->parser && !(s->flags & AVFMT_FLAG_NOPARSE)) {
                st->parser = av_parser_init(st->codec->codec_id);
                if (!st->parser) {
                    /* no parser available: just output the raw packets */
                    st->need_parsing = AVSTREAM_PARSE_NONE;
                }else if(st->need_parsing == AVSTREAM_PARSE_HEADERS){
                    st->parser->flags |= PARSER_FLAG_COMPLETE_FRAMES;
                }else if(st->need_parsing == AVSTREAM_PARSE_FULL_ONCE){
                    st->parser->flags |= PARSER_FLAG_ONCE;
                }
            }
        }
    }
    if(s->debug & FF_FDEBUG_TS)
        av_log(s, AV_LOG_DEBUG, "av_read_frame_internal stream=%d, pts=%"PRId64", dts=%"PRId64", size=%d, duration=%d, flags=%d\n",
            pkt->stream_index,
            pkt->pts,
            pkt->dts,
            pkt->size,
            pkt->duration,
            pkt->flags);

    return 0;
}

int av_read_frame(AVFormatContext *s, AVPacket *pkt)
{
    AVPacketList *pktl;
    int eof=0;
    const int genpts= s->flags & AVFMT_FLAG_GENPTS;

    for(;;){
        pktl = s->packet_buffer;
        if (pktl) {
            AVPacket *next_pkt= &pktl->pkt;

            if(genpts && next_pkt->dts != AV_NOPTS_VALUE){
                int wrap_bits = s->streams[next_pkt->stream_index]->pts_wrap_bits;
                while(pktl && next_pkt->pts == AV_NOPTS_VALUE){
                    if(   pktl->pkt.stream_index == next_pkt->stream_index
                       && (0 > av_compare_mod(next_pkt->dts, pktl->pkt.dts, 2LL << (wrap_bits - 1)))
                       && av_compare_mod(pktl->pkt.pts, pktl->pkt.dts, 2LL << (wrap_bits - 1))) { //not b frame
                        next_pkt->pts= pktl->pkt.dts;
                    }
                    pktl= pktl->next;
                }
                pktl = s->packet_buffer;
            }

            if(   next_pkt->pts != AV_NOPTS_VALUE
               || next_pkt->dts == AV_NOPTS_VALUE
               || !genpts || eof){
                /* read packet from packet buffer, if there is data */
                *pkt = *next_pkt;
                s->packet_buffer = pktl->next;
                av_free(pktl);
                return 0;
            }
        }
        if(genpts){
            int ret= av_read_frame_internal(s, pkt);
            if(ret<0){
                if(pktl && ret != AVERROR(EAGAIN)){
                    eof=1;
                    continue;
                }else
                    return ret;
            }

            if(av_dup_packet(add_to_pktbuf(&s->packet_buffer, pkt,
                                           &s->packet_buffer_end)) < 0)
                return AVERROR(ENOMEM);
        }else{
            assert(!s->packet_buffer);
            return av_read_frame_internal(s, pkt);
        }
    }
}

/* XXX: suppress the packet queue */
static void flush_packet_queue(AVFormatContext *s)
{
    AVPacketList *pktl;

    for(;;) {
        pktl = s->packet_buffer;
        if (!pktl)
            break;
        s->packet_buffer = pktl->next;
        av_free_packet(&pktl->pkt);
        av_free(pktl);
    }
    while(s->raw_packet_buffer){
        pktl = s->raw_packet_buffer;
        s->raw_packet_buffer = pktl->next;
        av_free_packet(&pktl->pkt);
        av_free(pktl);
    }
    s->packet_buffer_end=
    s->raw_packet_buffer_end= NULL;
    s->raw_packet_buffer_remaining_size = RAW_PACKET_BUFFER_SIZE;
}

/*******************************************************/
/* seek support */

int av_find_default_stream_index(AVFormatContext *s)
{
    int first_audio_index = -1;
    int i;
    AVStream *st;

    if (s->nb_streams <= 0)
        return -1;
    for(i = 0; i < s->nb_streams; i++) {
        st = s->streams[i];
        if (st->codec->codec_type == AVMEDIA_TYPE_VIDEO) {
            return i;
        }
        if (first_audio_index < 0 && st->codec->codec_type == AVMEDIA_TYPE_AUDIO)
            first_audio_index = i;
    }
    return first_audio_index >= 0 ? first_audio_index : 0;
}

/**
 * Flush the frame reader.
 */
void ff_read_frame_flush(AVFormatContext *s)
{
    AVStream *st;
    int i, j;

    flush_packet_queue(s);

    s->cur_st = NULL;

    /* for each stream, reset read state */
    for(i = 0; i < s->nb_streams; i++) {
        st = s->streams[i];

        if (st->parser) {
            av_parser_close(st->parser);
            st->parser = NULL;
            av_free_packet(&st->cur_pkt);
        }
        st->last_IP_pts = AV_NOPTS_VALUE;
        st->cur_dts = AV_NOPTS_VALUE; /* we set the current DTS to an unspecified origin */
        st->reference_dts = AV_NOPTS_VALUE;
        /* fail safe */
        st->cur_ptr = NULL;
        st->cur_len = 0;

        st->probe_packets = MAX_PROBE_PACKETS;

        for(j=0; j<MAX_REORDER_DELAY+1; j++)
            st->pts_buffer[j]= AV_NOPTS_VALUE;
    }
}

void av_update_cur_dts(AVFormatContext *s, AVStream *ref_st, int64_t timestamp){
    int i;

    for(i = 0; i < s->nb_streams; i++) {
        AVStream *st = s->streams[i];

        st->cur_dts = av_rescale(timestamp,
                                 st->time_base.den * (int64_t)ref_st->time_base.num,
                                 st->time_base.num * (int64_t)ref_st->time_base.den);
    }
}

void ff_reduce_index(AVFormatContext *s, int stream_index)
{
    AVStream *st= s->streams[stream_index];
    unsigned int max_entries= s->max_index_size / sizeof(AVIndexEntry);

    if((unsigned)st->nb_index_entries >= max_entries){
        int i;
        for(i=0; 2*i<st->nb_index_entries; i++)
            st->index_entries[i]= st->index_entries[2*i];
        st->nb_index_entries= i;
    }
}

int ff_add_index_entry(AVIndexEntry **index_entries,
                       int *nb_index_entries,
                       unsigned int *index_entries_allocated_size,
                       int64_t pos, int64_t timestamp, int size, int distance, int flags)
{
    AVIndexEntry *entries, *ie;
    int index;

    if((unsigned)*nb_index_entries + 1 >= UINT_MAX / sizeof(AVIndexEntry))
        return -1;

    entries = av_fast_realloc(*index_entries,
                              index_entries_allocated_size,
                              (*nb_index_entries + 1) *
                              sizeof(AVIndexEntry));
    if(!entries)
        return -1;

    *index_entries= entries;

    index= ff_index_search_timestamp(*index_entries, *nb_index_entries, timestamp, AVSEEK_FLAG_ANY);

    if(index<0){
        index= (*nb_index_entries)++;
        ie= &entries[index];
        assert(index==0 || ie[-1].timestamp < timestamp);
    }else{
        ie= &entries[index];
        if(ie->timestamp != timestamp){
            if(ie->timestamp <= timestamp)
                return -1;
            memmove(entries + index + 1, entries + index, sizeof(AVIndexEntry)*(*nb_index_entries - index));
            (*nb_index_entries)++;
        }else if(ie->pos == pos && distance < ie->min_distance) //do not reduce the distance
            distance= ie->min_distance;
    }

    ie->pos = pos;
    ie->timestamp = timestamp;
    ie->min_distance= distance;
    ie->size= size;
    ie->flags = flags;

    return index;
}

int av_add_index_entry(AVStream *st,
                       int64_t pos, int64_t timestamp, int size, int distance, int flags)
{
    return ff_add_index_entry(&st->index_entries, &st->nb_index_entries,
                              &st->index_entries_allocated_size, pos,
                              timestamp, size, distance, flags);
}

int ff_index_search_timestamp(const AVIndexEntry *entries, int nb_entries,
                              int64_t wanted_timestamp, int flags)
{
    int a, b, m;
    int64_t timestamp;

    a = - 1;
    b = nb_entries;

    //optimize appending index entries at the end
    if(b && entries[b-1].timestamp < wanted_timestamp)
        a= b-1;

    while (b - a > 1) {
        m = (a + b) >> 1;
        timestamp = entries[m].timestamp;
        if(timestamp >= wanted_timestamp)
            b = m;
        if(timestamp <= wanted_timestamp)
            a = m;
    }
    m= (flags & AVSEEK_FLAG_BACKWARD) ? a : b;

    if(!(flags & AVSEEK_FLAG_ANY)){
        while(m>=0 && m<nb_entries && !(entries[m].flags & AVINDEX_KEYFRAME)){
            m += (flags & AVSEEK_FLAG_BACKWARD) ? -1 : 1;
        }
    }

    if(m == nb_entries)
        return -1;
    return  m;
}

int av_index_search_timestamp(AVStream *st, int64_t wanted_timestamp,
                              int flags)
{
    return ff_index_search_timestamp(st->index_entries, st->nb_index_entries,
                                     wanted_timestamp, flags);
}

int av_seek_frame_binary(AVFormatContext *s, int stream_index, int64_t target_ts, int flags){
    AVInputFormat *avif= s->iformat;
    int64_t av_uninit(pos_min), av_uninit(pos_max), pos, pos_limit;
    int64_t ts_min, ts_max, ts;
    int index;
    int64_t ret;
    AVStream *st;

    if (stream_index < 0)
        return -1;

    av_dlog(s, "read_seek: %d %"PRId64"\n", stream_index, target_ts);

    ts_max=
    ts_min= AV_NOPTS_VALUE;
    pos_limit= -1; //gcc falsely says it may be uninitialized

    st= s->streams[stream_index];
    if(st->index_entries){
        AVIndexEntry *e;

        index= av_index_search_timestamp(st, target_ts, flags | AVSEEK_FLAG_BACKWARD); //FIXME whole func must be checked for non-keyframe entries in index case, especially read_timestamp()
        index= FFMAX(index, 0);
        e= &st->index_entries[index];

        if(e->timestamp <= target_ts || e->pos == e->min_distance){
            pos_min= e->pos;
            ts_min= e->timestamp;
            av_dlog(s, "using cached pos_min=0x%"PRIx64" dts_min=%"PRId64"\n",
                    pos_min,ts_min);
        }else{
            assert(index==0);
        }

        index= av_index_search_timestamp(st, target_ts, flags & ~AVSEEK_FLAG_BACKWARD);
        assert(index < st->nb_index_entries);
        if(index >= 0){
            e= &st->index_entries[index];
            assert(e->timestamp >= target_ts);
            pos_max= e->pos;
            ts_max= e->timestamp;
            pos_limit= pos_max - e->min_distance;
            av_dlog(s, "using cached pos_max=0x%"PRIx64" pos_limit=0x%"PRIx64" dts_max=%"PRId64"\n",
                    pos_max,pos_limit, ts_max);
        }
    }

    pos= av_gen_search(s, stream_index, target_ts, pos_min, pos_max, pos_limit, ts_min, ts_max, flags, &ts, avif->read_timestamp);
    if(pos<0)
        return -1;

    /* do the seek */
    if ((ret = avio_seek(s->pb, pos, SEEK_SET)) < 0)
        return ret;

    av_update_cur_dts(s, st, ts);

    return 0;
}

int64_t av_gen_search(AVFormatContext *s, int stream_index, int64_t target_ts, int64_t pos_min, int64_t pos_max, int64_t pos_limit, int64_t ts_min, int64_t ts_max, int flags, int64_t *ts_ret, int64_t (*read_timestamp)(struct AVFormatContext *, int , int64_t *, int64_t )){
    int64_t pos, ts;
    int64_t start_pos, filesize;
    int no_change;

    av_dlog(s, "gen_seek: %d %"PRId64"\n", stream_index, target_ts);

    if(ts_min == AV_NOPTS_VALUE){
        pos_min = s->data_offset;
        ts_min = read_timestamp(s, stream_index, &pos_min, INT64_MAX);
        if (ts_min == AV_NOPTS_VALUE)
            return -1;
    }

    if(ts_max == AV_NOPTS_VALUE){
        int step= 1024;
        filesize = avio_size(s->pb);
        pos_max = filesize - 1;
        do{
            pos_max -= step;
            ts_max = read_timestamp(s, stream_index, &pos_max, pos_max + step);
            step += step;
        }while(ts_max == AV_NOPTS_VALUE && pos_max >= step);
        if (ts_max == AV_NOPTS_VALUE)
            return -1;

        for(;;){
            int64_t tmp_pos= pos_max + 1;
            int64_t tmp_ts= read_timestamp(s, stream_index, &tmp_pos, INT64_MAX);
            if(tmp_ts == AV_NOPTS_VALUE)
                break;
            ts_max= tmp_ts;
            pos_max= tmp_pos;
            if(tmp_pos >= filesize)
                break;
        }
        pos_limit= pos_max;
    }

    if(ts_min > ts_max){
        return -1;
    }else if(ts_min == ts_max){
        pos_limit= pos_min;
    }

    no_change=0;
    while (pos_min < pos_limit) {
        av_dlog(s, "pos_min=0x%"PRIx64" pos_max=0x%"PRIx64" dts_min=%"PRId64" dts_max=%"PRId64"\n",
                pos_min, pos_max, ts_min, ts_max);
        assert(pos_limit <= pos_max);

        if(no_change==0){
            int64_t approximate_keyframe_distance= pos_max - pos_limit;
            // interpolate position (better than dichotomy)
            pos = av_rescale(target_ts - ts_min, pos_max - pos_min, ts_max - ts_min)
                + pos_min - approximate_keyframe_distance;
        }else if(no_change==1){
            // bisection, if interpolation failed to change min or max pos last time
            pos = (pos_min + pos_limit)>>1;
        }else{
            /* linear search if bisection failed, can only happen if there
               are very few or no keyframes between min/max */
            pos=pos_min;
        }
        if(pos <= pos_min)
            pos= pos_min + 1;
        else if(pos > pos_limit)
            pos= pos_limit;
        start_pos= pos;

        ts = read_timestamp(s, stream_index, &pos, INT64_MAX); //may pass pos_limit instead of -1
        if(pos == pos_max)
            no_change++;
        else
            no_change=0;
        av_dlog(s, "%"PRId64" %"PRId64" %"PRId64" / %"PRId64" %"PRId64" %"PRId64" target:%"PRId64" limit:%"PRId64" start:%"PRId64" noc:%d\n",
                pos_min, pos, pos_max, ts_min, ts, ts_max, target_ts,
                pos_limit, start_pos, no_change);
        if(ts == AV_NOPTS_VALUE){
            av_log(s, AV_LOG_ERROR, "read_timestamp() failed in the middle\n");
            return -1;
        }
        assert(ts != AV_NOPTS_VALUE);
        if (target_ts <= ts) {
            pos_limit = start_pos - 1;
            pos_max = pos;
            ts_max = ts;
        }
        if (target_ts >= ts) {
            pos_min = pos;
            ts_min = ts;
        }
    }

    pos = (flags & AVSEEK_FLAG_BACKWARD) ? pos_min : pos_max;
    ts  = (flags & AVSEEK_FLAG_BACKWARD) ?  ts_min :  ts_max;
    pos_min = pos;
    ts_min = read_timestamp(s, stream_index, &pos_min, INT64_MAX);
    pos_min++;
    ts_max = read_timestamp(s, stream_index, &pos_min, INT64_MAX);
    av_dlog(s, "pos=0x%"PRIx64" %"PRId64"<=%"PRId64"<=%"PRId64"\n",
            pos, ts_min, target_ts, ts_max);
    *ts_ret= ts;
    return pos;
}

static int av_seek_frame_byte(AVFormatContext *s, int stream_index, int64_t pos, int flags){
    int64_t pos_min, pos_max;
#if 0
    AVStream *st;

    if (stream_index < 0)
        return -1;

    st= s->streams[stream_index];
#endif

    pos_min = s->data_offset;
    pos_max = avio_size(s->pb) - 1;

    if     (pos < pos_min) pos= pos_min;
    else if(pos > pos_max) pos= pos_max;

    avio_seek(s->pb, pos, SEEK_SET);

#if 0
    av_update_cur_dts(s, st, ts);
#endif
    return 0;
}

static int av_seek_frame_generic(AVFormatContext *s,
                                 int stream_index, int64_t timestamp, int flags)
{
    int index;
    int64_t ret;
    AVStream *st;
    AVIndexEntry *ie;

    st = s->streams[stream_index];

    index = av_index_search_timestamp(st, timestamp, flags);

    if(index < 0 && st->nb_index_entries && timestamp < st->index_entries[0].timestamp)
        return -1;

    if(index < 0 || index==st->nb_index_entries-1){
        int i;
        AVPacket pkt;

        if(st->nb_index_entries){
            assert(st->index_entries);
            ie= &st->index_entries[st->nb_index_entries-1];
            if ((ret = avio_seek(s->pb, ie->pos, SEEK_SET)) < 0)
                return ret;
            av_update_cur_dts(s, st, ie->timestamp);
        }else{
            if ((ret = avio_seek(s->pb, s->data_offset, SEEK_SET)) < 0)
                return ret;
        }
        for(i=0;; i++) {
            int ret;
            do{
                ret = av_read_frame(s, &pkt);
            }while(ret == AVERROR(EAGAIN));
            if(ret<0)
                break;
            av_free_packet(&pkt);
            if(stream_index == pkt.stream_index){
                if((pkt.flags & AV_PKT_FLAG_KEY) && pkt.dts > timestamp)
                    break;
            }
        }
        index = av_index_search_timestamp(st, timestamp, flags);
    }
    if (index < 0)
        return -1;

    ff_read_frame_flush(s);
    if (s->iformat->read_seek){
        if(s->iformat->read_seek(s, stream_index, timestamp, flags) >= 0)
            return 0;
    }
    ie = &st->index_entries[index];
    if ((ret = avio_seek(s->pb, ie->pos, SEEK_SET)) < 0)
        return ret;
    av_update_cur_dts(s, st, ie->timestamp);

    return 0;
}

int av_seek_frame(AVFormatContext *s, int stream_index, int64_t timestamp, int flags)
{
    int ret;
    AVStream *st;

    ff_read_frame_flush(s);

    if(flags & AVSEEK_FLAG_BYTE)
        return av_seek_frame_byte(s, stream_index, timestamp, flags);

    if(stream_index < 0){
        stream_index= av_find_default_stream_index(s);
        if(stream_index < 0)
            return -1;

        st= s->streams[stream_index];
       /* timestamp for default must be expressed in AV_TIME_BASE units */
        timestamp = av_rescale(timestamp, st->time_base.den, AV_TIME_BASE * (int64_t)st->time_base.num);
    }

    /* first, we try the format specific seek */
    if (s->iformat->read_seek)
        ret = s->iformat->read_seek(s, stream_index, timestamp, flags);
    else
        ret = -1;
    if (ret >= 0) {
        return 0;
    }

    if(s->iformat->read_timestamp && !(s->iformat->flags & AVFMT_NOBINSEARCH))
        return av_seek_frame_binary(s, stream_index, timestamp, flags);
    else if (!(s->iformat->flags & AVFMT_NOGENSEARCH))
        return av_seek_frame_generic(s, stream_index, timestamp, flags);
    else
        return -1;
}

int avformat_seek_file(AVFormatContext *s, int stream_index, int64_t min_ts, int64_t ts, int64_t max_ts, int flags)
{
    if(min_ts > ts || max_ts < ts)
        return -1;

    ff_read_frame_flush(s);

    if (s->iformat->read_seek2)
        return s->iformat->read_seek2(s, stream_index, min_ts, ts, max_ts, flags);

    if(s->iformat->read_timestamp){
        //try to seek via read_timestamp()
    }

    //Fallback to old API if new is not implemented but old is
    //Note the old has somewat different sematics
    if(s->iformat->read_seek || 1)
        return av_seek_frame(s, stream_index, ts, flags | (ts - min_ts > (uint64_t)(max_ts - ts) ? AVSEEK_FLAG_BACKWARD : 0));

    // try some generic seek like av_seek_frame_generic() but with new ts semantics
}

/*******************************************************/

/**
 * Return TRUE if the stream has accurate duration in any stream.
 *
 * @return TRUE if the stream has accurate duration for at least one component.
 */
static int av_has_duration(AVFormatContext *ic)
{
    int i;
    AVStream *st;

    for(i = 0;i < ic->nb_streams; i++) {
        st = ic->streams[i];
        if (st->duration != AV_NOPTS_VALUE)
            return 1;
    }
    return 0;
}

/**
 * Estimate the stream timings from the one of each components.
 *
 * Also computes the global bitrate if possible.
 */
static void av_update_stream_timings(AVFormatContext *ic)
{
    int64_t start_time, start_time1, start_time_text, end_time, end_time1;
    int64_t duration, duration1;
    int i;
    AVStream *st;

    start_time = INT64_MAX;
    start_time_text = INT64_MAX;
    end_time = INT64_MIN;
    duration = INT64_MIN;
    for(i = 0;i < ic->nb_streams; i++) {
        st = ic->streams[i];
        if (st->start_time != AV_NOPTS_VALUE && st->time_base.den) {
            start_time1= av_rescale_q(st->start_time, st->time_base, AV_TIME_BASE_Q);
            if (st->codec->codec_id == CODEC_ID_DVB_TELETEXT) {
                if (start_time1 < start_time_text)
                    start_time_text = start_time1;
            } else
            if (start_time1 < start_time)
                start_time = start_time1;
            if (st->duration != AV_NOPTS_VALUE) {
                end_time1 = start_time1
                          + av_rescale_q(st->duration, st->time_base, AV_TIME_BASE_Q);
                if (end_time1 > end_time)
                    end_time = end_time1;
            }
        }
        if (st->duration != AV_NOPTS_VALUE) {
            duration1 = av_rescale_q(st->duration, st->time_base, AV_TIME_BASE_Q);
            if (duration1 > duration)
                duration = duration1;
        }
    }
    if (start_time == INT64_MAX || (start_time > start_time_text && start_time - start_time_text < AV_TIME_BASE))
        start_time = start_time_text;
    if (start_time != INT64_MAX) {
        ic->start_time = start_time;
        if (end_time != INT64_MIN) {
            if (end_time - start_time > duration)
                duration = end_time - start_time;
        }
    }
    if (duration != INT64_MIN) {
        ic->duration = duration;
        if (ic->file_size > 0) {
            /* compute the bitrate */
            ic->bit_rate = (double)ic->file_size * 8.0 * AV_TIME_BASE /
                (double)ic->duration;
        }
    }
}

static void fill_all_stream_timings(AVFormatContext *ic)
{
    int i;
    AVStream *st;

    av_update_stream_timings(ic);
    for(i = 0;i < ic->nb_streams; i++) {
        st = ic->streams[i];
        if (st->start_time == AV_NOPTS_VALUE) {
            if(ic->start_time != AV_NOPTS_VALUE)
                st->start_time = av_rescale_q(ic->start_time, AV_TIME_BASE_Q, st->time_base);
            if(ic->duration != AV_NOPTS_VALUE)
                st->duration = av_rescale_q(ic->duration, AV_TIME_BASE_Q, st->time_base);
        }
    }
}

static void av_estimate_timings_from_bit_rate(AVFormatContext *ic)
{
    int64_t filesize, duration;
    int bit_rate, i;
    AVStream *st;

    /* if bit_rate is already set, we believe it */
    if (ic->bit_rate <= 0) {
        bit_rate = 0;
        for(i=0;i<ic->nb_streams;i++) {
            st = ic->streams[i];
            if (st->codec->bit_rate > 0)
            bit_rate += st->codec->bit_rate;
        }
        ic->bit_rate = bit_rate;
    }

    /* if duration is already set, we believe it */
    if (ic->duration == AV_NOPTS_VALUE &&
        ic->bit_rate != 0 &&
        ic->file_size != 0)  {
        filesize = ic->file_size;
        if (filesize > 0) {
            for(i = 0; i < ic->nb_streams; i++) {
                st = ic->streams[i];
                duration= av_rescale(8*filesize, st->time_base.den, ic->bit_rate*(int64_t)st->time_base.num);
                if (st->duration == AV_NOPTS_VALUE)
                    st->duration = duration;
            }
        }
    }
}

#define DURATION_MAX_READ_SIZE 250000
#define DURATION_MAX_RETRY 3

/* only usable for MPEG-PS streams */
static void av_estimate_timings_from_pts(AVFormatContext *ic, int64_t old_offset)
{
    AVPacket pkt1, *pkt = &pkt1;
    AVStream *st;
    int read_size, i, ret;
    int64_t end_time;
    int64_t filesize, offset, duration;
    int retry=0;

    ic->cur_st = NULL;

    /* flush packet queue */
    flush_packet_queue(ic);

    for (i=0; i<ic->nb_streams; i++) {
        st = ic->streams[i];
        if (st->start_time == AV_NOPTS_VALUE && st->first_dts == AV_NOPTS_VALUE)
            av_log(st->codec, AV_LOG_WARNING, "start time is not set in av_estimate_timings_from_pts\n");

        if (st->parser) {
            av_parser_close(st->parser);
            st->parser= NULL;
            av_free_packet(&st->cur_pkt);
        }
    }

    /* estimate the end time (duration) */
    /* XXX: may need to support wrapping */
    filesize = ic->file_size;
    end_time = AV_NOPTS_VALUE;
    do{
    offset = filesize - (DURATION_MAX_READ_SIZE<<retry);
    if (offset < 0)
        offset = 0;

    avio_seek(ic->pb, offset, SEEK_SET);
    read_size = 0;
    for(;;) {
        if (read_size >= DURATION_MAX_READ_SIZE<<(FFMAX(retry-1,0)))
            break;

        do{
            ret = av_read_packet(ic, pkt);
        }while(ret == AVERROR(EAGAIN));
        if (ret != 0)
            break;
        read_size += pkt->size;
        st = ic->streams[pkt->stream_index];
        if (pkt->pts != AV_NOPTS_VALUE &&
            (st->start_time != AV_NOPTS_VALUE ||
             st->first_dts  != AV_NOPTS_VALUE)) {
            duration = end_time = pkt->pts;
            if (st->start_time != AV_NOPTS_VALUE)  duration -= st->start_time;
            else                                   duration -= st->first_dts;
            if (duration < 0)
                duration += 1LL<<st->pts_wrap_bits;
            if (duration > 0) {
                if (st->duration == AV_NOPTS_VALUE ||
                    st->duration < duration)
                    st->duration = duration;
            }
        }
        av_free_packet(pkt);
    }
    }while(   end_time==AV_NOPTS_VALUE
           && filesize > (DURATION_MAX_READ_SIZE<<retry)
           && ++retry <= DURATION_MAX_RETRY);

    fill_all_stream_timings(ic);

    avio_seek(ic->pb, old_offset, SEEK_SET);
    for (i=0; i<ic->nb_streams; i++) {
        st= ic->streams[i];
        st->cur_dts= st->first_dts;
        st->last_IP_pts = AV_NOPTS_VALUE;
        st->reference_dts = AV_NOPTS_VALUE;
    }
}

static void av_estimate_timings(AVFormatContext *ic, int64_t old_offset)
{
    int64_t file_size;

    /* get the file size, if possible */
    if (ic->iformat->flags & AVFMT_NOFILE) {
        file_size = 0;
    } else {
        file_size = avio_size(ic->pb);
        if (file_size < 0)
            file_size = 0;
    }
    ic->file_size = file_size;

    if ((!strcmp(ic->iformat->name, "mpeg") ||
         !strcmp(ic->iformat->name, "mpegts")) &&
        file_size && ic->pb->seekable) {
        /* get accurate estimate from the PTSes */
        av_estimate_timings_from_pts(ic, old_offset);
    } else if (av_has_duration(ic)) {
        /* at least one component has timings - we use them for all
           the components */
        fill_all_stream_timings(ic);
    } else {
        av_log(ic, AV_LOG_WARNING, "Estimating duration from bitrate, this may be inaccurate\n");
        /* less precise: use bitrate info */
        av_estimate_timings_from_bit_rate(ic);
    }
    av_update_stream_timings(ic);

#if 0
    {
        int i;
        AVStream av_unused *st;
        for(i = 0;i < ic->nb_streams; i++) {
            st = ic->streams[i];
        printf("%d: start_time: %0.3f duration: %0.3f\n",
               i, (double)st->start_time / AV_TIME_BASE,
               (double)st->duration / AV_TIME_BASE);
        }
        printf("stream: start_time: %0.3f duration: %0.3f bitrate=%d kb/s\n",
               (double)ic->start_time / AV_TIME_BASE,
               (double)ic->duration / AV_TIME_BASE,
               ic->bit_rate / 1000);
    }
#endif
}

static int has_codec_parameters(AVCodecContext *enc)
{
    int val;
    switch(enc->codec_type) {
    case AVMEDIA_TYPE_AUDIO:
        val = enc->sample_rate && enc->channels && enc->sample_fmt != AV_SAMPLE_FMT_NONE;
        if(!enc->frame_size &&
           (enc->codec_id == CODEC_ID_VORBIS ||
            enc->codec_id == CODEC_ID_AAC ||
            enc->codec_id == CODEC_ID_MP1 ||
            enc->codec_id == CODEC_ID_MP2 ||
            enc->codec_id == CODEC_ID_MP3 ||
            enc->codec_id == CODEC_ID_SPEEX ||
            enc->codec_id == CODEC_ID_CELT))
            return 0;
        break;
    case AVMEDIA_TYPE_VIDEO:
        val = enc->width && enc->pix_fmt != PIX_FMT_NONE;
        break;
    default:
        val = 1;
        break;
    }
    return enc->codec_id != CODEC_ID_NONE && val != 0;
}

static int has_decode_delay_been_guessed(AVStream *st)
{
    return st->codec->codec_id != CODEC_ID_H264 ||
        st->codec_info_nb_frames >= 6 + st->codec->has_b_frames;
}

static int try_decode_frame(AVStream *st, AVPacket *avpkt)
{
    int16_t *samples;
    AVCodec *codec;
    int got_picture, data_size, ret=0;
    AVFrame picture;

    if(!st->codec->codec){
        codec = avcodec_find_decoder(st->codec->codec_id);
        if (!codec)
            return -1;
        ret = avcodec_open(st->codec, codec);
        if (ret < 0)
            return ret;
    }

    if(!has_codec_parameters(st->codec) || !has_decode_delay_been_guessed(st)){
        switch(st->codec->codec_type) {
        case AVMEDIA_TYPE_VIDEO:
            avcodec_get_frame_defaults(&picture);
            ret = avcodec_decode_video2(st->codec, &picture,
                                        &got_picture, avpkt);
            break;
        case AVMEDIA_TYPE_AUDIO:
            data_size = FFMAX(avpkt->size, AVCODEC_MAX_AUDIO_FRAME_SIZE);
            samples = av_malloc(data_size);
            if (!samples)
                goto fail;
            ret = avcodec_decode_audio3(st->codec, samples,
                                        &data_size, avpkt);
            av_free(samples);
            break;
        default:
            break;
        }
    }
 fail:
    return ret;
}

unsigned int ff_codec_get_tag(const AVCodecTag *tags, enum CodecID id)
{
    while (tags->id != CODEC_ID_NONE) {
        if (tags->id == id)
            return tags->tag;
        tags++;
    }
    return 0;
}

enum CodecID ff_codec_get_id(const AVCodecTag *tags, unsigned int tag)
{
    int i;
    for(i=0; tags[i].id != CODEC_ID_NONE;i++) {
        if(tag == tags[i].tag)
            return tags[i].id;
    }
    for(i=0; tags[i].id != CODEC_ID_NONE; i++) {
        if (ff_toupper4(tag) == ff_toupper4(tags[i].tag))
            return tags[i].id;
    }
    return CODEC_ID_NONE;
}

unsigned int av_codec_get_tag(const AVCodecTag * const *tags, enum CodecID id)
{
    int i;
    for(i=0; tags && tags[i]; i++){
        int tag= ff_codec_get_tag(tags[i], id);
        if(tag) return tag;
    }
    return 0;
}

enum CodecID av_codec_get_id(const AVCodecTag * const *tags, unsigned int tag)
{
    int i;
    for(i=0; tags && tags[i]; i++){
        enum CodecID id= ff_codec_get_id(tags[i], tag);
        if(id!=CODEC_ID_NONE) return id;
    }
    return CODEC_ID_NONE;
}

static void compute_chapters_end(AVFormatContext *s)
{
    unsigned int i, j;
    int64_t max_time = s->duration + ((s->start_time == AV_NOPTS_VALUE) ? 0 : s->start_time);

    for (i = 0; i < s->nb_chapters; i++)
        if (s->chapters[i]->end == AV_NOPTS_VALUE) {
            AVChapter *ch = s->chapters[i];
            int64_t   end = max_time ? av_rescale_q(max_time, AV_TIME_BASE_Q, ch->time_base)
                                     : INT64_MAX;

            for (j = 0; j < s->nb_chapters; j++) {
                AVChapter *ch1 = s->chapters[j];
                int64_t next_start = av_rescale_q(ch1->start, ch1->time_base, ch->time_base);
                if (j != i && next_start > ch->start && next_start < end)
                    end = next_start;
            }
            ch->end = (end == INT64_MAX) ? ch->start : end;
        }
}

static int get_std_framerate(int i){
    if(i<60*12) return i*1001;
    else        return ((const int[]){24,30,60,12,15})[i-60*12]*1000*12;
}

/*
 * Is the time base unreliable.
 * This is a heuristic to balance between quick acceptance of the values in
 * the headers vs. some extra checks.
 * Old DivX and Xvid often have nonsense timebases like 1fps or 2fps.
 * MPEG-2 commonly misuses field repeat flags to store different framerates.
 * And there are "variable" fps files this needs to detect as well.
 */
static int tb_unreliable(AVCodecContext *c){
    if(   c->time_base.den >= 101L*c->time_base.num
       || c->time_base.den <    5L*c->time_base.num
/*       || c->codec_tag == AV_RL32("DIVX")
       || c->codec_tag == AV_RL32("XVID")*/
       || c->codec_id == CODEC_ID_MPEG2VIDEO
       || c->codec_id == CODEC_ID_H264
       )
        return 1;
    return 0;
}

int av_find_stream_info(AVFormatContext *ic)
{
    int i, count, ret, read_size, j;
    AVStream *st;
    AVPacket pkt1, *pkt;
    int64_t old_offset = avio_tell(ic->pb);

    for(i=0;i<ic->nb_streams;i++) {
        AVCodec *codec;
        st = ic->streams[i];
        if (st->codec->codec_id == CODEC_ID_AAC) {
            st->codec->sample_rate = 0;
            st->codec->frame_size = 0;
            st->codec->channels = 0;
        }
        if (st->codec->codec_type == AVMEDIA_TYPE_VIDEO ||
            st->codec->codec_type == AVMEDIA_TYPE_SUBTITLE) {
/*            if(!st->time_base.num)
                st->time_base= */
            if(!st->codec->time_base.num)
                st->codec->time_base= st->time_base;
        }
        //only for the split stuff
        if (!st->parser && !(ic->flags & AVFMT_FLAG_NOPARSE)) {
            st->parser = av_parser_init(st->codec->codec_id);
            if(st->need_parsing == AVSTREAM_PARSE_HEADERS && st->parser){
                st->parser->flags |= PARSER_FLAG_COMPLETE_FRAMES;
            }
        }
        assert(!st->codec->codec);
        codec = avcodec_find_decoder(st->codec->codec_id);

        /* Force decoding of at least one frame of codec data
         * this makes sure the codec initializes the channel configuration
         * and does not trust the values from the container.
         */
        if (codec && codec->capabilities & CODEC_CAP_CHANNEL_CONF)
            st->codec->channels = 0;

        /* Ensure that subtitle_header is properly set. */
        if (st->codec->codec_type == AVMEDIA_TYPE_SUBTITLE
            && codec && !st->codec->codec)
            avcodec_open(st->codec, codec);

        //try to just open decoders, in case this is enough to get parameters
        if(!has_codec_parameters(st->codec)){
            if (codec && !st->codec->codec)
                avcodec_open(st->codec, codec);
        }
    }

    for (i=0; i<ic->nb_streams; i++) {
        ic->streams[i]->info->last_dts = AV_NOPTS_VALUE;
    }

    count = 0;
    read_size = 0;
    for(;;) {
        if(url_interrupt_cb()){
            ret= AVERROR_EXIT;
            av_log(ic, AV_LOG_DEBUG, "interrupted\n");
            break;
        }

        /* check if one codec still needs to be handled */
        for(i=0;i<ic->nb_streams;i++) {
            int fps_analyze_framecount = 20;

            st = ic->streams[i];
            if (!has_codec_parameters(st->codec))
                break;
            /* if the timebase is coarse (like the usual millisecond precision
               of mkv), we need to analyze more frames to reliably arrive at
               the correct fps */
            if (av_q2d(st->time_base) > 0.0005)
                fps_analyze_framecount *= 2;
            if (ic->fps_probe_size >= 0)
                fps_analyze_framecount = ic->fps_probe_size;
            /* variable fps and no guess at the real fps */
            if(   tb_unreliable(st->codec) && !(st->r_frame_rate.num && st->avg_frame_rate.num)
               && st->info->duration_count < fps_analyze_framecount
               && st->codec->codec_type == AVMEDIA_TYPE_VIDEO)
                break;
            if(st->parser && st->parser->parser->split && !st->codec->extradata)
                break;
            if(st->first_dts == AV_NOPTS_VALUE)
                break;
        }
        if (i == ic->nb_streams) {
            /* NOTE: if the format has no header, then we need to read
               some packets to get most of the streams, so we cannot
               stop here */
            if (!(ic->ctx_flags & AVFMTCTX_NOHEADER)) {
                /* if we found the info for all the codecs, we can stop */
                ret = count;
                av_log(ic, AV_LOG_DEBUG, "All info found\n");
                break;
            }
        }
        /* we did not get all the codec info, but we read too much data */
        if (read_size >= ic->probesize) {
            ret = count;
            av_log(ic, AV_LOG_DEBUG, "Probe buffer size limit %d reached\n", ic->probesize);
            break;
        }

        /* NOTE: a new stream can be added there if no header in file
           (AVFMTCTX_NOHEADER) */
        ret = av_read_frame_internal(ic, &pkt1);
        if (ret < 0 && ret != AVERROR(EAGAIN)) {
            /* EOF or error */
            ret = -1; /* we could not have all the codec parameters before EOF */
            for(i=0;i<ic->nb_streams;i++) {
                st = ic->streams[i];
                if (!has_codec_parameters(st->codec)){
                    char buf[256];
                    avcodec_string(buf, sizeof(buf), st->codec, 0);
                    av_log(ic, AV_LOG_WARNING, "Could not find codec parameters (%s)\n", buf);
                } else {
                    ret = 0;
                }
            }
            break;
        }

        if (ret == AVERROR(EAGAIN))
            continue;

        pkt= add_to_pktbuf(&ic->packet_buffer, &pkt1, &ic->packet_buffer_end);
        if ((ret = av_dup_packet(pkt)) < 0)
            goto find_stream_info_err;

        read_size += pkt->size;

        st = ic->streams[pkt->stream_index];
        if (st->codec_info_nb_frames>1) {
            int64_t t;
            if (st->time_base.den > 0 && (t=av_rescale_q(st->info->codec_info_duration, st->time_base, AV_TIME_BASE_Q)) >= ic->max_analyze_duration) {
                av_log(ic, AV_LOG_WARNING, "max_analyze_duration %d reached at %"PRId64"\n", ic->max_analyze_duration, t);
                break;
            }
            st->info->codec_info_duration += pkt->duration;
        }
        {
            int64_t last = st->info->last_dts;
            int64_t duration= pkt->dts - last;

            if(pkt->dts != AV_NOPTS_VALUE && last != AV_NOPTS_VALUE && duration>0){
                double dur= duration * av_q2d(st->time_base);

//                if(st->codec->codec_type == AVMEDIA_TYPE_VIDEO)
//                    av_log(NULL, AV_LOG_ERROR, "%f\n", dur);
                if (st->info->duration_count < 2)
                    memset(st->info->duration_error, 0, sizeof(st->info->duration_error));
                for (i=1; i<FF_ARRAY_ELEMS(st->info->duration_error); i++) {
                    int framerate= get_std_framerate(i);
                    int ticks= lrintf(dur*framerate/(1001*12));
                    double error= dur - ticks*1001*12/(double)framerate;
                    st->info->duration_error[i] += error*error;
                }
                st->info->duration_count++;
                // ignore the first 4 values, they might have some random jitter
                if (st->info->duration_count > 3)
                    st->info->duration_gcd = av_gcd(st->info->duration_gcd, duration);
            }
            if (last == AV_NOPTS_VALUE || st->info->duration_count <= 1)
                st->info->last_dts = pkt->dts;
        }
        if(st->parser && st->parser->parser->split && !st->codec->extradata){
            int i= st->parser->parser->split(st->codec, pkt->data, pkt->size);
            if(i){
                st->codec->extradata_size= i;
                st->codec->extradata= av_malloc(st->codec->extradata_size + FF_INPUT_BUFFER_PADDING_SIZE);
                memcpy(st->codec->extradata, pkt->data, st->codec->extradata_size);
                memset(st->codec->extradata + i, 0, FF_INPUT_BUFFER_PADDING_SIZE);
            }
        }

        /* if still no information, we try to open the codec and to
           decompress the frame. We try to avoid that in most cases as
           it takes longer and uses more memory. For MPEG-4, we need to
           decompress for QuickTime. */
        if (!has_codec_parameters(st->codec) || !has_decode_delay_been_guessed(st))
            try_decode_frame(st, pkt);

        st->codec_info_nb_frames++;
        count++;
    }

    // close codecs which were opened in try_decode_frame()
    for(i=0;i<ic->nb_streams;i++) {
        st = ic->streams[i];
        if(st->codec->codec)
            avcodec_close(st->codec);
    }
    for(i=0;i<ic->nb_streams;i++) {
        st = ic->streams[i];
        if (st->codec_info_nb_frames>2 && !st->avg_frame_rate.num && st->info->codec_info_duration)
            av_reduce(&st->avg_frame_rate.num, &st->avg_frame_rate.den,
                     (st->codec_info_nb_frames-2)*(int64_t)st->time_base.den,
                      st->info->codec_info_duration*(int64_t)st->time_base.num, 60000);
        if (st->codec->codec_type == AVMEDIA_TYPE_VIDEO) {
            if(st->codec->codec_id == CODEC_ID_RAWVIDEO && !st->codec->codec_tag && !st->codec->bits_per_coded_sample){
                uint32_t tag= avcodec_pix_fmt_to_codec_tag(st->codec->pix_fmt);
                if(ff_find_pix_fmt(ff_raw_pix_fmt_tags, tag) == st->codec->pix_fmt)
                    st->codec->codec_tag= tag;
            }

            // the check for tb_unreliable() is not completely correct, since this is not about handling
            // a unreliable/inexact time base, but a time base that is finer than necessary, as e.g.
            // ipmovie.c produces.
            if (tb_unreliable(st->codec) && st->info->duration_count > 15 && st->info->duration_gcd > FFMAX(1, st->time_base.den/(500LL*st->time_base.num)) && !st->r_frame_rate.num)
                av_reduce(&st->r_frame_rate.num, &st->r_frame_rate.den, st->time_base.den, st->time_base.num * st->info->duration_gcd, INT_MAX);
            if (st->info->duration_count && !st->r_frame_rate.num
               && tb_unreliable(st->codec) /*&&
               //FIXME we should not special-case MPEG-2, but this needs testing with non-MPEG-2 ...
               st->time_base.num*duration_sum[i]/st->info->duration_count*101LL > st->time_base.den*/){
                int num = 0;
                double best_error= 2*av_q2d(st->time_base);
                best_error = best_error*best_error*st->info->duration_count*1000*12*30;

                for (j=1; j<FF_ARRAY_ELEMS(st->info->duration_error); j++) {
                    double error = st->info->duration_error[j] * get_std_framerate(j);
//                    if(st->codec->codec_type == AVMEDIA_TYPE_VIDEO)
//                        av_log(NULL, AV_LOG_ERROR, "%f %f\n", get_std_framerate(j) / 12.0/1001, error);
                    if(error < best_error){
                        best_error= error;
                        num = get_std_framerate(j);
                    }
                }
                // do not increase frame rate by more than 1 % in order to match a standard rate.
                if (num && (!st->r_frame_rate.num || (double)num/(12*1001) < 1.01 * av_q2d(st->r_frame_rate)))
                    av_reduce(&st->r_frame_rate.num, &st->r_frame_rate.den, num, 12*1001, INT_MAX);
            }

            if (!st->r_frame_rate.num){
                if(    st->codec->time_base.den * (int64_t)st->time_base.num
                    <= st->codec->time_base.num * st->codec->ticks_per_frame * (int64_t)st->time_base.den){
                    st->r_frame_rate.num = st->codec->time_base.den;
                    st->r_frame_rate.den = st->codec->time_base.num * st->codec->ticks_per_frame;
                }else{
                    st->r_frame_rate.num = st->time_base.den;
                    st->r_frame_rate.den = st->time_base.num;
                }
            }
        }else if(st->codec->codec_type == AVMEDIA_TYPE_AUDIO) {
            if(!st->codec->bits_per_coded_sample)
                st->codec->bits_per_coded_sample= av_get_bits_per_sample(st->codec->codec_id);
            // set stream disposition based on audio service type
            switch (st->codec->audio_service_type) {
            case AV_AUDIO_SERVICE_TYPE_EFFECTS:
                st->disposition = AV_DISPOSITION_CLEAN_EFFECTS;    break;
            case AV_AUDIO_SERVICE_TYPE_VISUALLY_IMPAIRED:
                st->disposition = AV_DISPOSITION_VISUAL_IMPAIRED;  break;
            case AV_AUDIO_SERVICE_TYPE_HEARING_IMPAIRED:
                st->disposition = AV_DISPOSITION_HEARING_IMPAIRED; break;
            case AV_AUDIO_SERVICE_TYPE_COMMENTARY:
                st->disposition = AV_DISPOSITION_COMMENT;          break;
            case AV_AUDIO_SERVICE_TYPE_KARAOKE:
                st->disposition = AV_DISPOSITION_KARAOKE;          break;
            }
        }
    }

    av_estimate_timings(ic, old_offset);

    compute_chapters_end(ic);

#if 0
    /* correct DTS for B-frame streams with no timestamps */
    for(i=0;i<ic->nb_streams;i++) {
        st = ic->streams[i];
        if (st->codec->codec_type == AVMEDIA_TYPE_VIDEO) {
            if(b-frames){
                ppktl = &ic->packet_buffer;
                while(ppkt1){
                    if(ppkt1->stream_index != i)
                        continue;
                    if(ppkt1->pkt->dts < 0)
                        break;
                    if(ppkt1->pkt->pts != AV_NOPTS_VALUE)
                        break;
                    ppkt1->pkt->dts -= delta;
                    ppkt1= ppkt1->next;
                }
                if(ppkt1)
                    continue;
                st->cur_dts -= delta;
            }
        }
    }
#endif

 find_stream_info_err:
    for (i=0; i < ic->nb_streams; i++)
        av_freep(&ic->streams[i]->info);
    return ret;
}

static AVProgram *find_program_from_stream(AVFormatContext *ic, int s)
{
    int i, j;

    for (i = 0; i < ic->nb_programs; i++)
        for (j = 0; j < ic->programs[i]->nb_stream_indexes; j++)
            if (ic->programs[i]->stream_index[j] == s)
                return ic->programs[i];
    return NULL;
}

int av_find_best_stream(AVFormatContext *ic,
                        enum AVMediaType type,
                        int wanted_stream_nb,
                        int related_stream,
                        AVCodec **decoder_ret,
                        int flags)
{
    int i, nb_streams = ic->nb_streams;
    int ret = AVERROR_STREAM_NOT_FOUND, best_count = -1;
    unsigned *program = NULL;
    AVCodec *decoder = NULL, *best_decoder = NULL;

    if (related_stream >= 0 && wanted_stream_nb < 0) {
        AVProgram *p = find_program_from_stream(ic, related_stream);
        if (p) {
            program = p->stream_index;
            nb_streams = p->nb_stream_indexes;
        }
    }
    for (i = 0; i < nb_streams; i++) {
        int real_stream_index = program ? program[i] : i;
        AVStream *st = ic->streams[real_stream_index];
        AVCodecContext *avctx = st->codec;
        if (avctx->codec_type != type)
            continue;
        if (wanted_stream_nb >= 0 && real_stream_index != wanted_stream_nb)
            continue;
        if (st->disposition & (AV_DISPOSITION_HEARING_IMPAIRED|AV_DISPOSITION_VISUAL_IMPAIRED))
            continue;
        if (decoder_ret) {
            decoder = avcodec_find_decoder(st->codec->codec_id);
            if (!decoder) {
                if (ret < 0)
                    ret = AVERROR_DECODER_NOT_FOUND;
                continue;
            }
        }
        if (best_count >= st->codec_info_nb_frames)
            continue;
        best_count = st->codec_info_nb_frames;
        ret = real_stream_index;
        best_decoder = decoder;
        if (program && i == nb_streams - 1 && ret < 0) {
            program = NULL;
            nb_streams = ic->nb_streams;
            i = 0; /* no related stream found, try again with everything */
        }
    }
    if (decoder_ret)
        *decoder_ret = best_decoder;
    return ret;
}

/*******************************************************/

int av_read_play(AVFormatContext *s)
{
    if (s->iformat->read_play)
        return s->iformat->read_play(s);
    if (s->pb)
        return avio_pause(s->pb, 0);
    return AVERROR(ENOSYS);
}

int av_read_pause(AVFormatContext *s)
{
    if (s->iformat->read_pause)
        return s->iformat->read_pause(s);
    if (s->pb)
        return avio_pause(s->pb, 1);
    return AVERROR(ENOSYS);
}

void av_close_input_stream(AVFormatContext *s)
{
    flush_packet_queue(s);
    if (s->iformat->read_close)
        s->iformat->read_close(s);
    avformat_free_context(s);
}

void avformat_free_context(AVFormatContext *s)
{
    int i;
    AVStream *st;

    av_opt_free(s);
    if (s->iformat && s->iformat->priv_class && s->priv_data)
        av_opt_free(s->priv_data);

    for(i=0;i<s->nb_streams;i++) {
        /* free all data in a stream component */
        st = s->streams[i];
        if (st->parser) {
            av_parser_close(st->parser);
            av_free_packet(&st->cur_pkt);
        }
        av_dict_free(&st->metadata);
        av_free(st->index_entries);
        av_free(st->codec->extradata);
        av_free(st->codec->subtitle_header);
        av_free(st->codec);
        av_free(st->priv_data);
        av_free(st->info);
        av_free(st);
    }
    for(i=s->nb_programs-1; i>=0; i--) {
        av_dict_free(&s->programs[i]->metadata);
        av_freep(&s->programs[i]->stream_index);
        av_freep(&s->programs[i]);
    }
    av_freep(&s->programs);
    av_freep(&s->priv_data);
    while(s->nb_chapters--) {
        av_dict_free(&s->chapters[s->nb_chapters]->metadata);
        av_free(s->chapters[s->nb_chapters]);
    }
    av_freep(&s->chapters);
    av_dict_free(&s->metadata);
    av_freep(&s->streams);
    av_free(s);
}

void av_close_input_file(AVFormatContext *s)
{
    AVIOContext *pb = (s->iformat->flags & AVFMT_NOFILE) || (s->flags & AVFMT_FLAG_CUSTOM_IO) ?
                       NULL : s->pb;
    av_close_input_stream(s);
    if (pb)
        avio_close(pb);
}

AVStream *av_new_stream(AVFormatContext *s, int id)
{
    AVStream *st;
    int i;
    AVStream **streams;

    if (s->nb_streams >= INT_MAX/sizeof(*streams))
        return NULL;
    streams = av_realloc(s->streams, (s->nb_streams + 1) * sizeof(*streams));
    if (!streams)
        return NULL;
    s->streams = streams;

    st = av_mallocz(sizeof(AVStream));
    if (!st)
        return NULL;
    if (!(st->info = av_mallocz(sizeof(*st->info)))) {
        av_free(st);
        return NULL;
    }

    st->codec= avcodec_alloc_context();
    if (s->iformat) {
        /* no default bitrate if decoding */
        st->codec->bit_rate = 0;
    }
    st->index = s->nb_streams;
    st->id = id;
    st->start_time = AV_NOPTS_VALUE;
    st->duration = AV_NOPTS_VALUE;
        /* we set the current DTS to 0 so that formats without any timestamps
           but durations get some timestamps, formats with some unknown
           timestamps have their first few packets buffered and the
           timestamps corrected before they are returned to the user */
    st->cur_dts = 0;
    st->first_dts = AV_NOPTS_VALUE;
    st->probe_packets = MAX_PROBE_PACKETS;

    /* default pts setting is MPEG-like */
    av_set_pts_info(st, 33, 1, 90000);
    st->last_IP_pts = AV_NOPTS_VALUE;
    for(i=0; i<MAX_REORDER_DELAY+1; i++)
        st->pts_buffer[i]= AV_NOPTS_VALUE;
    st->reference_dts = AV_NOPTS_VALUE;

    st->sample_aspect_ratio = (AVRational){0,1};

    s->streams[s->nb_streams++] = st;
    return st;
}

AVProgram *av_new_program(AVFormatContext *ac, int id)
{
    AVProgram *program=NULL;
    int i;

    av_dlog(ac, "new_program: id=0x%04x\n", id);

    for(i=0; i<ac->nb_programs; i++)
        if(ac->programs[i]->id == id)
            program = ac->programs[i];

    if(!program){
        program = av_mallocz(sizeof(AVProgram));
        if (!program)
            return NULL;
        dynarray_add(&ac->programs, &ac->nb_programs, program);
        program->discard = AVDISCARD_NONE;
    }
    program->id = id;

    return program;
}

AVChapter *ff_new_chapter(AVFormatContext *s, int id, AVRational time_base, int64_t start, int64_t end, const char *title)
{
    AVChapter *chapter = NULL;
    int i;

    for(i=0; i<s->nb_chapters; i++)
        if(s->chapters[i]->id == id)
            chapter = s->chapters[i];

    if(!chapter){
        chapter= av_mallocz(sizeof(AVChapter));
        if(!chapter)
            return NULL;
        dynarray_add(&s->chapters, &s->nb_chapters, chapter);
    }
    av_dict_set(&chapter->metadata, "title", title, 0);
    chapter->id    = id;
    chapter->time_base= time_base;
    chapter->start = start;
    chapter->end   = end;

    return chapter;
}

/************************************************************/
/* output media file */

#if FF_API_FORMAT_PARAMETERS
int av_set_parameters(AVFormatContext *s, AVFormatParameters *ap)
{
    if (s->oformat->priv_data_size > 0) {
        s->priv_data = av_mallocz(s->oformat->priv_data_size);
        if (!s->priv_data)
            return AVERROR(ENOMEM);
        if (s->oformat->priv_class) {
            *(const AVClass**)s->priv_data= s->oformat->priv_class;
            av_opt_set_defaults(s->priv_data);
        }
    } else
        s->priv_data = NULL;

    return 0;
}

int avformat_alloc_output_context2(AVFormatContext **avctx, AVOutputFormat *oformat,
                                   const char *format, const char *filename)
{
    AVFormatContext *s = avformat_alloc_context();
    int ret = 0;

    *avctx = NULL;
    if (!s)
        goto nomem;

    if (!oformat) {
        if (format) {
            oformat = av_guess_format(format, NULL, NULL);
            if (!oformat) {
                av_log(s, AV_LOG_ERROR, "Requested output format '%s' is not a suitable output format\n", format);
                ret = AVERROR(EINVAL);
                goto error;
            }
        } else {
            oformat = av_guess_format(NULL, filename, NULL);
            if (!oformat) {
                ret = AVERROR(EINVAL);
                av_log(s, AV_LOG_ERROR, "Unable to find a suitable output format for '%s'\n",
                       filename);
                goto error;
            }
        }
    }

    s->oformat = oformat;
    if (s->oformat->priv_data_size > 0) {
        s->priv_data = av_mallocz(s->oformat->priv_data_size);
        if (!s->priv_data)
            goto nomem;
        if (s->oformat->priv_class) {
            *(const AVClass**)s->priv_data= s->oformat->priv_class;
            av_opt_set_defaults(s->priv_data);
        }
    } else
        s->priv_data = NULL;

    if (filename)
        av_strlcpy(s->filename, filename, sizeof(s->filename));
    *avctx = s;
    return 0;
nomem:
    av_log(s, AV_LOG_ERROR, "Out of memory\n");
    ret = AVERROR(ENOMEM);
error:
    avformat_free_context(s);
    return ret;
}

#if FF_API_ALLOC_OUTPUT_CONTEXT
AVFormatContext *avformat_alloc_output_context(const char *format,
                                               AVOutputFormat *oformat, const char *filename)
{
    AVFormatContext *avctx;
    int ret = avformat_alloc_output_context2(&avctx, oformat, format, filename);
    return ret < 0 ? NULL : avctx;
}
#endif

static int validate_codec_tag(AVFormatContext *s, AVStream *st)
{
    const AVCodecTag *avctag;
    int n;
    enum CodecID id = CODEC_ID_NONE;
    unsigned int tag = 0;

    /**
     * Check that tag + id is in the table
     * If neither is in the table -> OK
     * If tag is in the table with another id -> FAIL
     * If id is in the table with another tag -> FAIL unless strict < normal
     */
    for (n = 0; s->oformat->codec_tag[n]; n++) {
        avctag = s->oformat->codec_tag[n];
        while (avctag->id != CODEC_ID_NONE) {
            if (ff_toupper4(avctag->tag) == ff_toupper4(st->codec->codec_tag)) {
                id = avctag->id;
                if (id == st->codec->codec_id)
                    return 1;
            }
            if (avctag->id == st->codec->codec_id)
                tag = avctag->tag;
            avctag++;
        }
    }
    if (id != CODEC_ID_NONE)
        return 0;
    if (tag && (st->codec->strict_std_compliance >= FF_COMPLIANCE_NORMAL))
        return 0;
    return 1;
}

#if FF_API_FORMAT_PARAMETERS
int av_write_header(AVFormatContext *s)
{
    return avformat_write_header(s, NULL);
}
#endif

int avformat_write_header(AVFormatContext *s, AVDictionary **options)
{
    int ret = 0, i;
    AVStream *st;
    AVDictionary *tmp = NULL;

    if (options)
        av_dict_copy(&tmp, *options, 0);
    if ((ret = av_opt_set_dict(s, &tmp)) < 0)
        goto fail;

    // some sanity checks
    if (s->nb_streams == 0 && !(s->oformat->flags & AVFMT_NOSTREAMS)) {
        av_log(s, AV_LOG_ERROR, "no streams\n");
        ret = AVERROR(EINVAL);
        goto fail;
    }

    for(i=0;i<s->nb_streams;i++) {
        st = s->streams[i];

        switch (st->codec->codec_type) {
        case AVMEDIA_TYPE_AUDIO:
            if(st->codec->sample_rate<=0){
                av_log(s, AV_LOG_ERROR, "sample rate not set\n");
                ret = AVERROR(EINVAL);
                goto fail;
            }
            if(!st->codec->block_align)
                st->codec->block_align = st->codec->channels *
                    av_get_bits_per_sample(st->codec->codec_id) >> 3;
            break;
        case AVMEDIA_TYPE_VIDEO:
            if(st->codec->time_base.num<=0 || st->codec->time_base.den<=0){ //FIXME audio too?
                av_log(s, AV_LOG_ERROR, "time base not set\n");
                ret = AVERROR(EINVAL);
                goto fail;
            }
            if((st->codec->width<=0 || st->codec->height<=0) && !(s->oformat->flags & AVFMT_NODIMENSIONS)){
                av_log(s, AV_LOG_ERROR, "dimensions not set\n");
                ret = AVERROR(EINVAL);
                goto fail;
            }
            if(av_cmp_q(st->sample_aspect_ratio, st->codec->sample_aspect_ratio)){
                av_log(s, AV_LOG_ERROR, "Aspect ratio mismatch between encoder and muxer layer\n");
                ret = AVERROR(EINVAL);
                goto fail;
            }
            break;
        }

        if(s->oformat->codec_tag){
            if(st->codec->codec_tag && st->codec->codec_id == CODEC_ID_RAWVIDEO && av_codec_get_tag(s->oformat->codec_tag, st->codec->codec_id) == 0 && !validate_codec_tag(s, st)){
                //the current rawvideo encoding system ends up setting the wrong codec_tag for avi, we override it here
                st->codec->codec_tag= 0;
            }
            if(st->codec->codec_tag){
                if (!validate_codec_tag(s, st)) {
                    char tagbuf[32];
                    av_get_codec_tag_string(tagbuf, sizeof(tagbuf), st->codec->codec_tag);
                    av_log(s, AV_LOG_ERROR,
                           "Tag %s/0x%08x incompatible with output codec id '%d'\n",
                           tagbuf, st->codec->codec_tag, st->codec->codec_id);
                    ret = AVERROR_INVALIDDATA;
                    goto fail;
                }
            }else
                st->codec->codec_tag= av_codec_get_tag(s->oformat->codec_tag, st->codec->codec_id);
        }

        if(s->oformat->flags & AVFMT_GLOBALHEADER &&
            !(st->codec->flags & CODEC_FLAG_GLOBAL_HEADER))
          av_log(s, AV_LOG_WARNING, "Codec for stream %d does not use global headers but container format requires global headers\n", i);
    }

    if (!s->priv_data && s->oformat->priv_data_size > 0) {
        s->priv_data = av_mallocz(s->oformat->priv_data_size);
        if (!s->priv_data) {
            ret = AVERROR(ENOMEM);
            goto fail;
        }
        if (s->oformat->priv_class) {
            *(const AVClass**)s->priv_data= s->oformat->priv_class;
            av_opt_set_defaults(s->priv_data);
            if ((ret = av_opt_set_dict(s->priv_data, &tmp)) < 0)
                goto fail;
        }
    }

    /* set muxer identification string */
    if (s->nb_streams && !(s->streams[0]->codec->flags & CODEC_FLAG_BITEXACT)) {
        av_dict_set(&s->metadata, "encoder", LIBAVFORMAT_IDENT, 0);
    }

    if(s->oformat->write_header){
        ret = s->oformat->write_header(s);
        if (ret < 0)
            goto fail;
    }

    /* init PTS generation */
    for(i=0;i<s->nb_streams;i++) {
        int64_t den = AV_NOPTS_VALUE;
        st = s->streams[i];

        switch (st->codec->codec_type) {
        case AVMEDIA_TYPE_AUDIO:
            den = (int64_t)st->time_base.num * st->codec->sample_rate;
            break;
        case AVMEDIA_TYPE_VIDEO:
            den = (int64_t)st->time_base.num * st->codec->time_base.den;
            break;
        default:
            break;
        }
        if (den != AV_NOPTS_VALUE) {
            if (den <= 0) {
                ret = AVERROR_INVALIDDATA;
                goto fail;
            }
            av_frac_init(&st->pts, 0, 0, den);
        }
    }

    if (options) {
        av_dict_free(options);
        *options = tmp;
    }
    return 0;
fail:
    av_dict_free(&tmp);
    return ret;
}

//FIXME merge with compute_pkt_fields
static int compute_pkt_fields2(AVFormatContext *s, AVStream *st, AVPacket *pkt){
    int delay = FFMAX(st->codec->has_b_frames, !!st->codec->max_b_frames);
    int num, den, frame_size, i;

    av_dlog(s, "compute_pkt_fields2: pts:%"PRId64" dts:%"PRId64" cur_dts:%"PRId64" b:%d size:%d st:%d\n",
            pkt->pts, pkt->dts, st->cur_dts, delay, pkt->size, pkt->stream_index);

/*    if(pkt->pts == AV_NOPTS_VALUE && pkt->dts == AV_NOPTS_VALUE)
        return AVERROR(EINVAL);*/

    /* duration field */
    if (pkt->duration == 0) {
        compute_frame_duration(&num, &den, st, NULL, pkt);
        if (den && num) {
            pkt->duration = av_rescale(1, num * (int64_t)st->time_base.den * st->codec->ticks_per_frame, den * (int64_t)st->time_base.num);
        }
    }

    if(pkt->pts == AV_NOPTS_VALUE && pkt->dts != AV_NOPTS_VALUE && delay==0)
        pkt->pts= pkt->dts;

    //XXX/FIXME this is a temporary hack until all encoders output pts
    if((pkt->pts == 0 || pkt->pts == AV_NOPTS_VALUE) && pkt->dts == AV_NOPTS_VALUE && !delay){
        pkt->dts=
//        pkt->pts= st->cur_dts;
        pkt->pts= st->pts.val;
    }

    //calculate dts from pts
    if(pkt->pts != AV_NOPTS_VALUE && pkt->dts == AV_NOPTS_VALUE && delay <= MAX_REORDER_DELAY){
        st->pts_buffer[0]= pkt->pts;
        for(i=1; i<delay+1 && st->pts_buffer[i] == AV_NOPTS_VALUE; i++)
            st->pts_buffer[i]= pkt->pts + (i-delay-1) * pkt->duration;
        for(i=0; i<delay && st->pts_buffer[i] > st->pts_buffer[i+1]; i++)
            FFSWAP(int64_t, st->pts_buffer[i], st->pts_buffer[i+1]);

        pkt->dts= st->pts_buffer[0];
    }

    if(st->cur_dts && st->cur_dts != AV_NOPTS_VALUE && ((!(s->oformat->flags & AVFMT_TS_NONSTRICT) && st->cur_dts >= pkt->dts) || st->cur_dts > pkt->dts)){
        av_log(s, AV_LOG_ERROR,
               "Application provided invalid, non monotonically increasing dts to muxer in stream %d: %"PRId64" >= %"PRId64"\n",
               st->index, st->cur_dts, pkt->dts);
        return AVERROR(EINVAL);
    }
    if(pkt->dts != AV_NOPTS_VALUE && pkt->pts != AV_NOPTS_VALUE && pkt->pts < pkt->dts){
        av_log(s, AV_LOG_ERROR, "pts < dts in stream %d\n", st->index);
        return AVERROR(EINVAL);
    }

//    av_log(s, AV_LOG_DEBUG, "av_write_frame: pts2:%"PRId64" dts2:%"PRId64"\n", pkt->pts, pkt->dts);
    st->cur_dts= pkt->dts;
    st->pts.val= pkt->dts;

    /* update pts */
    switch (st->codec->codec_type) {
    case AVMEDIA_TYPE_AUDIO:
        frame_size = get_audio_frame_size(st->codec, pkt->size);

        /* HACK/FIXME, we skip the initial 0 size packets as they are most
           likely equal to the encoder delay, but it would be better if we
           had the real timestamps from the encoder */
        if (frame_size >= 0 && (pkt->size || st->pts.num!=st->pts.den>>1 || st->pts.val)) {
            av_frac_add(&st->pts, (int64_t)st->time_base.den * frame_size);
        }
        break;
    case AVMEDIA_TYPE_VIDEO:
        av_frac_add(&st->pts, (int64_t)st->time_base.den * st->codec->time_base.num);
        break;
    default:
        break;
    }
    return 0;
}

int av_write_frame(AVFormatContext *s, AVPacket *pkt)
{
    int ret = compute_pkt_fields2(s, s->streams[pkt->stream_index], pkt);

    if(ret<0 && !(s->oformat->flags & AVFMT_NOTIMESTAMPS))
        return ret;

    ret= s->oformat->write_packet(s, pkt);
    if(!ret)
        ret= url_ferror(s->pb);
    return ret;
}

void ff_interleave_add_packet(AVFormatContext *s, AVPacket *pkt,
                              int (*compare)(AVFormatContext *, AVPacket *, AVPacket *))
{
    AVPacketList **next_point, *this_pktl;

    this_pktl = av_mallocz(sizeof(AVPacketList));
    this_pktl->pkt= *pkt;
    pkt->destruct= NULL;             // do not free original but only the copy
    av_dup_packet(&this_pktl->pkt);  // duplicate the packet if it uses non-alloced memory

    if(s->streams[pkt->stream_index]->last_in_packet_buffer){
        next_point = &(s->streams[pkt->stream_index]->last_in_packet_buffer->next);
    }else
        next_point = &s->packet_buffer;

    if(*next_point){
        if(compare(s, &s->packet_buffer_end->pkt, pkt)){
            while(!compare(s, &(*next_point)->pkt, pkt)){
                next_point= &(*next_point)->next;
            }
            goto next_non_null;
        }else{
            next_point = &(s->packet_buffer_end->next);
        }
    }
    assert(!*next_point);

    s->packet_buffer_end= this_pktl;
next_non_null:

    this_pktl->next= *next_point;

    s->streams[pkt->stream_index]->last_in_packet_buffer=
    *next_point= this_pktl;
}

static int ff_interleave_compare_dts(AVFormatContext *s, AVPacket *next, AVPacket *pkt)
{
    AVStream *st = s->streams[ pkt ->stream_index];
    AVStream *st2= s->streams[ next->stream_index];
    int comp = av_compare_ts(next->dts, st2->time_base, pkt->dts,
                             st->time_base);

    if (comp == 0)
        return pkt->stream_index < next->stream_index;
    return comp > 0;
}

int av_interleave_packet_per_dts(AVFormatContext *s, AVPacket *out, AVPacket *pkt, int flush){
    AVPacketList *pktl;
    int stream_count=0;
    int i;

    if(pkt){
        ff_interleave_add_packet(s, pkt, ff_interleave_compare_dts);
    }

    for(i=0; i < s->nb_streams; i++)
        stream_count+= !!s->streams[i]->last_in_packet_buffer;

    if(stream_count && (s->nb_streams == stream_count || flush)){
        pktl= s->packet_buffer;
        *out= pktl->pkt;

        s->packet_buffer= pktl->next;
        if(!s->packet_buffer)
            s->packet_buffer_end= NULL;

        if(s->streams[out->stream_index]->last_in_packet_buffer == pktl)
            s->streams[out->stream_index]->last_in_packet_buffer= NULL;
        av_freep(&pktl);
        return 1;
    }else{
        av_init_packet(out);
        return 0;
    }
}

/**
 * Interleave an AVPacket correctly so it can be muxed.
 * @param out the interleaved packet will be output here
 * @param in the input packet
 * @param flush 1 if no further packets are available as input and all
 *              remaining packets should be output
 * @return 1 if a packet was output, 0 if no packet could be output,
 *         < 0 if an error occurred
 */
static int av_interleave_packet(AVFormatContext *s, AVPacket *out, AVPacket *in, int flush){
    if(s->oformat->interleave_packet)
        return s->oformat->interleave_packet(s, out, in, flush);
    else
        return av_interleave_packet_per_dts(s, out, in, flush);
}

int av_interleaved_write_frame(AVFormatContext *s, AVPacket *pkt){
    AVStream *st= s->streams[ pkt->stream_index];
    int ret;

    //FIXME/XXX/HACK drop zero sized packets
    if(st->codec->codec_type == AVMEDIA_TYPE_AUDIO && pkt->size==0)
        return 0;

    av_dlog(s, "av_interleaved_write_frame size:%d dts:%"PRId64" pts:%"PRId64"\n",
            pkt->size, pkt->dts, pkt->pts);
    if((ret = compute_pkt_fields2(s, st, pkt)) < 0 && !(s->oformat->flags & AVFMT_NOTIMESTAMPS))
        return ret;

    if(pkt->dts == AV_NOPTS_VALUE && !(s->oformat->flags & AVFMT_NOTIMESTAMPS))
        return AVERROR(EINVAL);

    for(;;){
        AVPacket opkt;
        int ret= av_interleave_packet(s, &opkt, pkt, 0);
        if(ret<=0) //FIXME cleanup needed for ret<0 ?
            return ret;

        ret= s->oformat->write_packet(s, &opkt);

        av_free_packet(&opkt);
        pkt= NULL;

        if(ret<0)
            return ret;
        if(url_ferror(s->pb))
            return url_ferror(s->pb);
    }
}

int av_write_trailer(AVFormatContext *s)
{
    int ret, i;

    for(;;){
        AVPacket pkt;
        ret= av_interleave_packet(s, &pkt, NULL, 1);
        if(ret<0) //FIXME cleanup needed for ret<0 ?
            goto fail;
        if(!ret)
            break;

        ret= s->oformat->write_packet(s, &pkt);

        av_free_packet(&pkt);

        if(ret<0)
            goto fail;
        if(url_ferror(s->pb))
            goto fail;
    }

    if(s->oformat->write_trailer)
        ret = s->oformat->write_trailer(s);
fail:
    if(ret == 0)
       ret=url_ferror(s->pb);
    for(i=0;i<s->nb_streams;i++) {
        av_freep(&s->streams[i]->priv_data);
        av_freep(&s->streams[i]->index_entries);
    }
    if (s->iformat && s->iformat->priv_class)
        av_opt_free(s->priv_data);
    av_freep(&s->priv_data);
    return ret;
}

void ff_program_add_stream_index(AVFormatContext *ac, int progid, unsigned int idx)
{
    int i, j;
    AVProgram *program=NULL;
    void *tmp;

    if (idx >= ac->nb_streams) {
        av_log(ac, AV_LOG_ERROR, "stream index %d is not valid\n", idx);
        return;
    }

    for(i=0; i<ac->nb_programs; i++){
        if(ac->programs[i]->id != progid)
            continue;
        program = ac->programs[i];
        for(j=0; j<program->nb_stream_indexes; j++)
            if(program->stream_index[j] == idx)
                return;

        tmp = av_realloc(program->stream_index, sizeof(unsigned int)*(program->nb_stream_indexes+1));
        if(!tmp)
            return;
        program->stream_index = tmp;
        program->stream_index[program->nb_stream_indexes++] = idx;
        return;
    }
}

static void print_fps(double d, const char *postfix){
    uint64_t v= lrintf(d*100);
    if     (v% 100      ) av_log(NULL, AV_LOG_INFO, ", %3.2f %s", d, postfix);
    else if(v%(100*1000)) av_log(NULL, AV_LOG_INFO, ", %1.0f %s", d, postfix);
    else                  av_log(NULL, AV_LOG_INFO, ", %1.0fk %s", d/1000, postfix);
}

static void dump_metadata(void *ctx, AVDictionary *m, const char *indent)
{
    if(m && !(m->count == 1 && av_dict_get(m, "language", NULL, 0))){
        AVDictionaryEntry *tag=NULL;

        av_log(ctx, AV_LOG_INFO, "%sMetadata:\n", indent);
        while((tag=av_dict_get(m, "", tag, AV_DICT_IGNORE_SUFFIX))) {
            if(strcmp("language", tag->key))
                av_log(ctx, AV_LOG_INFO, "%s  %-16s: %s\n", indent, tag->key, tag->value);
        }
    }
}

/* "user interface" functions */
static void dump_stream_format(AVFormatContext *ic, int i, int index, int is_output)
{
    char buf[256];
    int flags = (is_output ? ic->oformat->flags : ic->iformat->flags);
    AVStream *st = ic->streams[i];
    int g = av_gcd(st->time_base.num, st->time_base.den);
    AVDictionaryEntry *lang = av_dict_get(st->metadata, "language", NULL, 0);
    avcodec_string(buf, sizeof(buf), st->codec, is_output);
    av_log(NULL, AV_LOG_INFO, "    Stream #%d.%d", index, i);
    /* the pid is an important information, so we display it */
    /* XXX: add a generic system */
    if (flags & AVFMT_SHOW_IDS)
        av_log(NULL, AV_LOG_INFO, "[0x%x]", st->id);
    if (lang)
        av_log(NULL, AV_LOG_INFO, "(%s)", lang->value);
    av_log(NULL, AV_LOG_DEBUG, ", %d, %d/%d", st->codec_info_nb_frames, st->time_base.num/g, st->time_base.den/g);
    av_log(NULL, AV_LOG_INFO, ": %s", buf);
    if (st->sample_aspect_ratio.num && // default
        av_cmp_q(st->sample_aspect_ratio, st->codec->sample_aspect_ratio)) {
        AVRational display_aspect_ratio;
        av_reduce(&display_aspect_ratio.num, &display_aspect_ratio.den,
                  st->codec->width*st->sample_aspect_ratio.num,
                  st->codec->height*st->sample_aspect_ratio.den,
                  1024*1024);
        av_log(NULL, AV_LOG_INFO, ", PAR %d:%d DAR %d:%d",
                 st->sample_aspect_ratio.num, st->sample_aspect_ratio.den,
                 display_aspect_ratio.num, display_aspect_ratio.den);
    }
    if(st->codec->codec_type == AVMEDIA_TYPE_VIDEO){
        if(st->avg_frame_rate.den && st->avg_frame_rate.num)
            print_fps(av_q2d(st->avg_frame_rate), "fps");
        if(st->r_frame_rate.den && st->r_frame_rate.num)
            print_fps(av_q2d(st->r_frame_rate), "tbr");
        if(st->time_base.den && st->time_base.num)
            print_fps(1/av_q2d(st->time_base), "tbn");
        if(st->codec->time_base.den && st->codec->time_base.num)
            print_fps(1/av_q2d(st->codec->time_base), "tbc");
    }
    if (st->disposition & AV_DISPOSITION_DEFAULT)
        av_log(NULL, AV_LOG_INFO, " (default)");
    if (st->disposition & AV_DISPOSITION_DUB)
        av_log(NULL, AV_LOG_INFO, " (dub)");
    if (st->disposition & AV_DISPOSITION_ORIGINAL)
        av_log(NULL, AV_LOG_INFO, " (original)");
    if (st->disposition & AV_DISPOSITION_COMMENT)
        av_log(NULL, AV_LOG_INFO, " (comment)");
    if (st->disposition & AV_DISPOSITION_LYRICS)
        av_log(NULL, AV_LOG_INFO, " (lyrics)");
    if (st->disposition & AV_DISPOSITION_KARAOKE)
        av_log(NULL, AV_LOG_INFO, " (karaoke)");
    if (st->disposition & AV_DISPOSITION_FORCED)
        av_log(NULL, AV_LOG_INFO, " (forced)");
    if (st->disposition & AV_DISPOSITION_HEARING_IMPAIRED)
        av_log(NULL, AV_LOG_INFO, " (hearing impaired)");
    if (st->disposition & AV_DISPOSITION_VISUAL_IMPAIRED)
        av_log(NULL, AV_LOG_INFO, " (visual impaired)");
    if (st->disposition & AV_DISPOSITION_CLEAN_EFFECTS)
        av_log(NULL, AV_LOG_INFO, " (clean effects)");
    av_log(NULL, AV_LOG_INFO, "\n");
    dump_metadata(NULL, st->metadata, "    ");
}

#if FF_API_DUMP_FORMAT
void dump_format(AVFormatContext *ic,
                 int index,
                 const char *url,
                 int is_output)
{
    av_dump_format(ic, index, url, is_output);
}
#endif

void av_dump_format(AVFormatContext *ic,
                    int index,
                    const char *url,
                    int is_output)
{
    int i;
    uint8_t *printed = av_mallocz(ic->nb_streams);
    if (ic->nb_streams && !printed)
        return;

    av_log(NULL, AV_LOG_INFO, "%s #%d, %s, %s '%s':\n",
            is_output ? "Output" : "Input",
            index,
            is_output ? ic->oformat->name : ic->iformat->name,
            is_output ? "to" : "from", url);
    dump_metadata(NULL, ic->metadata, "  ");
    if (!is_output) {
        av_log(NULL, AV_LOG_INFO, "  Duration: ");
        if (ic->duration != AV_NOPTS_VALUE) {
            int hours, mins, secs, us;
            secs = ic->duration / AV_TIME_BASE;
            us = ic->duration % AV_TIME_BASE;
            mins = secs / 60;
            secs %= 60;
            hours = mins / 60;
            mins %= 60;
            av_log(NULL, AV_LOG_INFO, "%02d:%02d:%02d.%02d", hours, mins, secs,
                   (100 * us) / AV_TIME_BASE);
        } else {
            av_log(NULL, AV_LOG_INFO, "N/A");
        }
        if (ic->start_time != AV_NOPTS_VALUE) {
            int secs, us;
            av_log(NULL, AV_LOG_INFO, ", start: ");
            secs = ic->start_time / AV_TIME_BASE;
            us = abs(ic->start_time % AV_TIME_BASE);
            av_log(NULL, AV_LOG_INFO, "%d.%06d",
                   secs, (int)av_rescale(us, 1000000, AV_TIME_BASE));
        }
        av_log(NULL, AV_LOG_INFO, ", bitrate: ");
        if (ic->bit_rate) {
            av_log(NULL, AV_LOG_INFO,"%d kb/s", ic->bit_rate / 1000);
        } else {
            av_log(NULL, AV_LOG_INFO, "N/A");
        }
        av_log(NULL, AV_LOG_INFO, "\n");
    }
    for (i = 0; i < ic->nb_chapters; i++) {
        AVChapter *ch = ic->chapters[i];
        av_log(NULL, AV_LOG_INFO, "    Chapter #%d.%d: ", index, i);
        av_log(NULL, AV_LOG_INFO, "start %f, ", ch->start * av_q2d(ch->time_base));
        av_log(NULL, AV_LOG_INFO, "end %f\n",   ch->end   * av_q2d(ch->time_base));

        dump_metadata(NULL, ch->metadata, "    ");
    }
    if(ic->nb_programs) {
        int j, k, total = 0;
        for(j=0; j<ic->nb_programs; j++) {
            AVDictionaryEntry *name = av_dict_get(ic->programs[j]->metadata,
                                                  "name", NULL, 0);
            av_log(NULL, AV_LOG_INFO, "  Program %d %s\n", ic->programs[j]->id,
                   name ? name->value : "");
            dump_metadata(NULL, ic->programs[j]->metadata, "    ");
            for(k=0; k<ic->programs[j]->nb_stream_indexes; k++) {
                dump_stream_format(ic, ic->programs[j]->stream_index[k], index, is_output);
                printed[ic->programs[j]->stream_index[k]] = 1;
            }
            total += ic->programs[j]->nb_stream_indexes;
        }
        if (total < ic->nb_streams)
            av_log(NULL, AV_LOG_INFO, "  No Program\n");
    }
    for(i=0;i<ic->nb_streams;i++)
        if (!printed[i])
            dump_stream_format(ic, i, index, is_output);

    av_free(printed);
}

int64_t av_gettime(void)
{
    struct timeval tv;
    gettimeofday(&tv,NULL);
    return (int64_t)tv.tv_sec * 1000000 + tv.tv_usec;
}

uint64_t ff_ntp_time(void)
{
  return (av_gettime() / 1000) * 1000 + NTP_OFFSET_US;
}

#if FF_API_PARSE_DATE
#include "libavutil/parseutils.h"

int64_t parse_date(const char *timestr, int duration)
{
    int64_t timeval;
    av_parse_time(&timeval, timestr, duration);
    return timeval;
}
#endif

#if FF_API_FIND_INFO_TAG
#include "libavutil/parseutils.h"

int find_info_tag(char *arg, int arg_size, const char *tag1, const char *info)
{
    return av_find_info_tag(arg, arg_size, tag1, info);
}
#endif

int av_get_frame_filename(char *buf, int buf_size,
                          const char *path, int number)
{
    const char *p;
    char *q, buf1[20], c;
    int nd, len, percentd_found;

    q = buf;
    p = path;
    percentd_found = 0;
    for(;;) {
        c = *p++;
        if (c == '\0')
            break;
        if (c == '%') {
            do {
                nd = 0;
                while (isdigit(*p)) {
                    nd = nd * 10 + *p++ - '0';
                }
                c = *p++;
            } while (isdigit(c));

            switch(c) {
            case '%':
                goto addchar;
            case 'd':
                if (percentd_found)
                    goto fail;
                percentd_found = 1;
                snprintf(buf1, sizeof(buf1), "%0*d", nd, number);
                len = strlen(buf1);
                if ((q - buf + len) > buf_size - 1)
                    goto fail;
                memcpy(q, buf1, len);
                q += len;
                break;
            default:
                goto fail;
            }
        } else {
        addchar:
            if ((q - buf) < buf_size - 1)
                *q++ = c;
        }
    }
    if (!percentd_found)
        goto fail;
    *q = '\0';
    return 0;
 fail:
    *q = '\0';
    return -1;
}

static void hex_dump_internal(void *avcl, FILE *f, int level, uint8_t *buf, int size)
{
    int len, i, j, c;
#undef fprintf
#define PRINT(...) do { if (!f) av_log(avcl, level, __VA_ARGS__); else fprintf(f, __VA_ARGS__); } while(0)

    for(i=0;i<size;i+=16) {
        len = size - i;
        if (len > 16)
            len = 16;
        PRINT("%08x ", i);
        for(j=0;j<16;j++) {
            if (j < len)
                PRINT(" %02x", buf[i+j]);
            else
                PRINT("   ");
        }
        PRINT(" ");
        for(j=0;j<len;j++) {
            c = buf[i+j];
            if (c < ' ' || c > '~')
                c = '.';
            PRINT("%c", c);
        }
        PRINT("\n");
    }
#undef PRINT
}

void av_hex_dump(FILE *f, uint8_t *buf, int size)
{
    hex_dump_internal(NULL, f, 0, buf, size);
}

void av_hex_dump_log(void *avcl, int level, uint8_t *buf, int size)
{
    hex_dump_internal(avcl, NULL, level, buf, size);
}

static void pkt_dump_internal(void *avcl, FILE *f, int level, AVPacket *pkt, int dump_payload, AVRational time_base)
{
#undef fprintf
#define PRINT(...) do { if (!f) av_log(avcl, level, __VA_ARGS__); else fprintf(f, __VA_ARGS__); } while(0)
    PRINT("stream #%d:\n", pkt->stream_index);
    PRINT("  keyframe=%d\n", ((pkt->flags & AV_PKT_FLAG_KEY) != 0));
    PRINT("  duration=%0.3f\n", pkt->duration * av_q2d(time_base));
    /* DTS is _always_ valid after av_read_frame() */
    PRINT("  dts=");
    if (pkt->dts == AV_NOPTS_VALUE)
        PRINT("N/A");
    else
        PRINT("%0.3f", pkt->dts * av_q2d(time_base));
    /* PTS may not be known if B-frames are present. */
    PRINT("  pts=");
    if (pkt->pts == AV_NOPTS_VALUE)
        PRINT("N/A");
    else
        PRINT("%0.3f", pkt->pts * av_q2d(time_base));
    PRINT("\n");
    PRINT("  size=%d\n", pkt->size);
#undef PRINT
    if (dump_payload)
        av_hex_dump(f, pkt->data, pkt->size);
}

#if FF_API_PKT_DUMP
void av_pkt_dump(FILE *f, AVPacket *pkt, int dump_payload)
{
    AVRational tb = { 1, AV_TIME_BASE };
    pkt_dump_internal(NULL, f, 0, pkt, dump_payload, tb);
}
#endif

void av_pkt_dump2(FILE *f, AVPacket *pkt, int dump_payload, AVStream *st)
{
    pkt_dump_internal(NULL, f, 0, pkt, dump_payload, st->time_base);
}

#if FF_API_PKT_DUMP
void av_pkt_dump_log(void *avcl, int level, AVPacket *pkt, int dump_payload)
{
    AVRational tb = { 1, AV_TIME_BASE };
    pkt_dump_internal(avcl, NULL, level, pkt, dump_payload, tb);
}
#endif

void av_pkt_dump_log2(void *avcl, int level, AVPacket *pkt, int dump_payload,
                      AVStream *st)
{
    pkt_dump_internal(avcl, NULL, level, pkt, dump_payload, st->time_base);
}

void av_url_split(char *proto, int proto_size,
                  char *authorization, int authorization_size,
                  char *hostname, int hostname_size,
                  int *port_ptr,
                  char *path, int path_size,
                  const char *url)
{
    const char *p, *ls, *at, *col, *brk;

    if (port_ptr)               *port_ptr = -1;
    if (proto_size > 0)         proto[0] = 0;
    if (authorization_size > 0) authorization[0] = 0;
    if (hostname_size > 0)      hostname[0] = 0;
    if (path_size > 0)          path[0] = 0;

    /* parse protocol */
    if ((p = strchr(url, ':'))) {
        av_strlcpy(proto, url, FFMIN(proto_size, p + 1 - url));
        p++; /* skip ':' */
        if (*p == '/') p++;
        if (*p == '/') p++;
    } else {
        /* no protocol means plain filename */
        av_strlcpy(path, url, path_size);
        return;
    }

    /* separate path from hostname */
    ls = strchr(p, '/');
    if(!ls)
        ls = strchr(p, '?');
    if(ls)
        av_strlcpy(path, ls, path_size);
    else
        ls = &p[strlen(p)]; // XXX

    /* the rest is hostname, use that to parse auth/port */
    if (ls != p) {
        /* authorization (user[:pass]@hostname) */
        if ((at = strchr(p, '@')) && at < ls) {
            av_strlcpy(authorization, p,
                       FFMIN(authorization_size, at + 1 - p));
            p = at + 1; /* skip '@' */
        }

        if (*p == '[' && (brk = strchr(p, ']')) && brk < ls) {
            /* [host]:port */
            av_strlcpy(hostname, p + 1,
                       FFMIN(hostname_size, brk - p));
            if (brk[1] == ':' && port_ptr)
                *port_ptr = atoi(brk + 2);
        } else if ((col = strchr(p, ':')) && col < ls) {
            av_strlcpy(hostname, p,
                       FFMIN(col + 1 - p, hostname_size));
            if (port_ptr) *port_ptr = atoi(col + 1);
        } else
            av_strlcpy(hostname, p,
                       FFMIN(ls + 1 - p, hostname_size));
    }
}

char *ff_data_to_hex(char *buff, const uint8_t *src, int s, int lowercase)
{
    int i;
    static const char hex_table_uc[16] = { '0', '1', '2', '3',
                                           '4', '5', '6', '7',
                                           '8', '9', 'A', 'B',
                                           'C', 'D', 'E', 'F' };
    static const char hex_table_lc[16] = { '0', '1', '2', '3',
                                           '4', '5', '6', '7',
                                           '8', '9', 'a', 'b',
                                           'c', 'd', 'e', 'f' };
    const char *hex_table = lowercase ? hex_table_lc : hex_table_uc;

    for(i = 0; i < s; i++) {
        buff[i * 2]     = hex_table[src[i] >> 4];
        buff[i * 2 + 1] = hex_table[src[i] & 0xF];
    }

    return buff;
}

int ff_hex_to_data(uint8_t *data, const char *p)
{
    int c, len, v;

    len = 0;
    v = 1;
    for (;;) {
        p += strspn(p, SPACE_CHARS);
        if (*p == '\0')
            break;
        c = toupper((unsigned char) *p++);
        if (c >= '0' && c <= '9')
            c = c - '0';
        else if (c >= 'A' && c <= 'F')
            c = c - 'A' + 10;
        else
            break;
        v = (v << 4) | c;
        if (v & 0x100) {
            if (data)
                data[len] = v;
            len++;
            v = 1;
        }
    }
    return len;
}

void av_set_pts_info(AVStream *s, int pts_wrap_bits,
                     unsigned int pts_num, unsigned int pts_den)
{
    AVRational new_tb;
    if(av_reduce(&new_tb.num, &new_tb.den, pts_num, pts_den, INT_MAX)){
        if(new_tb.num != pts_num)
            av_log(NULL, AV_LOG_DEBUG, "st:%d removing common factor %d from timebase\n", s->index, pts_num/new_tb.num);
    }else
        av_log(NULL, AV_LOG_WARNING, "st:%d has too large timebase, reducing\n", s->index);

    if(new_tb.num <= 0 || new_tb.den <= 0) {
        av_log(NULL, AV_LOG_ERROR, "Ignoring attempt to set invalid timebase for st:%d\n", s->index);
        return;
    }
    s->time_base = new_tb;
    s->pts_wrap_bits = pts_wrap_bits;
}

int ff_url_join(char *str, int size, const char *proto,
                const char *authorization, const char *hostname,
                int port, const char *fmt, ...)
{
#if CONFIG_NETWORK
    struct addrinfo hints, *ai;
#endif

    str[0] = '\0';
    if (proto)
        av_strlcatf(str, size, "%s://", proto);
    if (authorization && authorization[0])
        av_strlcatf(str, size, "%s@", authorization);
#if CONFIG_NETWORK && defined(AF_INET6)
    /* Determine if hostname is a numerical IPv6 address,
     * properly escape it within [] in that case. */
    memset(&hints, 0, sizeof(hints));
    hints.ai_flags = AI_NUMERICHOST;
    if (!getaddrinfo(hostname, NULL, &hints, &ai)) {
        if (ai->ai_family == AF_INET6) {
            av_strlcat(str, "[", size);
            av_strlcat(str, hostname, size);
            av_strlcat(str, "]", size);
        } else {
            av_strlcat(str, hostname, size);
        }
        freeaddrinfo(ai);
    } else
#endif
        /* Not an IPv6 address, just output the plain string. */
        av_strlcat(str, hostname, size);

    if (port >= 0)
        av_strlcatf(str, size, ":%d", port);
    if (fmt) {
        va_list vl;
        int len = strlen(str);

        va_start(vl, fmt);
        vsnprintf(str + len, size > len ? size - len : 0, fmt, vl);
        va_end(vl);
    }
    return strlen(str);
}

int ff_write_chained(AVFormatContext *dst, int dst_stream, AVPacket *pkt,
                     AVFormatContext *src)
{
    AVPacket local_pkt;

    local_pkt = *pkt;
    local_pkt.stream_index = dst_stream;
    if (pkt->pts != AV_NOPTS_VALUE)
        local_pkt.pts = av_rescale_q(pkt->pts,
                                     src->streams[pkt->stream_index]->time_base,
                                     dst->streams[dst_stream]->time_base);
    if (pkt->dts != AV_NOPTS_VALUE)
        local_pkt.dts = av_rescale_q(pkt->dts,
                                     src->streams[pkt->stream_index]->time_base,
                                     dst->streams[dst_stream]->time_base);
    return av_write_frame(dst, &local_pkt);
}

void ff_parse_key_value(const char *str, ff_parse_key_val_cb callback_get_buf,
                        void *context)
{
    const char *ptr = str;

    /* Parse key=value pairs. */
    for (;;) {
        const char *key;
        char *dest = NULL, *dest_end;
        int key_len, dest_len = 0;

        /* Skip whitespace and potential commas. */
        while (*ptr && (isspace(*ptr) || *ptr == ','))
            ptr++;
        if (!*ptr)
            break;

        key = ptr;

        if (!(ptr = strchr(key, '=')))
            break;
        ptr++;
        key_len = ptr - key;

        callback_get_buf(context, key, key_len, &dest, &dest_len);
        dest_end = dest + dest_len - 1;

        if (*ptr == '\"') {
            ptr++;
            while (*ptr && *ptr != '\"') {
                if (*ptr == '\\') {
                    if (!ptr[1])
                        break;
                    if (dest && dest < dest_end)
                        *dest++ = ptr[1];
                    ptr += 2;
                } else {
                    if (dest && dest < dest_end)
                        *dest++ = *ptr;
                    ptr++;
                }
            }
            if (*ptr == '\"')
                ptr++;
        } else {
            for (; *ptr && !(isspace(*ptr) || *ptr == ','); ptr++)
                if (dest && dest < dest_end)
                    *dest++ = *ptr;
        }
        if (dest)
            *dest = 0;
    }
}

int ff_find_stream_index(AVFormatContext *s, int id)
{
    int i;
    for (i = 0; i < s->nb_streams; i++) {
        if (s->streams[i]->id == id)
            return i;
    }
    return -1;
}

void ff_make_absolute_url(char *buf, int size, const char *base,
                          const char *rel)
{
    char *sep;
    /* Absolute path, relative to the current server */
    if (base && strstr(base, "://") && rel[0] == '/') {
        if (base != buf)
            av_strlcpy(buf, base, size);
        sep = strstr(buf, "://");
        if (sep) {
            sep += 3;
            sep = strchr(sep, '/');
            if (sep)
                *sep = '\0';
        }
        av_strlcat(buf, rel, size);
        return;
    }
    /* If rel actually is an absolute url, just copy it */
    if (!base || strstr(rel, "://") || rel[0] == '/') {
        av_strlcpy(buf, rel, size);
        return;
    }
    if (base != buf)
        av_strlcpy(buf, base, size);
    /* Remove the file name from the base url */
    sep = strrchr(buf, '/');
    if (sep)
        sep[1] = '\0';
    else
        buf[0] = '\0';
    while (av_strstart(rel, "../", NULL) && sep) {
        /* Remove the path delimiter at the end */
        sep[0] = '\0';
        sep = strrchr(buf, '/');
        /* If the next directory name to pop off is "..", break here */
        if (!strcmp(sep ? &sep[1] : buf, "..")) {
            /* Readd the slash we just removed */
            av_strlcat(buf, "/", size);
            break;
        }
        /* Cut off the directory name */
        if (sep)
            sep[1] = '\0';
        else
            buf[0] = '\0';
        rel += 3;
    }
    av_strlcat(buf, rel, size);
}<|MERGE_RESOLUTION|>--- conflicted
+++ resolved
@@ -462,65 +462,11 @@
         goto fail;
     }
     ic->pb = pb;
-<<<<<<< HEAD
-    ic->duration = AV_NOPTS_VALUE;
-    ic->start_time = AV_NOPTS_VALUE;
-    av_strlcpy(ic->filename, filename, sizeof(ic->filename));
-
-    /* allocate private data */
-    if (fmt->priv_data_size > 0) {
-        ic->priv_data = av_mallocz(fmt->priv_data_size);
-        if (!ic->priv_data) {
-            err = AVERROR(ENOMEM);
-            goto fail;
-        }
-        if (fmt->priv_class) {
-            *(const AVClass**)ic->priv_data= fmt->priv_class;
-            av_opt_set_defaults(ic->priv_data);
-        }
-    } else {
-        ic->priv_data = NULL;
-    }
-=======
->>>>>>> 78440c00
 
     err = avformat_open_input(ic_ptr, filename, fmt, &opts);
 
-<<<<<<< HEAD
-    if (!(ic->flags&AVFMT_FLAG_PRIV_OPT) && ic->iformat->read_header) {
-        err = ic->iformat->read_header(ic, ap);
-        if (err < 0)
-            goto fail;
-    }
-
-    if (!(ic->flags&AVFMT_FLAG_PRIV_OPT) && pb && !ic->data_offset)
-        ic->data_offset = avio_tell(ic->pb);
-
-    ic->raw_packet_buffer_remaining_size = RAW_PACKET_BUFFER_SIZE;
-
-    *ic_ptr = ic;
-    return 0;
- fail:
-    if (ic) {
-        int i;
-        av_freep(&ic->priv_data);
-        for(i=0;i<ic->nb_streams;i++) {
-            AVStream *st = ic->streams[i];
-            if (st) {
-                av_free(st->priv_data);
-                av_free(st->codec->extradata);
-                av_free(st->codec);
-                av_free(st->info);
-            }
-            av_free(st);
-        }
-    }
-    av_free(ic);
-    *ic_ptr = NULL;
-=======
 fail:
     av_dict_free(&opts);
->>>>>>> 78440c00
     return err;
 }
 #endif
@@ -707,11 +653,11 @@
     if (s->pb)
         ff_id3v2_read(s, ID3v2_DEFAULT_MAGIC);
 
-    if (s->iformat->read_header)
+    if (!(s->flags&AVFMT_FLAG_PRIV_OPT) && s->iformat->read_header)
         if ((ret = s->iformat->read_header(s, &ap)) < 0)
             goto fail;
 
-    if (s->pb && !s->data_offset)
+    if (!(s->flags&AVFMT_FLAG_PRIV_OPT) && s->pb && !s->data_offset)
         s->data_offset = avio_tell(s->pb);
 
     s->raw_packet_buffer_remaining_size = RAW_PACKET_BUFFER_SIZE;
@@ -2845,6 +2791,7 @@
 
     return 0;
 }
+#endif
 
 int avformat_alloc_output_context2(AVFormatContext **avctx, AVOutputFormat *oformat,
                                    const char *format, const char *filename)
