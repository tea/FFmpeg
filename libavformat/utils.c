--- conflicted
+++ resolved
@@ -1085,20 +1085,11 @@
         pkt->pts > pkt->dts)
         presentation_delayed = 1;
 
-<<<<<<< HEAD
-    av_dlog(NULL,
+    av_log(NULL, AV_LOG_TRACE,
             "IN delayed:%d pts:%s, dts:%s cur_dts:%s st:%d pc:%p duration:%d delay:%d onein_oneout:%d\n",
             presentation_delayed, av_ts2str(pkt->pts), av_ts2str(pkt->dts), av_ts2str(st->cur_dts),
             pkt->stream_index, pc, pkt->duration, delay, onein_oneout);
     /* Interpolate PTS and DTS if they are not present. We skip H264
-=======
-    av_log(NULL, AV_LOG_TRACE,
-            "IN delayed:%d pts:%"PRId64", dts:%"PRId64" "
-            "cur_dts:%"PRId64" st:%d pc:%p\n",
-            presentation_delayed, pkt->pts, pkt->dts, st->cur_dts,
-            pkt->stream_index, pc);
-    /* Interpolate PTS and DTS if they are not present. We skip H.264
->>>>>>> 1a3eb042
      * currently because delay and has_b_frames are not reliably set. */
     if ((delay == 0 || (delay == 1 && pc)) &&
         onein_oneout) {
@@ -1160,14 +1151,8 @@
     if (pkt->dts > st->cur_dts)
         st->cur_dts = pkt->dts;
 
-<<<<<<< HEAD
-    av_dlog(NULL, "OUTdelayed:%d/%d pts:%s, dts:%s cur_dts:%s\n",
+    av_log(NULL, AV_LOG_TRACE, "OUTdelayed:%d/%d pts:%s, dts:%s cur_dts:%s\n",
             presentation_delayed, delay, av_ts2str(pkt->pts), av_ts2str(pkt->dts), av_ts2str(st->cur_dts));
-=======
-    av_log(NULL, AV_LOG_TRACE,
-            "OUTdelayed:%d/%d pts:%"PRId64", dts:%"PRId64" cur_dts:%"PRId64"\n",
-            presentation_delayed, delay, pkt->pts, pkt->dts, st->cur_dts);
->>>>>>> 1a3eb042
 
     /* update flags */
     if (is_intra_only(st->codec))
@@ -1813,11 +1798,7 @@
     if (stream_index < 0)
         return -1;
 
-<<<<<<< HEAD
-    av_dlog(s, "read_seek: %d %s\n", stream_index, av_ts2str(target_ts));
-=======
-    av_log(s, AV_LOG_TRACE, "read_seek: %d %"PRId64"\n", stream_index, target_ts);
->>>>>>> 1a3eb042
+    av_log(s, AV_LOG_TRACE, "read_seek: %d %s\n", stream_index, av_ts2str(target_ts));
 
     ts_max =
     ts_min = AV_NOPTS_VALUE;
@@ -1837,13 +1818,8 @@
         if (e->timestamp <= target_ts || e->pos == e->min_distance) {
             pos_min = e->pos;
             ts_min  = e->timestamp;
-<<<<<<< HEAD
-            av_dlog(s, "using cached pos_min=0x%"PRIx64" dts_min=%s\n",
+            av_log(s, AV_LOG_TRACE, "using cached pos_min=0x%"PRIx64" dts_min=%s\n",
                     pos_min, av_ts2str(ts_min));
-=======
-            av_log(s, AV_LOG_TRACE, "using cached pos_min=0x%"PRIx64" dts_min=%"PRId64"\n",
-                    pos_min, ts_min);
->>>>>>> 1a3eb042
         } else {
             av_assert1(index == 0);
         }
@@ -1857,13 +1833,8 @@
             pos_max   = e->pos;
             ts_max    = e->timestamp;
             pos_limit = pos_max - e->min_distance;
-<<<<<<< HEAD
-            av_dlog(s, "using cached pos_max=0x%"PRIx64" pos_limit=0x%"PRIx64
+            av_log(s, AV_LOG_TRACE, "using cached pos_max=0x%"PRIx64" pos_limit=0x%"PRIx64
                     " dts_max=%s\n", pos_max, pos_limit, av_ts2str(ts_max));
-=======
-            av_log(s, AV_LOG_TRACE, "using cached pos_max=0x%"PRIx64" pos_limit=0x%"PRIx64
-                    " dts_max=%"PRId64"\n", pos_max, pos_limit, ts_max);
->>>>>>> 1a3eb042
         }
     }
 
@@ -1932,11 +1903,7 @@
     int no_change;
     int ret;
 
-<<<<<<< HEAD
-    av_dlog(s, "gen_seek: %d %s\n", stream_index, av_ts2str(target_ts));
-=======
-    av_log(s, AV_LOG_TRACE, "gen_seek: %d %"PRId64"\n", stream_index, target_ts);
->>>>>>> 1a3eb042
+    av_log(s, AV_LOG_TRACE, "gen_seek: %d %s\n", stream_index, av_ts2str(target_ts));
 
     if (ts_min == AV_NOPTS_VALUE) {
         pos_min = s->internal->data_offset;
@@ -1965,16 +1932,10 @@
 
     no_change = 0;
     while (pos_min < pos_limit) {
-<<<<<<< HEAD
-        av_dlog(s,
+        av_log(s, AV_LOG_TRACE,
                 "pos_min=0x%"PRIx64" pos_max=0x%"PRIx64" dts_min=%s dts_max=%s\n",
                 pos_min, pos_max, av_ts2str(ts_min), av_ts2str(ts_max));
         av_assert0(pos_limit <= pos_max);
-=======
-        av_log(s, AV_LOG_TRACE, "pos_min=0x%"PRIx64" pos_max=0x%"PRIx64" dts_min=%"PRId64
-                " dts_max=%"PRId64"\n", pos_min, pos_max, ts_min, ts_max);
-        assert(pos_limit <= pos_max);
->>>>>>> 1a3eb042
 
         if (no_change == 0) {
             int64_t approximate_keyframe_distance = pos_max - pos_limit;
@@ -2002,16 +1963,10 @@
             no_change++;
         else
             no_change = 0;
-<<<<<<< HEAD
-        av_dlog(s, "%"PRId64" %"PRId64" %"PRId64" / %s %s %s"
+        av_log(s, AV_LOG_TRACE, "%"PRId64" %"PRId64" %"PRId64" / %s %s %s"
                 " target:%s limit:%"PRId64" start:%"PRId64" noc:%d\n",
                 pos_min, pos, pos_max,
                 av_ts2str(ts_min), av_ts2str(ts), av_ts2str(ts_max), av_ts2str(target_ts),
-=======
-        av_log(s, AV_LOG_TRACE, "%"PRId64" %"PRId64" %"PRId64" / %"PRId64" %"PRId64" %"PRId64
-                " target:%"PRId64" limit:%"PRId64" start:%"PRId64" noc:%d\n",
-                pos_min, pos, pos_max, ts_min, ts, ts_max, target_ts,
->>>>>>> 1a3eb042
                 pos_limit, start_pos, no_change);
         if (ts == AV_NOPTS_VALUE) {
             av_log(s, AV_LOG_ERROR, "read_timestamp() failed in the middle\n");
@@ -2034,16 +1989,10 @@
     pos_min = pos;
     ts_min  = ff_read_timestamp(s, stream_index, &pos_min, INT64_MAX, read_timestamp);
     pos_min++;
-<<<<<<< HEAD
     ts_max = ff_read_timestamp(s, stream_index, &pos_min, INT64_MAX, read_timestamp);
-    av_dlog(s, "pos=0x%"PRIx64" %s<=%s<=%s\n",
+    av_log(s, AV_LOG_TRACE, "pos=0x%"PRIx64" %s<=%s<=%s\n",
             pos, av_ts2str(ts_min), av_ts2str(target_ts), av_ts2str(ts_max));
 #endif
-=======
-    ts_max = read_timestamp(s, stream_index, &pos_min, INT64_MAX);
-    av_log(s, AV_LOG_TRACE, "pos=0x%"PRIx64" %"PRId64"<=%"PRId64"<=%"PRId64"\n",
-            pos, ts_min, target_ts, ts_max);
->>>>>>> 1a3eb042
     *ts_ret = ts;
     return pos;
 }
