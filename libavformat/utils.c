/*
 * various utility functions for use within FFmpeg
 * Copyright (c) 2000, 2001, 2002 Fabrice Bellard
 *
 * This file is part of FFmpeg.
 *
 * FFmpeg is free software; you can redistribute it and/or
 * modify it under the terms of the GNU Lesser General Public
 * License as published by the Free Software Foundation; either
 * version 2.1 of the License, or (at your option) any later version.
 *
 * FFmpeg is distributed in the hope that it will be useful,
 * but WITHOUT ANY WARRANTY; without even the implied warranty of
 * MERCHANTABILITY or FITNESS FOR A PARTICULAR PURPOSE.  See the GNU
 * Lesser General Public License for more details.
 *
 * You should have received a copy of the GNU Lesser General Public
 * License along with FFmpeg; if not, write to the Free Software
 * Foundation, Inc., 51 Franklin Street, Fifth Floor, Boston, MA 02110-1301 USA
 */

#include <stdarg.h>
#include <stdint.h>

#include "config.h"

#include "libavutil/avassert.h"
#include "libavutil/avstring.h"
#include "libavutil/dict.h"
#include "libavutil/internal.h"
#include "libavutil/mathematics.h"
#include "libavutil/opt.h"
#include "libavutil/parseutils.h"
#include "libavutil/pixdesc.h"
#include "libavutil/time.h"
#include "libavutil/timestamp.h"

#include "libavcodec/bytestream.h"
#include "libavcodec/internal.h"
#include "libavcodec/raw.h"

#include "audiointerleave.h"
#include "avformat.h"
#include "avio_internal.h"
#include "id3v2.h"
#include "internal.h"
#include "metadata.h"
#if CONFIG_NETWORK
#include "network.h"
#endif
#include "riff.h"
#include "url.h"

#include "libavutil/ffversion.h"
const char av_format_ffversion[] = "FFmpeg version " FFMPEG_VERSION;

/**
 * @file
 * various utility functions for use within FFmpeg
 */

unsigned avformat_version(void)
{
    av_assert0(LIBAVFORMAT_VERSION_MICRO >= 100);
    return LIBAVFORMAT_VERSION_INT;
}

const char *avformat_configuration(void)
{
    return FFMPEG_CONFIGURATION;
}

const char *avformat_license(void)
{
#define LICENSE_PREFIX "libavformat license: "
    return LICENSE_PREFIX FFMPEG_LICENSE + sizeof(LICENSE_PREFIX) - 1;
}

#define RELATIVE_TS_BASE (INT64_MAX - (1LL<<48))

static int is_relative(int64_t ts) {
    return ts > (RELATIVE_TS_BASE - (1LL<<48));
}

/**
 * Wrap a given time stamp, if there is an indication for an overflow
 *
 * @param st stream
 * @param timestamp the time stamp to wrap
 * @return resulting time stamp
 */
static int64_t wrap_timestamp(AVStream *st, int64_t timestamp)
{
    if (st->pts_wrap_behavior != AV_PTS_WRAP_IGNORE &&
        st->pts_wrap_reference != AV_NOPTS_VALUE && timestamp != AV_NOPTS_VALUE) {
        if (st->pts_wrap_behavior == AV_PTS_WRAP_ADD_OFFSET &&
            timestamp < st->pts_wrap_reference)
            return timestamp + (1ULL << st->pts_wrap_bits);
        else if (st->pts_wrap_behavior == AV_PTS_WRAP_SUB_OFFSET &&
            timestamp >= st->pts_wrap_reference)
            return timestamp - (1ULL << st->pts_wrap_bits);
    }
    return timestamp;
}

MAKE_ACCESSORS(AVStream, stream, AVRational, r_frame_rate)
MAKE_ACCESSORS(AVStream, stream, char *, recommended_encoder_configuration)
MAKE_ACCESSORS(AVFormatContext, format, AVCodec *, video_codec)
MAKE_ACCESSORS(AVFormatContext, format, AVCodec *, audio_codec)
MAKE_ACCESSORS(AVFormatContext, format, AVCodec *, subtitle_codec)
MAKE_ACCESSORS(AVFormatContext, format, AVCodec *, data_codec)
MAKE_ACCESSORS(AVFormatContext, format, int, metadata_header_padding)
MAKE_ACCESSORS(AVFormatContext, format, void *, opaque)
MAKE_ACCESSORS(AVFormatContext, format, av_format_control_message, control_message_cb)
MAKE_ACCESSORS(AVFormatContext, format, AVOpenCallback, open_cb)

int64_t av_stream_get_end_pts(const AVStream *st)
{
    if (st->priv_pts) {
        return st->priv_pts->val;
    } else
        return AV_NOPTS_VALUE;
}

struct AVCodecParserContext *av_stream_get_parser(const AVStream *st)
{
    return st->parser;
}

void av_format_inject_global_side_data(AVFormatContext *s)
{
    int i;
    s->internal->inject_global_side_data = 1;
    for (i = 0; i < s->nb_streams; i++) {
        AVStream *st = s->streams[i];
        st->inject_global_side_data = 1;
    }
}

int ff_copy_whitelists(AVFormatContext *dst, AVFormatContext *src)
{
    av_assert0(!dst->codec_whitelist && !dst->format_whitelist);
    dst-> codec_whitelist = av_strdup(src->codec_whitelist);
    dst->format_whitelist = av_strdup(src->format_whitelist);
    if (   (src-> codec_whitelist && !dst-> codec_whitelist)
        || (src->format_whitelist && !dst->format_whitelist)) {
        av_log(dst, AV_LOG_ERROR, "Failed to duplicate whitelist\n");
        return AVERROR(ENOMEM);
    }
    return 0;
}

static const AVCodec *find_decoder(AVFormatContext *s, AVStream *st, enum AVCodecID codec_id)
{
    if (st->codec->codec)
        return st->codec->codec;

    switch (st->codec->codec_type) {
    case AVMEDIA_TYPE_VIDEO:
        if (s->video_codec)    return s->video_codec;
        break;
    case AVMEDIA_TYPE_AUDIO:
        if (s->audio_codec)    return s->audio_codec;
        break;
    case AVMEDIA_TYPE_SUBTITLE:
        if (s->subtitle_codec) return s->subtitle_codec;
        break;
    }

    return avcodec_find_decoder(codec_id);
}

int av_format_get_probe_score(const AVFormatContext *s)
{
    return s->probe_score;
}

/* an arbitrarily chosen "sane" max packet size -- 50M */
#define SANE_CHUNK_SIZE (50000000)

int ffio_limit(AVIOContext *s, int size)
{
    if (s->maxsize>= 0) {
        int64_t remaining= s->maxsize - avio_tell(s);
        if (remaining < size) {
            int64_t newsize = avio_size(s);
            if (!s->maxsize || s->maxsize<newsize)
                s->maxsize = newsize - !newsize;
            remaining= s->maxsize - avio_tell(s);
            remaining= FFMAX(remaining, 0);
        }

        if (s->maxsize>= 0 && remaining+1 < size) {
            av_log(NULL, remaining ? AV_LOG_ERROR : AV_LOG_DEBUG, "Truncating packet of size %d to %"PRId64"\n", size, remaining+1);
            size = remaining+1;
        }
    }
    return size;
}

/* Read the data in sane-sized chunks and append to pkt.
 * Return the number of bytes read or an error. */
static int append_packet_chunked(AVIOContext *s, AVPacket *pkt, int size)
{
    int64_t orig_pos   = pkt->pos; // av_grow_packet might reset pos
    int orig_size      = pkt->size;
    int ret;

    do {
        int prev_size = pkt->size;
        int read_size;

        /* When the caller requests a lot of data, limit it to the amount
         * left in file or SANE_CHUNK_SIZE when it is not known. */
        read_size = size;
        if (read_size > SANE_CHUNK_SIZE/10) {
            read_size = ffio_limit(s, read_size);
            // If filesize/maxsize is unknown, limit to SANE_CHUNK_SIZE
            if (s->maxsize < 0)
                read_size = FFMIN(read_size, SANE_CHUNK_SIZE);
        }

        ret = av_grow_packet(pkt, read_size);
        if (ret < 0)
            break;

        ret = avio_read(s, pkt->data + prev_size, read_size);
        if (ret != read_size) {
            av_shrink_packet(pkt, prev_size + FFMAX(ret, 0));
            break;
        }

        size -= read_size;
    } while (size > 0);
    if (size > 0)
        pkt->flags |= AV_PKT_FLAG_CORRUPT;

    pkt->pos = orig_pos;
    if (!pkt->size)
        av_free_packet(pkt);
    return pkt->size > orig_size ? pkt->size - orig_size : ret;
}

int av_get_packet(AVIOContext *s, AVPacket *pkt, int size)
{
    av_init_packet(pkt);
    pkt->data = NULL;
    pkt->size = 0;
    pkt->pos  = avio_tell(s);

    return append_packet_chunked(s, pkt, size);
}

int av_append_packet(AVIOContext *s, AVPacket *pkt, int size)
{
    if (!pkt->size)
        return av_get_packet(s, pkt, size);
    return append_packet_chunked(s, pkt, size);
}

int av_filename_number_test(const char *filename)
{
    char buf[1024];
    return filename &&
           (av_get_frame_filename(buf, sizeof(buf), filename, 1) >= 0);
}

static int set_codec_from_probe_data(AVFormatContext *s, AVStream *st,
                                     AVProbeData *pd)
{
    static const struct {
        const char *name;
        enum AVCodecID id;
        enum AVMediaType type;
    } fmt_id_type[] = {
        { "aac",       AV_CODEC_ID_AAC,        AVMEDIA_TYPE_AUDIO },
        { "ac3",       AV_CODEC_ID_AC3,        AVMEDIA_TYPE_AUDIO },
        { "dts",       AV_CODEC_ID_DTS,        AVMEDIA_TYPE_AUDIO },
        { "dvbsub",    AV_CODEC_ID_DVB_SUBTITLE,AVMEDIA_TYPE_SUBTITLE },
        { "eac3",      AV_CODEC_ID_EAC3,       AVMEDIA_TYPE_AUDIO },
        { "h264",      AV_CODEC_ID_H264,       AVMEDIA_TYPE_VIDEO },
        { "hevc",      AV_CODEC_ID_HEVC,       AVMEDIA_TYPE_VIDEO },
        { "loas",      AV_CODEC_ID_AAC_LATM,   AVMEDIA_TYPE_AUDIO },
        { "m4v",       AV_CODEC_ID_MPEG4,      AVMEDIA_TYPE_VIDEO },
        { "mp3",       AV_CODEC_ID_MP3,        AVMEDIA_TYPE_AUDIO },
        { "mpegvideo", AV_CODEC_ID_MPEG2VIDEO, AVMEDIA_TYPE_VIDEO },
        { 0 }
    };
    int score;
    AVInputFormat *fmt = av_probe_input_format3(pd, 1, &score);

    if (fmt && st->request_probe <= score) {
        int i;
        av_log(s, AV_LOG_DEBUG,
               "Probe with size=%d, packets=%d detected %s with score=%d\n",
               pd->buf_size, MAX_PROBE_PACKETS - st->probe_packets,
               fmt->name, score);
        for (i = 0; fmt_id_type[i].name; i++) {
            if (!strcmp(fmt->name, fmt_id_type[i].name)) {
                st->codec->codec_id   = fmt_id_type[i].id;
                st->codec->codec_type = fmt_id_type[i].type;
                return score;
            }
        }
    }
    return 0;
}

/************************************************************/
/* input media file */

int av_demuxer_open(AVFormatContext *ic) {
    int err;

    if (ic->format_whitelist && av_match_list(ic->iformat->name, ic->format_whitelist, ',') <= 0) {
        av_log(ic, AV_LOG_ERROR, "Format not on whitelist\n");
        return AVERROR(EINVAL);
    }

    if (ic->iformat->read_header) {
        err = ic->iformat->read_header(ic);
        if (err < 0)
            return err;
    }

    if (ic->pb && !ic->internal->data_offset)
        ic->internal->data_offset = avio_tell(ic->pb);

    return 0;
}

/* Open input file and probe the format if necessary. */
static int init_input(AVFormatContext *s, const char *filename,
                      AVDictionary **options)
{
    int ret;
    AVProbeData pd = { filename, NULL, 0 };
    int score = AVPROBE_SCORE_RETRY;

    if (s->pb) {
        s->flags |= AVFMT_FLAG_CUSTOM_IO;
        if (!s->iformat)
            return av_probe_input_buffer2(s->pb, &s->iformat, filename,
                                         s, 0, s->format_probesize);
        else if (s->iformat->flags & AVFMT_NOFILE)
            av_log(s, AV_LOG_WARNING, "Custom AVIOContext makes no sense and "
                                      "will be ignored with AVFMT_NOFILE format.\n");
        return 0;
    }

    if ((s->iformat && s->iformat->flags & AVFMT_NOFILE) ||
        (!s->iformat && (s->iformat = av_probe_input_format2(&pd, 0, &score))))
        return score;

    if ((ret = avio_open2(&s->pb, filename, AVIO_FLAG_READ | s->avio_flags,
                          &s->interrupt_callback, options)) < 0)
        return ret;
    if (s->iformat)
        return 0;
    return av_probe_input_buffer2(s->pb, &s->iformat, filename,
                                 s, 0, s->format_probesize);
}

static AVPacket *add_to_pktbuf(AVPacketList **packet_buffer, AVPacket *pkt,
                               AVPacketList **plast_pktl)
{
    AVPacketList *pktl = av_mallocz(sizeof(AVPacketList));
    if (!pktl)
        return NULL;

    if (*packet_buffer)
        (*plast_pktl)->next = pktl;
    else
        *packet_buffer = pktl;

    /* Add the packet in the buffered packet list. */
    *plast_pktl = pktl;
    pktl->pkt   = *pkt;
    return &pktl->pkt;
}

int avformat_queue_attached_pictures(AVFormatContext *s)
{
    int i;
    for (i = 0; i < s->nb_streams; i++)
        if (s->streams[i]->disposition & AV_DISPOSITION_ATTACHED_PIC &&
            s->streams[i]->discard < AVDISCARD_ALL) {
            AVPacket copy = s->streams[i]->attached_pic;
            if (copy.size <= 0) {
                av_log(s, AV_LOG_WARNING,
                    "Attached picture on stream %d has invalid size, "
                    "ignoring\n", i);
                continue;
            }
            copy.buf = av_buffer_ref(copy.buf);
            if (!copy.buf)
                return AVERROR(ENOMEM);

            add_to_pktbuf(&s->internal->raw_packet_buffer, &copy,
                          &s->internal->raw_packet_buffer_end);
        }
    return 0;
}

int avformat_open_input(AVFormatContext **ps, const char *filename,
                        AVInputFormat *fmt, AVDictionary **options)
{
    AVFormatContext *s = *ps;
    int ret = 0;
    AVDictionary *tmp = NULL;
    ID3v2ExtraMeta *id3v2_extra_meta = NULL;

    if (!s && !(s = avformat_alloc_context()))
        return AVERROR(ENOMEM);
    if (!s->av_class) {
        av_log(NULL, AV_LOG_ERROR, "Input context has not been properly allocated by avformat_alloc_context() and is not NULL either\n");
        return AVERROR(EINVAL);
    }
    if (fmt)
        s->iformat = fmt;

    if (options)
        av_dict_copy(&tmp, *options, 0);

    if (s->pb) // must be before any goto fail
        s->flags |= AVFMT_FLAG_CUSTOM_IO;

    if ((ret = av_opt_set_dict(s, &tmp)) < 0)
        goto fail;

    if ((ret = init_input(s, filename, &tmp)) < 0)
        goto fail;
    s->probe_score = ret;

    if (s->format_whitelist && av_match_list(s->iformat->name, s->format_whitelist, ',') <= 0) {
        av_log(s, AV_LOG_ERROR, "Format not on whitelist\n");
        ret = AVERROR(EINVAL);
        goto fail;
    }

    avio_skip(s->pb, s->skip_initial_bytes);

    /* Check filename in case an image number is expected. */
    if (s->iformat->flags & AVFMT_NEEDNUMBER) {
        if (!av_filename_number_test(filename)) {
            ret = AVERROR(EINVAL);
            goto fail;
        }
    }

    s->duration = s->start_time = AV_NOPTS_VALUE;
    av_strlcpy(s->filename, filename ? filename : "", sizeof(s->filename));

    /* Allocate private data. */
    if (s->iformat->priv_data_size > 0) {
        if (!(s->priv_data = av_mallocz(s->iformat->priv_data_size))) {
            ret = AVERROR(ENOMEM);
            goto fail;
        }
        if (s->iformat->priv_class) {
            *(const AVClass **) s->priv_data = s->iformat->priv_class;
            av_opt_set_defaults(s->priv_data);
            if ((ret = av_opt_set_dict(s->priv_data, &tmp)) < 0)
                goto fail;
        }
    }

    /* e.g. AVFMT_NOFILE formats will not have a AVIOContext */
    if (s->pb)
        ff_id3v2_read(s, ID3v2_DEFAULT_MAGIC, &id3v2_extra_meta, 0);

    if (!(s->flags&AVFMT_FLAG_PRIV_OPT) && s->iformat->read_header)
        if ((ret = s->iformat->read_header(s)) < 0)
            goto fail;

    if (id3v2_extra_meta) {
        if (!strcmp(s->iformat->name, "mp3") || !strcmp(s->iformat->name, "aac") ||
            !strcmp(s->iformat->name, "tta")) {
            if ((ret = ff_id3v2_parse_apic(s, &id3v2_extra_meta)) < 0)
                goto fail;
        } else
            av_log(s, AV_LOG_DEBUG, "demuxer does not support additional id3 data, skipping\n");
    }
    ff_id3v2_free_extra_meta(&id3v2_extra_meta);

    if ((ret = avformat_queue_attached_pictures(s)) < 0)
        goto fail;

    if (!(s->flags&AVFMT_FLAG_PRIV_OPT) && s->pb && !s->internal->data_offset)
        s->internal->data_offset = avio_tell(s->pb);

    s->internal->raw_packet_buffer_remaining_size = RAW_PACKET_BUFFER_SIZE;

    if (options) {
        av_dict_free(options);
        *options = tmp;
    }
    *ps = s;
    return 0;

fail:
    ff_id3v2_free_extra_meta(&id3v2_extra_meta);
    av_dict_free(&tmp);
    if (s->pb && !(s->flags & AVFMT_FLAG_CUSTOM_IO))
        avio_closep(&s->pb);
    avformat_free_context(s);
    *ps = NULL;
    return ret;
}

/*******************************************************/

static void force_codec_ids(AVFormatContext *s, AVStream *st)
{
    switch (st->codec->codec_type) {
    case AVMEDIA_TYPE_VIDEO:
        if (s->video_codec_id)
            st->codec->codec_id = s->video_codec_id;
        break;
    case AVMEDIA_TYPE_AUDIO:
        if (s->audio_codec_id)
            st->codec->codec_id = s->audio_codec_id;
        break;
    case AVMEDIA_TYPE_SUBTITLE:
        if (s->subtitle_codec_id)
            st->codec->codec_id = s->subtitle_codec_id;
        break;
    }
}

static int probe_codec(AVFormatContext *s, AVStream *st, const AVPacket *pkt)
{
    if (st->request_probe>0) {
        AVProbeData *pd = &st->probe_data;
        int end;
        av_log(s, AV_LOG_DEBUG, "probing stream %d pp:%d\n", st->index, st->probe_packets);
        --st->probe_packets;

        if (pkt) {
            uint8_t *new_buf = av_realloc(pd->buf, pd->buf_size+pkt->size+AVPROBE_PADDING_SIZE);
            if (!new_buf) {
                av_log(s, AV_LOG_WARNING,
                       "Failed to reallocate probe buffer for stream %d\n",
                       st->index);
                goto no_packet;
            }
            pd->buf = new_buf;
            memcpy(pd->buf + pd->buf_size, pkt->data, pkt->size);
            pd->buf_size += pkt->size;
            memset(pd->buf + pd->buf_size, 0, AVPROBE_PADDING_SIZE);
        } else {
no_packet:
            st->probe_packets = 0;
            if (!pd->buf_size) {
                av_log(s, AV_LOG_WARNING,
                       "nothing to probe for stream %d\n", st->index);
            }
        }

        end=    s->internal->raw_packet_buffer_remaining_size <= 0
                || st->probe_packets<= 0;

        if (end || av_log2(pd->buf_size) != av_log2(pd->buf_size - pkt->size)) {
            int score = set_codec_from_probe_data(s, st, pd);
            if (    (st->codec->codec_id != AV_CODEC_ID_NONE && score > AVPROBE_SCORE_STREAM_RETRY)
                || end) {
                pd->buf_size = 0;
                av_freep(&pd->buf);
                st->request_probe = -1;
                if (st->codec->codec_id != AV_CODEC_ID_NONE) {
                    av_log(s, AV_LOG_DEBUG, "probed stream %d\n", st->index);
                } else
                    av_log(s, AV_LOG_WARNING, "probed stream %d failed\n", st->index);
            }
            force_codec_ids(s, st);
        }
    }
    return 0;
}

static int update_wrap_reference(AVFormatContext *s, AVStream *st, int stream_index, AVPacket *pkt)
{
    int64_t ref = pkt->dts;
    int i, pts_wrap_behavior;
    int64_t pts_wrap_reference;
    AVProgram *first_program;

    if (ref == AV_NOPTS_VALUE)
        ref = pkt->pts;
    if (st->pts_wrap_reference != AV_NOPTS_VALUE || st->pts_wrap_bits >= 63 || ref == AV_NOPTS_VALUE || !s->correct_ts_overflow)
        return 0;
    ref &= (1LL << st->pts_wrap_bits)-1;

    // reference time stamp should be 60 s before first time stamp
    pts_wrap_reference = ref - av_rescale(60, st->time_base.den, st->time_base.num);
    // if first time stamp is not more than 1/8 and 60s before the wrap point, subtract rather than add wrap offset
    pts_wrap_behavior = (ref < (1LL << st->pts_wrap_bits) - (1LL << st->pts_wrap_bits-3)) ||
        (ref < (1LL << st->pts_wrap_bits) - av_rescale(60, st->time_base.den, st->time_base.num)) ?
        AV_PTS_WRAP_ADD_OFFSET : AV_PTS_WRAP_SUB_OFFSET;

    first_program = av_find_program_from_stream(s, NULL, stream_index);

    if (!first_program) {
        int default_stream_index = av_find_default_stream_index(s);
        if (s->streams[default_stream_index]->pts_wrap_reference == AV_NOPTS_VALUE) {
            for (i = 0; i < s->nb_streams; i++) {
                if (av_find_program_from_stream(s, NULL, i))
                    continue;
                s->streams[i]->pts_wrap_reference = pts_wrap_reference;
                s->streams[i]->pts_wrap_behavior = pts_wrap_behavior;
            }
        }
        else {
            st->pts_wrap_reference = s->streams[default_stream_index]->pts_wrap_reference;
            st->pts_wrap_behavior = s->streams[default_stream_index]->pts_wrap_behavior;
        }
    }
    else {
        AVProgram *program = first_program;
        while (program) {
            if (program->pts_wrap_reference != AV_NOPTS_VALUE) {
                pts_wrap_reference = program->pts_wrap_reference;
                pts_wrap_behavior = program->pts_wrap_behavior;
                break;
            }
            program = av_find_program_from_stream(s, program, stream_index);
        }

        // update every program with differing pts_wrap_reference
        program = first_program;
        while (program) {
            if (program->pts_wrap_reference != pts_wrap_reference) {
                for (i = 0; i<program->nb_stream_indexes; i++) {
                    s->streams[program->stream_index[i]]->pts_wrap_reference = pts_wrap_reference;
                    s->streams[program->stream_index[i]]->pts_wrap_behavior = pts_wrap_behavior;
                }

                program->pts_wrap_reference = pts_wrap_reference;
                program->pts_wrap_behavior = pts_wrap_behavior;
            }
            program = av_find_program_from_stream(s, program, stream_index);
        }
    }
    return 1;
}

int ff_read_packet(AVFormatContext *s, AVPacket *pkt)
{
    int ret, i, err;
    AVStream *st;

    for (;;) {
        AVPacketList *pktl = s->internal->raw_packet_buffer;

        if (pktl) {
            *pkt = pktl->pkt;
            st   = s->streams[pkt->stream_index];
            if (s->internal->raw_packet_buffer_remaining_size <= 0)
                if ((err = probe_codec(s, st, NULL)) < 0)
                    return err;
            if (st->request_probe <= 0) {
                s->internal->raw_packet_buffer                 = pktl->next;
                s->internal->raw_packet_buffer_remaining_size += pkt->size;
                av_free(pktl);
                return 0;
            }
        }

        pkt->data = NULL;
        pkt->size = 0;
        av_init_packet(pkt);
        ret = s->iformat->read_packet(s, pkt);
        if (ret < 0) {
            if (!pktl || ret == AVERROR(EAGAIN))
                return ret;
            for (i = 0; i < s->nb_streams; i++) {
                st = s->streams[i];
                if (st->probe_packets)
                    if ((err = probe_codec(s, st, NULL)) < 0)
                        return err;
                av_assert0(st->request_probe <= 0);
            }
            continue;
        }

        if ((s->flags & AVFMT_FLAG_DISCARD_CORRUPT) &&
            (pkt->flags & AV_PKT_FLAG_CORRUPT)) {
            av_log(s, AV_LOG_WARNING,
                   "Dropped corrupted packet (stream = %d)\n",
                   pkt->stream_index);
            av_free_packet(pkt);
            continue;
        }

        if (pkt->stream_index >= (unsigned)s->nb_streams) {
            av_log(s, AV_LOG_ERROR, "Invalid stream index %d\n", pkt->stream_index);
            continue;
        }

        st = s->streams[pkt->stream_index];

        if (update_wrap_reference(s, st, pkt->stream_index, pkt) && st->pts_wrap_behavior == AV_PTS_WRAP_SUB_OFFSET) {
            // correct first time stamps to negative values
            if (!is_relative(st->first_dts))
                st->first_dts = wrap_timestamp(st, st->first_dts);
            if (!is_relative(st->start_time))
                st->start_time = wrap_timestamp(st, st->start_time);
            if (!is_relative(st->cur_dts))
                st->cur_dts = wrap_timestamp(st, st->cur_dts);
        }

        pkt->dts = wrap_timestamp(st, pkt->dts);
        pkt->pts = wrap_timestamp(st, pkt->pts);

        force_codec_ids(s, st);

        /* TODO: audio: time filter; video: frame reordering (pts != dts) */
        if (s->use_wallclock_as_timestamps)
            pkt->dts = pkt->pts = av_rescale_q(av_gettime(), AV_TIME_BASE_Q, st->time_base);

        if (!pktl && st->request_probe <= 0)
            return ret;

        add_to_pktbuf(&s->internal->raw_packet_buffer, pkt,
                      &s->internal->raw_packet_buffer_end);
        s->internal->raw_packet_buffer_remaining_size -= pkt->size;

        if ((err = probe_codec(s, st, pkt)) < 0)
            return err;
    }
}


/**********************************************************/

static int determinable_frame_size(AVCodecContext *avctx)
{
    if (/*avctx->codec_id == AV_CODEC_ID_AAC ||*/
        avctx->codec_id == AV_CODEC_ID_MP1 ||
        avctx->codec_id == AV_CODEC_ID_MP2 ||
        avctx->codec_id == AV_CODEC_ID_MP3/* ||
        avctx->codec_id == AV_CODEC_ID_CELT*/)
        return 1;
    return 0;
}

/**
 * Return the frame duration in seconds. Return 0 if not available.
 */
void ff_compute_frame_duration(AVFormatContext *s, int *pnum, int *pden, AVStream *st,
                               AVCodecParserContext *pc, AVPacket *pkt)
{
    AVRational codec_framerate = s->iformat ? st->codec->framerate :
                                              av_mul_q(av_inv_q(st->codec->time_base), (AVRational){1, st->codec->ticks_per_frame});
    int frame_size;

    *pnum = 0;
    *pden = 0;
    switch (st->codec->codec_type) {
    case AVMEDIA_TYPE_VIDEO:
        if (st->r_frame_rate.num && !pc && s->iformat) {
            *pnum = st->r_frame_rate.den;
            *pden = st->r_frame_rate.num;
        } else if (st->time_base.num * 1000LL > st->time_base.den) {
            *pnum = st->time_base.num;
            *pden = st->time_base.den;
        } else if (codec_framerate.den * 1000LL > codec_framerate.num) {
            av_assert0(st->codec->ticks_per_frame);
            av_reduce(pnum, pden,
                      codec_framerate.den,
                      codec_framerate.num * (int64_t)st->codec->ticks_per_frame,
                      INT_MAX);

            if (pc && pc->repeat_pict) {
                av_assert0(s->iformat); // this may be wrong for interlaced encoding but its not used for that case
                av_reduce(pnum, pden,
                          (*pnum) * (1LL + pc->repeat_pict),
                          (*pden),
                          INT_MAX);
            }
            /* If this codec can be interlaced or progressive then we need
             * a parser to compute duration of a packet. Thus if we have
             * no parser in such case leave duration undefined. */
            if (st->codec->ticks_per_frame > 1 && !pc)
                *pnum = *pden = 0;
        }
        break;
    case AVMEDIA_TYPE_AUDIO:
        frame_size = av_get_audio_frame_duration(st->codec, pkt->size);
        if (frame_size <= 0 || st->codec->sample_rate <= 0)
            break;
        *pnum = frame_size;
        *pden = st->codec->sample_rate;
        break;
    default:
        break;
    }
}

static int is_intra_only(AVCodecContext *enc) {
    const AVCodecDescriptor *desc;

    if (enc->codec_type != AVMEDIA_TYPE_VIDEO)
        return 1;

    desc = av_codec_get_codec_descriptor(enc);
    if (!desc) {
        desc = avcodec_descriptor_get(enc->codec_id);
        av_codec_set_codec_descriptor(enc, desc);
    }
    if (desc)
        return !!(desc->props & AV_CODEC_PROP_INTRA_ONLY);
    return 0;
}

static int has_decode_delay_been_guessed(AVStream *st)
{
    if (st->codec->codec_id != AV_CODEC_ID_H264) return 1;
    if (!st->info) // if we have left find_stream_info then nb_decoded_frames won't increase anymore for stream copy
        return 1;
#if CONFIG_H264_DECODER
    if (st->codec->has_b_frames &&
       avpriv_h264_has_num_reorder_frames(st->codec) == st->codec->has_b_frames)
        return 1;
#endif
    if (st->codec->has_b_frames<3)
        return st->nb_decoded_frames >= 7;
    else if (st->codec->has_b_frames<4)
        return st->nb_decoded_frames >= 18;
    else
        return st->nb_decoded_frames >= 20;
}

static AVPacketList *get_next_pkt(AVFormatContext *s, AVStream *st, AVPacketList *pktl)
{
    if (pktl->next)
        return pktl->next;
    if (pktl == s->internal->packet_buffer_end)
        return s->internal->parse_queue;
    return NULL;
}

static int64_t select_from_pts_buffer(AVStream *st, int64_t *pts_buffer, int64_t dts) {
    int onein_oneout = st->codec->codec_id != AV_CODEC_ID_H264 &&
                       st->codec->codec_id != AV_CODEC_ID_HEVC;

    if(!onein_oneout) {
        int delay = st->codec->has_b_frames;
        int i;

        if (dts == AV_NOPTS_VALUE) {
            int64_t best_score = INT64_MAX;
            for (i = 0; i<delay; i++) {
                if (st->pts_reorder_error_count[i]) {
                    int64_t score = st->pts_reorder_error[i] / st->pts_reorder_error_count[i];
                    if (score < best_score) {
                        best_score = score;
                        dts = pts_buffer[i];
                    }
                }
            }
        } else {
            for (i = 0; i<delay; i++) {
                if (pts_buffer[i] != AV_NOPTS_VALUE) {
                    int64_t diff =  FFABS(pts_buffer[i] - dts)
                                    + (uint64_t)st->pts_reorder_error[i];
                    diff = FFMAX(diff, st->pts_reorder_error[i]);
                    st->pts_reorder_error[i] = diff;
                    st->pts_reorder_error_count[i]++;
                    if (st->pts_reorder_error_count[i] > 250) {
                        st->pts_reorder_error[i] >>= 1;
                        st->pts_reorder_error_count[i] >>= 1;
                    }
                }
            }
        }
    }

    if (dts == AV_NOPTS_VALUE)
        dts = pts_buffer[0];

    return dts;
}

static void update_initial_timestamps(AVFormatContext *s, int stream_index,
                                      int64_t dts, int64_t pts, AVPacket *pkt)
{
    AVStream *st       = s->streams[stream_index];
    AVPacketList *pktl = s->internal->packet_buffer ? s->internal->packet_buffer : s->internal->parse_queue;
    int64_t pts_buffer[MAX_REORDER_DELAY+1];
    int64_t shift;
    int i, delay;

    if (st->first_dts != AV_NOPTS_VALUE ||
        dts           == AV_NOPTS_VALUE ||
        st->cur_dts   == AV_NOPTS_VALUE ||
        is_relative(dts))
        return;

    delay         = st->codec->has_b_frames;
    st->first_dts = dts - (st->cur_dts - RELATIVE_TS_BASE);
    st->cur_dts   = dts;
    shift         = st->first_dts - RELATIVE_TS_BASE;

    for (i = 0; i<MAX_REORDER_DELAY+1; i++)
        pts_buffer[i] = AV_NOPTS_VALUE;

    if (is_relative(pts))
        pts += shift;

    for (; pktl; pktl = get_next_pkt(s, st, pktl)) {
        if (pktl->pkt.stream_index != stream_index)
            continue;
        if (is_relative(pktl->pkt.pts))
            pktl->pkt.pts += shift;

        if (is_relative(pktl->pkt.dts))
            pktl->pkt.dts += shift;

        if (st->start_time == AV_NOPTS_VALUE && pktl->pkt.pts != AV_NOPTS_VALUE)
            st->start_time = pktl->pkt.pts;

        if (pktl->pkt.pts != AV_NOPTS_VALUE && delay <= MAX_REORDER_DELAY && has_decode_delay_been_guessed(st)) {
            pts_buffer[0] = pktl->pkt.pts;
            for (i = 0; i<delay && pts_buffer[i] > pts_buffer[i + 1]; i++)
                FFSWAP(int64_t, pts_buffer[i], pts_buffer[i + 1]);

            pktl->pkt.dts = select_from_pts_buffer(st, pts_buffer, pktl->pkt.dts);
        }
    }

    if (st->start_time == AV_NOPTS_VALUE)
        st->start_time = pts;
}

static void update_initial_durations(AVFormatContext *s, AVStream *st,
                                     int stream_index, int duration)
{
    AVPacketList *pktl = s->internal->packet_buffer ? s->internal->packet_buffer : s->internal->parse_queue;
    int64_t cur_dts    = RELATIVE_TS_BASE;

    if (st->first_dts != AV_NOPTS_VALUE) {
        if (st->update_initial_durations_done)
            return;
        st->update_initial_durations_done = 1;
        cur_dts = st->first_dts;
        for (; pktl; pktl = get_next_pkt(s, st, pktl)) {
            if (pktl->pkt.stream_index == stream_index) {
                if (pktl->pkt.pts != pktl->pkt.dts  ||
                    pktl->pkt.dts != AV_NOPTS_VALUE ||
                    pktl->pkt.duration)
                    break;
                cur_dts -= duration;
            }
        }
        if (pktl && pktl->pkt.dts != st->first_dts) {
            av_log(s, AV_LOG_DEBUG, "first_dts %s not matching first dts %s (pts %s, duration %d) in the queue\n",
                   av_ts2str(st->first_dts), av_ts2str(pktl->pkt.dts), av_ts2str(pktl->pkt.pts), pktl->pkt.duration);
            return;
        }
        if (!pktl) {
            av_log(s, AV_LOG_DEBUG, "first_dts %s but no packet with dts in the queue\n", av_ts2str(st->first_dts));
            return;
        }
        pktl          = s->internal->packet_buffer ? s->internal->packet_buffer : s->internal->parse_queue;
        st->first_dts = cur_dts;
    } else if (st->cur_dts != RELATIVE_TS_BASE)
        return;

    for (; pktl; pktl = get_next_pkt(s, st, pktl)) {
        if (pktl->pkt.stream_index != stream_index)
            continue;
        if (pktl->pkt.pts == pktl->pkt.dts  &&
            (pktl->pkt.dts == AV_NOPTS_VALUE || pktl->pkt.dts == st->first_dts) &&
            !pktl->pkt.duration) {
            pktl->pkt.dts = cur_dts;
            if (!st->codec->has_b_frames)
                pktl->pkt.pts = cur_dts;
//            if (st->codec->codec_type != AVMEDIA_TYPE_AUDIO)
                pktl->pkt.duration = duration;
        } else
            break;
        cur_dts = pktl->pkt.dts + pktl->pkt.duration;
    }
    if (!pktl)
        st->cur_dts = cur_dts;
}

static void compute_pkt_fields(AVFormatContext *s, AVStream *st,
                               AVCodecParserContext *pc, AVPacket *pkt,
                               int64_t next_dts, int64_t next_pts)
{
    int num, den, presentation_delayed, delay, i;
    int64_t offset;
    AVRational duration;
    int onein_oneout = st->codec->codec_id != AV_CODEC_ID_H264 &&
                       st->codec->codec_id != AV_CODEC_ID_HEVC;

    if (s->flags & AVFMT_FLAG_NOFILLIN)
        return;

    if (st->codec->codec_type == AVMEDIA_TYPE_VIDEO && pkt->dts != AV_NOPTS_VALUE) {
        if (pkt->dts == pkt->pts && st->last_dts_for_order_check != AV_NOPTS_VALUE) {
            if (st->last_dts_for_order_check <= pkt->dts) {
                st->dts_ordered++;
            } else {
                av_log(s, st->dts_misordered ? AV_LOG_DEBUG : AV_LOG_WARNING,
                       "DTS %"PRIi64" < %"PRIi64" out of order\n",
                       pkt->dts,
                       st->last_dts_for_order_check);
                st->dts_misordered++;
            }
            if (st->dts_ordered + st->dts_misordered > 250) {
                st->dts_ordered    >>= 1;
                st->dts_misordered >>= 1;
            }
        }

        st->last_dts_for_order_check = pkt->dts;
        if (st->dts_ordered < 8*st->dts_misordered && pkt->dts == pkt->pts)
            pkt->dts = AV_NOPTS_VALUE;
    }

    if ((s->flags & AVFMT_FLAG_IGNDTS) && pkt->pts != AV_NOPTS_VALUE)
        pkt->dts = AV_NOPTS_VALUE;

    if (pc && pc->pict_type == AV_PICTURE_TYPE_B
        && !st->codec->has_b_frames)
        //FIXME Set low_delay = 0 when has_b_frames = 1
        st->codec->has_b_frames = 1;

    /* do we have a video B-frame ? */
    delay = st->codec->has_b_frames;
    presentation_delayed = 0;

    /* XXX: need has_b_frame, but cannot get it if the codec is
     *  not initialized */
    if (delay &&
        pc && pc->pict_type != AV_PICTURE_TYPE_B)
        presentation_delayed = 1;

    if (pkt->pts != AV_NOPTS_VALUE && pkt->dts != AV_NOPTS_VALUE &&
        st->pts_wrap_bits < 63 &&
        pkt->dts - (1LL << (st->pts_wrap_bits - 1)) > pkt->pts) {
        if (is_relative(st->cur_dts) || pkt->dts - (1LL<<(st->pts_wrap_bits - 1)) > st->cur_dts) {
            pkt->dts -= 1LL << st->pts_wrap_bits;
        } else
            pkt->pts += 1LL << st->pts_wrap_bits;
    }

    /* Some MPEG-2 in MPEG-PS lack dts (issue #171 / input_file.mpg).
     * We take the conservative approach and discard both.
     * Note: If this is misbehaving for an H.264 file, then possibly
     * presentation_delayed is not set correctly. */
    if (delay == 1 && pkt->dts == pkt->pts &&
        pkt->dts != AV_NOPTS_VALUE && presentation_delayed) {
        av_log(s, AV_LOG_DEBUG, "invalid dts/pts combination %"PRIi64"\n", pkt->dts);
        if (    strcmp(s->iformat->name, "mov,mp4,m4a,3gp,3g2,mj2")
             && strcmp(s->iformat->name, "flv")) // otherwise we discard correct timestamps for vc1-wmapro.ism
            pkt->dts = AV_NOPTS_VALUE;
    }

    duration = av_mul_q((AVRational) {pkt->duration, 1}, st->time_base);
    if (pkt->duration == 0) {
        ff_compute_frame_duration(s, &num, &den, st, pc, pkt);
        if (den && num) {
            duration = (AVRational) {num, den};
            pkt->duration = av_rescale_rnd(1,
                                           num * (int64_t) st->time_base.den,
                                           den * (int64_t) st->time_base.num,
                                           AV_ROUND_DOWN);
        }
    }

    if (pkt->duration != 0 && (s->internal->packet_buffer || s->internal->parse_queue))
        update_initial_durations(s, st, pkt->stream_index, pkt->duration);

    /* Correct timestamps with byte offset if demuxers only have timestamps
     * on packet boundaries */
    if (pc && st->need_parsing == AVSTREAM_PARSE_TIMESTAMPS && pkt->size) {
        /* this will estimate bitrate based on this frame's duration and size */
        offset = av_rescale(pc->offset, pkt->duration, pkt->size);
        if (pkt->pts != AV_NOPTS_VALUE)
            pkt->pts += offset;
        if (pkt->dts != AV_NOPTS_VALUE)
            pkt->dts += offset;
    }

    /* This may be redundant, but it should not hurt. */
    if (pkt->dts != AV_NOPTS_VALUE &&
        pkt->pts != AV_NOPTS_VALUE &&
        pkt->pts > pkt->dts)
        presentation_delayed = 1;

    if (s->debug & FF_FDEBUG_TS)
        av_log(s, AV_LOG_TRACE,
            "IN delayed:%d pts:%s, dts:%s cur_dts:%s st:%d pc:%p duration:%d delay:%d onein_oneout:%d\n",
            presentation_delayed, av_ts2str(pkt->pts), av_ts2str(pkt->dts), av_ts2str(st->cur_dts),
            pkt->stream_index, pc, pkt->duration, delay, onein_oneout);

    /* Interpolate PTS and DTS if they are not present. We skip H264
     * currently because delay and has_b_frames are not reliably set. */
    if ((delay == 0 || (delay == 1 && pc)) &&
        onein_oneout) {
        if (presentation_delayed) {
            /* DTS = decompression timestamp */
            /* PTS = presentation timestamp */
            if (pkt->dts == AV_NOPTS_VALUE)
                pkt->dts = st->last_IP_pts;
            update_initial_timestamps(s, pkt->stream_index, pkt->dts, pkt->pts, pkt);
            if (pkt->dts == AV_NOPTS_VALUE)
                pkt->dts = st->cur_dts;

            /* This is tricky: the dts must be incremented by the duration
             * of the frame we are displaying, i.e. the last I- or P-frame. */
            if (st->last_IP_duration == 0)
                st->last_IP_duration = pkt->duration;
            if (pkt->dts != AV_NOPTS_VALUE)
                st->cur_dts = pkt->dts + st->last_IP_duration;
            if (pkt->dts != AV_NOPTS_VALUE &&
                pkt->pts == AV_NOPTS_VALUE &&
                st->last_IP_duration > 0 &&
                ((uint64_t)st->cur_dts - (uint64_t)next_dts + 1) <= 2 &&
                next_dts != next_pts &&
                next_pts != AV_NOPTS_VALUE)
                pkt->pts = next_dts;

            st->last_IP_duration = pkt->duration;
            st->last_IP_pts      = pkt->pts;
            /* Cannot compute PTS if not present (we can compute it only
             * by knowing the future. */
        } else if (pkt->pts != AV_NOPTS_VALUE ||
                   pkt->dts != AV_NOPTS_VALUE ||
                   pkt->duration                ) {

            /* presentation is not delayed : PTS and DTS are the same */
            if (pkt->pts == AV_NOPTS_VALUE)
                pkt->pts = pkt->dts;
            update_initial_timestamps(s, pkt->stream_index, pkt->pts,
                                      pkt->pts, pkt);
            if (pkt->pts == AV_NOPTS_VALUE)
                pkt->pts = st->cur_dts;
            pkt->dts = pkt->pts;
            if (pkt->pts != AV_NOPTS_VALUE)
                st->cur_dts = av_add_stable(st->time_base, pkt->pts, duration, 1);
        }
    }

    if (pkt->pts != AV_NOPTS_VALUE && delay <= MAX_REORDER_DELAY && has_decode_delay_been_guessed(st)) {
        st->pts_buffer[0] = pkt->pts;
        for (i = 0; i<delay && st->pts_buffer[i] > st->pts_buffer[i + 1]; i++)
            FFSWAP(int64_t, st->pts_buffer[i], st->pts_buffer[i + 1]);

        pkt->dts = select_from_pts_buffer(st, st->pts_buffer, pkt->dts);
    }
    // We skipped it above so we try here.
    if (!onein_oneout)
        // This should happen on the first packet
        update_initial_timestamps(s, pkt->stream_index, pkt->dts, pkt->pts, pkt);
    if (pkt->dts > st->cur_dts)
        st->cur_dts = pkt->dts;

    if (s->debug & FF_FDEBUG_TS)
        av_log(s, AV_LOG_TRACE, "OUTdelayed:%d/%d pts:%s, dts:%s cur_dts:%s\n",
            presentation_delayed, delay, av_ts2str(pkt->pts), av_ts2str(pkt->dts), av_ts2str(st->cur_dts));

    /* update flags */
    if (is_intra_only(st->codec))
        pkt->flags |= AV_PKT_FLAG_KEY;
#if FF_API_CONVERGENCE_DURATION
FF_DISABLE_DEPRECATION_WARNINGS
    if (pc)
        pkt->convergence_duration = pc->convergence_duration;
FF_ENABLE_DEPRECATION_WARNINGS
#endif
}

static void free_packet_buffer(AVPacketList **pkt_buf, AVPacketList **pkt_buf_end)
{
    while (*pkt_buf) {
        AVPacketList *pktl = *pkt_buf;
        *pkt_buf = pktl->next;
        av_free_packet(&pktl->pkt);
        av_freep(&pktl);
    }
    *pkt_buf_end = NULL;
}

/**
 * Parse a packet, add all split parts to parse_queue.
 *
 * @param pkt Packet to parse, NULL when flushing the parser at end of stream.
 */
static int parse_packet(AVFormatContext *s, AVPacket *pkt, int stream_index)
{
    AVPacket out_pkt = { 0 }, flush_pkt = { 0 };
    AVStream *st = s->streams[stream_index];
    uint8_t *data = pkt ? pkt->data : NULL;
    int size      = pkt ? pkt->size : 0;
    int ret = 0, got_output = 0;

    if (!pkt) {
        av_init_packet(&flush_pkt);
        pkt        = &flush_pkt;
        got_output = 1;
    } else if (!size && st->parser->flags & PARSER_FLAG_COMPLETE_FRAMES) {
        // preserve 0-size sync packets
        compute_pkt_fields(s, st, st->parser, pkt, AV_NOPTS_VALUE, AV_NOPTS_VALUE);
    }

    while (size > 0 || (pkt == &flush_pkt && got_output)) {
        int len;
        int64_t next_pts = pkt->pts;
        int64_t next_dts = pkt->dts;

        av_init_packet(&out_pkt);
        len = av_parser_parse2(st->parser, st->codec,
                               &out_pkt.data, &out_pkt.size, data, size,
                               pkt->pts, pkt->dts, pkt->pos);

        pkt->pts = pkt->dts = AV_NOPTS_VALUE;
        pkt->pos = -1;
        /* increment read pointer */
        data += len;
        size -= len;

        got_output = !!out_pkt.size;

        if (!out_pkt.size)
            continue;

        if (pkt->side_data) {
            out_pkt.side_data       = pkt->side_data;
            out_pkt.side_data_elems = pkt->side_data_elems;
            pkt->side_data          = NULL;
            pkt->side_data_elems    = 0;
        }

        /* set the duration */
        out_pkt.duration = (st->parser->flags & PARSER_FLAG_COMPLETE_FRAMES) ? pkt->duration : 0;
        if (st->codec->codec_type == AVMEDIA_TYPE_AUDIO) {
            if (st->codec->sample_rate > 0) {
                out_pkt.duration =
                    av_rescale_q_rnd(st->parser->duration,
                                     (AVRational) { 1, st->codec->sample_rate },
                                     st->time_base,
                                     AV_ROUND_DOWN);
            }
        }

        out_pkt.stream_index = st->index;
        out_pkt.pts          = st->parser->pts;
        out_pkt.dts          = st->parser->dts;
        out_pkt.pos          = st->parser->pos;

        if (st->need_parsing == AVSTREAM_PARSE_FULL_RAW)
            out_pkt.pos = st->parser->frame_offset;

        if (st->parser->key_frame == 1 ||
            (st->parser->key_frame == -1 &&
             st->parser->pict_type == AV_PICTURE_TYPE_I))
            out_pkt.flags |= AV_PKT_FLAG_KEY;

        if (st->parser->key_frame == -1 && st->parser->pict_type ==AV_PICTURE_TYPE_NONE && (pkt->flags&AV_PKT_FLAG_KEY))
            out_pkt.flags |= AV_PKT_FLAG_KEY;

        compute_pkt_fields(s, st, st->parser, &out_pkt, next_dts, next_pts);

        if (out_pkt.data == pkt->data && out_pkt.size == pkt->size) {
            out_pkt.buf = pkt->buf;
            pkt->buf    = NULL;
        }
        if ((ret = av_dup_packet(&out_pkt)) < 0)
            goto fail;

        if (!add_to_pktbuf(&s->internal->parse_queue, &out_pkt, &s->internal->parse_queue_end)) {
            av_free_packet(&out_pkt);
            ret = AVERROR(ENOMEM);
            goto fail;
        }
    }

    /* end of the stream => close and free the parser */
    if (pkt == &flush_pkt) {
        av_parser_close(st->parser);
        st->parser = NULL;
    }

fail:
    av_free_packet(pkt);
    return ret;
}

static int read_from_packet_buffer(AVPacketList **pkt_buffer,
                                   AVPacketList **pkt_buffer_end,
                                   AVPacket      *pkt)
{
    AVPacketList *pktl;
    av_assert0(*pkt_buffer);
    pktl        = *pkt_buffer;
    *pkt        = pktl->pkt;
    *pkt_buffer = pktl->next;
    if (!pktl->next)
        *pkt_buffer_end = NULL;
    av_freep(&pktl);
    return 0;
}

static int64_t ts_to_samples(AVStream *st, int64_t ts)
{
    return av_rescale(ts, st->time_base.num * st->codec->sample_rate, st->time_base.den);
}

static int read_frame_internal(AVFormatContext *s, AVPacket *pkt)
{
    int ret = 0, i, got_packet = 0;
    AVDictionary *metadata = NULL;

    av_init_packet(pkt);

    while (!got_packet && !s->internal->parse_queue) {
        AVStream *st;
        AVPacket cur_pkt;

        /* read next packet */
        ret = ff_read_packet(s, &cur_pkt);
        if (ret < 0) {
            if (ret == AVERROR(EAGAIN))
                return ret;
            /* flush the parsers */
            for (i = 0; i < s->nb_streams; i++) {
                st = s->streams[i];
                if (st->parser && st->need_parsing)
                    parse_packet(s, NULL, st->index);
            }
            /* all remaining packets are now in parse_queue =>
             * really terminate parsing */
            break;
        }
        ret = 0;
        st  = s->streams[cur_pkt.stream_index];

        if (cur_pkt.pts != AV_NOPTS_VALUE &&
            cur_pkt.dts != AV_NOPTS_VALUE &&
            cur_pkt.pts < cur_pkt.dts) {
            av_log(s, AV_LOG_WARNING,
                   "Invalid timestamps stream=%d, pts=%s, dts=%s, size=%d\n",
                   cur_pkt.stream_index,
                   av_ts2str(cur_pkt.pts),
                   av_ts2str(cur_pkt.dts),
                   cur_pkt.size);
        }
        if (s->debug & FF_FDEBUG_TS)
            av_log(s, AV_LOG_DEBUG,
<<<<<<< HEAD
                   "ff_read_packet stream=%d, pts=%s, dts=%s, size=%d, duration=%d, flags=%d\n",
                   cur_pkt.stream_index,
                   av_ts2str(cur_pkt.pts),
                   av_ts2str(cur_pkt.dts),
=======
                   "ff_read_packet stream=%d, pts=%"PRId64", dts=%"PRId64", "
                   "size=%d, duration=%"PRId64", flags=%d\n",
                   cur_pkt.stream_index, cur_pkt.pts, cur_pkt.dts,
>>>>>>> 948f3c19
                   cur_pkt.size, cur_pkt.duration, cur_pkt.flags);

        if (st->need_parsing && !st->parser && !(s->flags & AVFMT_FLAG_NOPARSE)) {
            st->parser = av_parser_init(st->codec->codec_id);
            if (!st->parser) {
                av_log(s, AV_LOG_VERBOSE, "parser not found for codec "
                       "%s, packets or times may be invalid.\n",
                       avcodec_get_name(st->codec->codec_id));
                /* no parser available: just output the raw packets */
                st->need_parsing = AVSTREAM_PARSE_NONE;
            } else if (st->need_parsing == AVSTREAM_PARSE_HEADERS)
                st->parser->flags |= PARSER_FLAG_COMPLETE_FRAMES;
            else if (st->need_parsing == AVSTREAM_PARSE_FULL_ONCE)
                st->parser->flags |= PARSER_FLAG_ONCE;
            else if (st->need_parsing == AVSTREAM_PARSE_FULL_RAW)
                st->parser->flags |= PARSER_FLAG_USE_CODEC_TS;
        }

        if (!st->need_parsing || !st->parser) {
            /* no parsing needed: we just output the packet as is */
            *pkt = cur_pkt;
            compute_pkt_fields(s, st, NULL, pkt, AV_NOPTS_VALUE, AV_NOPTS_VALUE);
            if ((s->iformat->flags & AVFMT_GENERIC_INDEX) &&
                (pkt->flags & AV_PKT_FLAG_KEY) && pkt->dts != AV_NOPTS_VALUE) {
                ff_reduce_index(s, st->index);
                av_add_index_entry(st, pkt->pos, pkt->dts,
                                   0, 0, AVINDEX_KEYFRAME);
            }
            got_packet = 1;
        } else if (st->discard < AVDISCARD_ALL) {
            if ((ret = parse_packet(s, &cur_pkt, cur_pkt.stream_index)) < 0)
                return ret;
        } else {
            /* free packet */
            av_free_packet(&cur_pkt);
        }
        if (pkt->flags & AV_PKT_FLAG_KEY)
            st->skip_to_keyframe = 0;
        if (st->skip_to_keyframe) {
            av_free_packet(&cur_pkt);
            if (got_packet) {
                *pkt = cur_pkt;
            }
            got_packet = 0;
        }
    }

    if (!got_packet && s->internal->parse_queue)
        ret = read_from_packet_buffer(&s->internal->parse_queue, &s->internal->parse_queue_end, pkt);

    if (ret >= 0) {
        AVStream *st = s->streams[pkt->stream_index];
        int discard_padding = 0;
        if (st->first_discard_sample && pkt->pts != AV_NOPTS_VALUE) {
            int64_t pts = pkt->pts - (is_relative(pkt->pts) ? RELATIVE_TS_BASE : 0);
            int64_t sample = ts_to_samples(st, pts);
            int duration = ts_to_samples(st, pkt->duration);
            int64_t end_sample = sample + duration;
            if (duration > 0 && end_sample >= st->first_discard_sample &&
                sample < st->last_discard_sample)
                discard_padding = FFMIN(end_sample - st->first_discard_sample, duration);
        }
        if (st->start_skip_samples && (pkt->pts == 0 || pkt->pts == RELATIVE_TS_BASE))
            st->skip_samples = st->start_skip_samples;
        if (st->skip_samples || discard_padding) {
            uint8_t *p = av_packet_new_side_data(pkt, AV_PKT_DATA_SKIP_SAMPLES, 10);
            if (p) {
                AV_WL32(p, st->skip_samples);
                AV_WL32(p + 4, discard_padding);
                av_log(s, AV_LOG_DEBUG, "demuxer injecting skip %d / discard %d\n", st->skip_samples, discard_padding);
            }
            st->skip_samples = 0;
        }

        if (st->inject_global_side_data) {
            for (i = 0; i < st->nb_side_data; i++) {
                AVPacketSideData *src_sd = &st->side_data[i];
                uint8_t *dst_data;

                if (av_packet_get_side_data(pkt, src_sd->type, NULL))
                    continue;

                dst_data = av_packet_new_side_data(pkt, src_sd->type, src_sd->size);
                if (!dst_data) {
                    av_log(s, AV_LOG_WARNING, "Could not inject global side data\n");
                    continue;
                }

                memcpy(dst_data, src_sd->data, src_sd->size);
            }
            st->inject_global_side_data = 0;
        }

        if (!(s->flags & AVFMT_FLAG_KEEP_SIDE_DATA))
            av_packet_merge_side_data(pkt);
    }

    av_opt_get_dict_val(s, "metadata", AV_OPT_SEARCH_CHILDREN, &metadata);
    if (metadata) {
        s->event_flags |= AVFMT_EVENT_FLAG_METADATA_UPDATED;
        av_dict_copy(&s->metadata, metadata, 0);
        av_dict_free(&metadata);
        av_opt_set_dict_val(s, "metadata", NULL, AV_OPT_SEARCH_CHILDREN);
    }

    if (s->debug & FF_FDEBUG_TS)
        av_log(s, AV_LOG_DEBUG,
<<<<<<< HEAD
               "read_frame_internal stream=%d, pts=%s, dts=%s, "
               "size=%d, duration=%d, flags=%d\n",
               pkt->stream_index,
               av_ts2str(pkt->pts),
               av_ts2str(pkt->dts),
=======
               "read_frame_internal stream=%d, pts=%"PRId64", dts=%"PRId64", "
               "size=%d, duration=%"PRId64", flags=%d\n",
               pkt->stream_index, pkt->pts, pkt->dts,
>>>>>>> 948f3c19
               pkt->size, pkt->duration, pkt->flags);

    return ret;
}

int av_read_frame(AVFormatContext *s, AVPacket *pkt)
{
    const int genpts = s->flags & AVFMT_FLAG_GENPTS;
    int eof = 0;
    int ret;
    AVStream *st;

    if (!genpts) {
        ret = s->internal->packet_buffer
              ? read_from_packet_buffer(&s->internal->packet_buffer,
                                        &s->internal->packet_buffer_end, pkt)
              : read_frame_internal(s, pkt);
        if (ret < 0)
            return ret;
        goto return_packet;
    }

    for (;;) {
        AVPacketList *pktl = s->internal->packet_buffer;

        if (pktl) {
            AVPacket *next_pkt = &pktl->pkt;

            if (next_pkt->dts != AV_NOPTS_VALUE) {
                int wrap_bits = s->streams[next_pkt->stream_index]->pts_wrap_bits;
                // last dts seen for this stream. if any of packets following
                // current one had no dts, we will set this to AV_NOPTS_VALUE.
                int64_t last_dts = next_pkt->dts;
                while (pktl && next_pkt->pts == AV_NOPTS_VALUE) {
                    if (pktl->pkt.stream_index == next_pkt->stream_index &&
                        (av_compare_mod(next_pkt->dts, pktl->pkt.dts, 2LL << (wrap_bits - 1)) < 0)) {
                        if (av_compare_mod(pktl->pkt.pts, pktl->pkt.dts, 2LL << (wrap_bits - 1))) {
                            // not B-frame
                            next_pkt->pts = pktl->pkt.dts;
                        }
                        if (last_dts != AV_NOPTS_VALUE) {
                            // Once last dts was set to AV_NOPTS_VALUE, we don't change it.
                            last_dts = pktl->pkt.dts;
                        }
                    }
                    pktl = pktl->next;
                }
                if (eof && next_pkt->pts == AV_NOPTS_VALUE && last_dts != AV_NOPTS_VALUE) {
                    // Fixing the last reference frame had none pts issue (For MXF etc).
                    // We only do this when
                    // 1. eof.
                    // 2. we are not able to resolve a pts value for current packet.
                    // 3. the packets for this stream at the end of the files had valid dts.
                    next_pkt->pts = last_dts + next_pkt->duration;
                }
                pktl = s->internal->packet_buffer;
            }

            /* read packet from packet buffer, if there is data */
            st = s->streams[next_pkt->stream_index];
            if (!(next_pkt->pts == AV_NOPTS_VALUE && st->discard < AVDISCARD_ALL &&
                  next_pkt->dts != AV_NOPTS_VALUE && !eof)) {
                ret = read_from_packet_buffer(&s->internal->packet_buffer,
                                               &s->internal->packet_buffer_end, pkt);
                goto return_packet;
            }
        }

        ret = read_frame_internal(s, pkt);
        if (ret < 0) {
            if (pktl && ret != AVERROR(EAGAIN)) {
                eof = 1;
                continue;
            } else
                return ret;
        }

        if (av_dup_packet(add_to_pktbuf(&s->internal->packet_buffer, pkt,
                                        &s->internal->packet_buffer_end)) < 0)
            return AVERROR(ENOMEM);
    }

return_packet:

    st = s->streams[pkt->stream_index];
    if ((s->iformat->flags & AVFMT_GENERIC_INDEX) && pkt->flags & AV_PKT_FLAG_KEY) {
        ff_reduce_index(s, st->index);
        av_add_index_entry(st, pkt->pos, pkt->dts, 0, 0, AVINDEX_KEYFRAME);
    }

    if (is_relative(pkt->dts))
        pkt->dts -= RELATIVE_TS_BASE;
    if (is_relative(pkt->pts))
        pkt->pts -= RELATIVE_TS_BASE;

    return ret;
}

/* XXX: suppress the packet queue */
static void flush_packet_queue(AVFormatContext *s)
{
    if (!s->internal)
        return;
    free_packet_buffer(&s->internal->parse_queue,       &s->internal->parse_queue_end);
    free_packet_buffer(&s->internal->packet_buffer,     &s->internal->packet_buffer_end);
    free_packet_buffer(&s->internal->raw_packet_buffer, &s->internal->raw_packet_buffer_end);

    s->internal->raw_packet_buffer_remaining_size = RAW_PACKET_BUFFER_SIZE;
}

/*******************************************************/
/* seek support */

int av_find_default_stream_index(AVFormatContext *s)
{
    int i;
    AVStream *st;
    int best_stream = 0;
    int best_score = INT_MIN;

    if (s->nb_streams <= 0)
        return -1;
    for (i = 0; i < s->nb_streams; i++) {
        int score = 0;
        st = s->streams[i];
        if (st->codec->codec_type == AVMEDIA_TYPE_VIDEO) {
            if (st->disposition & AV_DISPOSITION_ATTACHED_PIC)
                score -= 400;
            if (st->codec->width && st->codec->height)
                score += 50;
            score+= 25;
        }
        if (st->codec->codec_type == AVMEDIA_TYPE_AUDIO) {
            if (st->codec->sample_rate)
                score += 50;
        }
        if (st->codec_info_nb_frames)
            score += 12;

        if (st->discard != AVDISCARD_ALL)
            score += 200;

        if (score > best_score) {
            best_score = score;
            best_stream = i;
        }
    }
    return best_stream;
}

/** Flush the frame reader. */
void ff_read_frame_flush(AVFormatContext *s)
{
    AVStream *st;
    int i, j;

    flush_packet_queue(s);

    /* Reset read state for each stream. */
    for (i = 0; i < s->nb_streams; i++) {
        st = s->streams[i];

        if (st->parser) {
            av_parser_close(st->parser);
            st->parser = NULL;
        }
        st->last_IP_pts = AV_NOPTS_VALUE;
        st->last_dts_for_order_check = AV_NOPTS_VALUE;
        if (st->first_dts == AV_NOPTS_VALUE)
            st->cur_dts = RELATIVE_TS_BASE;
        else
            /* We set the current DTS to an unspecified origin. */
            st->cur_dts = AV_NOPTS_VALUE;

        st->probe_packets = MAX_PROBE_PACKETS;

        for (j = 0; j < MAX_REORDER_DELAY + 1; j++)
            st->pts_buffer[j] = AV_NOPTS_VALUE;

        if (s->internal->inject_global_side_data)
            st->inject_global_side_data = 1;

        st->skip_samples = 0;
    }
}

void ff_update_cur_dts(AVFormatContext *s, AVStream *ref_st, int64_t timestamp)
{
    int i;

    for (i = 0; i < s->nb_streams; i++) {
        AVStream *st = s->streams[i];

        st->cur_dts =
            av_rescale(timestamp,
                       st->time_base.den * (int64_t) ref_st->time_base.num,
                       st->time_base.num * (int64_t) ref_st->time_base.den);
    }
}

void ff_reduce_index(AVFormatContext *s, int stream_index)
{
    AVStream *st             = s->streams[stream_index];
    unsigned int max_entries = s->max_index_size / sizeof(AVIndexEntry);

    if ((unsigned) st->nb_index_entries >= max_entries) {
        int i;
        for (i = 0; 2 * i < st->nb_index_entries; i++)
            st->index_entries[i] = st->index_entries[2 * i];
        st->nb_index_entries = i;
    }
}

int ff_add_index_entry(AVIndexEntry **index_entries,
                       int *nb_index_entries,
                       unsigned int *index_entries_allocated_size,
                       int64_t pos, int64_t timestamp,
                       int size, int distance, int flags)
{
    AVIndexEntry *entries, *ie;
    int index;

    if ((unsigned) *nb_index_entries + 1 >= UINT_MAX / sizeof(AVIndexEntry))
        return -1;

    if (timestamp == AV_NOPTS_VALUE)
        return AVERROR(EINVAL);

    if (size < 0 || size > 0x3FFFFFFF)
        return AVERROR(EINVAL);

    if (is_relative(timestamp)) //FIXME this maintains previous behavior but we should shift by the correct offset once known
        timestamp -= RELATIVE_TS_BASE;

    entries = av_fast_realloc(*index_entries,
                              index_entries_allocated_size,
                              (*nb_index_entries + 1) *
                              sizeof(AVIndexEntry));
    if (!entries)
        return -1;

    *index_entries = entries;

    index = ff_index_search_timestamp(*index_entries, *nb_index_entries,
                                      timestamp, AVSEEK_FLAG_ANY);

    if (index < 0) {
        index = (*nb_index_entries)++;
        ie    = &entries[index];
        av_assert0(index == 0 || ie[-1].timestamp < timestamp);
    } else {
        ie = &entries[index];
        if (ie->timestamp != timestamp) {
            if (ie->timestamp <= timestamp)
                return -1;
            memmove(entries + index + 1, entries + index,
                    sizeof(AVIndexEntry) * (*nb_index_entries - index));
            (*nb_index_entries)++;
        } else if (ie->pos == pos && distance < ie->min_distance)
            // do not reduce the distance
            distance = ie->min_distance;
    }

    ie->pos          = pos;
    ie->timestamp    = timestamp;
    ie->min_distance = distance;
    ie->size         = size;
    ie->flags        = flags;

    return index;
}

int av_add_index_entry(AVStream *st, int64_t pos, int64_t timestamp,
                       int size, int distance, int flags)
{
    timestamp = wrap_timestamp(st, timestamp);
    return ff_add_index_entry(&st->index_entries, &st->nb_index_entries,
                              &st->index_entries_allocated_size, pos,
                              timestamp, size, distance, flags);
}

int ff_index_search_timestamp(const AVIndexEntry *entries, int nb_entries,
                              int64_t wanted_timestamp, int flags)
{
    int a, b, m;
    int64_t timestamp;

    a = -1;
    b = nb_entries;

    // Optimize appending index entries at the end.
    if (b && entries[b - 1].timestamp < wanted_timestamp)
        a = b - 1;

    while (b - a > 1) {
        m         = (a + b) >> 1;
        timestamp = entries[m].timestamp;
        if (timestamp >= wanted_timestamp)
            b = m;
        if (timestamp <= wanted_timestamp)
            a = m;
    }
    m = (flags & AVSEEK_FLAG_BACKWARD) ? a : b;

    if (!(flags & AVSEEK_FLAG_ANY))
        while (m >= 0 && m < nb_entries &&
               !(entries[m].flags & AVINDEX_KEYFRAME))
            m += (flags & AVSEEK_FLAG_BACKWARD) ? -1 : 1;

    if (m == nb_entries)
        return -1;
    return m;
}

void ff_configure_buffers_for_index(AVFormatContext *s, int64_t time_tolerance)
{
    int ist1, ist2;
    int64_t pos_delta = 0;
    int64_t skip = 0;
    //We could use URLProtocol flags here but as many user applications do not use URLProtocols this would be unreliable
    const char *proto = avio_find_protocol_name(s->filename);

    if (!proto) {
        av_log(s, AV_LOG_INFO,
               "Protocol name not provided, cannot determine if input is local or "
               "a network protocol, buffers and access patterns cannot be configured "
               "optimally without knowing the protocol\n");
    }

    if (proto && !(strcmp(proto, "file") && strcmp(proto, "pipe") && strcmp(proto, "cache")))
        return;

    for (ist1 = 0; ist1 < s->nb_streams; ist1++) {
        AVStream *st1 = s->streams[ist1];
        for (ist2 = 0; ist2 < s->nb_streams; ist2++) {
            AVStream *st2 = s->streams[ist2];
            int i1, i2;

            if (ist1 == ist2)
                continue;

            for (i1 = i2 = 0; i1 < st1->nb_index_entries; i1++) {
                AVIndexEntry *e1 = &st1->index_entries[i1];
                int64_t e1_pts = av_rescale_q(e1->timestamp, st1->time_base, AV_TIME_BASE_Q);

                skip = FFMAX(skip, e1->size);
                for (; i2 < st2->nb_index_entries; i2++) {
                    AVIndexEntry *e2 = &st2->index_entries[i2];
                    int64_t e2_pts = av_rescale_q(e2->timestamp, st2->time_base, AV_TIME_BASE_Q);
                    if (e2_pts - e1_pts < time_tolerance)
                        continue;
                    pos_delta = FFMAX(pos_delta, e1->pos - e2->pos);
                    break;
                }
            }
        }
    }

    pos_delta *= 2;
    /* XXX This could be adjusted depending on protocol*/
    if (s->pb->buffer_size < pos_delta && pos_delta < (1<<24)) {
        av_log(s, AV_LOG_VERBOSE, "Reconfiguring buffers to size %"PRId64"\n", pos_delta);
        ffio_set_buf_size(s->pb, pos_delta);
        s->pb->short_seek_threshold = FFMAX(s->pb->short_seek_threshold, pos_delta/2);
    }

    if (skip < (1<<23)) {
        s->pb->short_seek_threshold = FFMAX(s->pb->short_seek_threshold, skip);
    }
}

int av_index_search_timestamp(AVStream *st, int64_t wanted_timestamp, int flags)
{
    return ff_index_search_timestamp(st->index_entries, st->nb_index_entries,
                                     wanted_timestamp, flags);
}

static int64_t ff_read_timestamp(AVFormatContext *s, int stream_index, int64_t *ppos, int64_t pos_limit,
                                 int64_t (*read_timestamp)(struct AVFormatContext *, int , int64_t *, int64_t ))
{
    int64_t ts = read_timestamp(s, stream_index, ppos, pos_limit);
    if (stream_index >= 0)
        ts = wrap_timestamp(s->streams[stream_index], ts);
    return ts;
}

int ff_seek_frame_binary(AVFormatContext *s, int stream_index,
                         int64_t target_ts, int flags)
{
    AVInputFormat *avif = s->iformat;
    int64_t av_uninit(pos_min), av_uninit(pos_max), pos, pos_limit;
    int64_t ts_min, ts_max, ts;
    int index;
    int64_t ret;
    AVStream *st;

    if (stream_index < 0)
        return -1;

    av_log(s, AV_LOG_TRACE, "read_seek: %d %s\n", stream_index, av_ts2str(target_ts));

    ts_max =
    ts_min = AV_NOPTS_VALUE;
    pos_limit = -1; // GCC falsely says it may be uninitialized.

    st = s->streams[stream_index];
    if (st->index_entries) {
        AVIndexEntry *e;

        /* FIXME: Whole function must be checked for non-keyframe entries in
         * index case, especially read_timestamp(). */
        index = av_index_search_timestamp(st, target_ts,
                                          flags | AVSEEK_FLAG_BACKWARD);
        index = FFMAX(index, 0);
        e     = &st->index_entries[index];

        if (e->timestamp <= target_ts || e->pos == e->min_distance) {
            pos_min = e->pos;
            ts_min  = e->timestamp;
            av_log(s, AV_LOG_TRACE, "using cached pos_min=0x%"PRIx64" dts_min=%s\n",
                    pos_min, av_ts2str(ts_min));
        } else {
            av_assert1(index == 0);
        }

        index = av_index_search_timestamp(st, target_ts,
                                          flags & ~AVSEEK_FLAG_BACKWARD);
        av_assert0(index < st->nb_index_entries);
        if (index >= 0) {
            e = &st->index_entries[index];
            av_assert1(e->timestamp >= target_ts);
            pos_max   = e->pos;
            ts_max    = e->timestamp;
            pos_limit = pos_max - e->min_distance;
            av_log(s, AV_LOG_TRACE, "using cached pos_max=0x%"PRIx64" pos_limit=0x%"PRIx64
                    " dts_max=%s\n", pos_max, pos_limit, av_ts2str(ts_max));
        }
    }

    pos = ff_gen_search(s, stream_index, target_ts, pos_min, pos_max, pos_limit,
                        ts_min, ts_max, flags, &ts, avif->read_timestamp);
    if (pos < 0)
        return -1;

    /* do the seek */
    if ((ret = avio_seek(s->pb, pos, SEEK_SET)) < 0)
        return ret;

    ff_read_frame_flush(s);
    ff_update_cur_dts(s, st, ts);

    return 0;
}

int ff_find_last_ts(AVFormatContext *s, int stream_index, int64_t *ts, int64_t *pos,
                    int64_t (*read_timestamp)(struct AVFormatContext *, int , int64_t *, int64_t ))
{
    int64_t step = 1024;
    int64_t limit, ts_max;
    int64_t filesize = avio_size(s->pb);
    int64_t pos_max  = filesize - 1;
    do {
        limit = pos_max;
        pos_max = FFMAX(0, (pos_max) - step);
        ts_max  = ff_read_timestamp(s, stream_index,
                                    &pos_max, limit, read_timestamp);
        step   += step;
    } while (ts_max == AV_NOPTS_VALUE && 2*limit > step);
    if (ts_max == AV_NOPTS_VALUE)
        return -1;

    for (;;) {
        int64_t tmp_pos = pos_max + 1;
        int64_t tmp_ts  = ff_read_timestamp(s, stream_index,
                                            &tmp_pos, INT64_MAX, read_timestamp);
        if (tmp_ts == AV_NOPTS_VALUE)
            break;
        av_assert0(tmp_pos > pos_max);
        ts_max  = tmp_ts;
        pos_max = tmp_pos;
        if (tmp_pos >= filesize)
            break;
    }

    if (ts)
        *ts = ts_max;
    if (pos)
        *pos = pos_max;

    return 0;
}

int64_t ff_gen_search(AVFormatContext *s, int stream_index, int64_t target_ts,
                      int64_t pos_min, int64_t pos_max, int64_t pos_limit,
                      int64_t ts_min, int64_t ts_max,
                      int flags, int64_t *ts_ret,
                      int64_t (*read_timestamp)(struct AVFormatContext *, int,
                                                int64_t *, int64_t))
{
    int64_t pos, ts;
    int64_t start_pos;
    int no_change;
    int ret;

    av_log(s, AV_LOG_TRACE, "gen_seek: %d %s\n", stream_index, av_ts2str(target_ts));

    if (ts_min == AV_NOPTS_VALUE) {
        pos_min = s->internal->data_offset;
        ts_min  = ff_read_timestamp(s, stream_index, &pos_min, INT64_MAX, read_timestamp);
        if (ts_min == AV_NOPTS_VALUE)
            return -1;
    }

    if (ts_min >= target_ts) {
        *ts_ret = ts_min;
        return pos_min;
    }

    if (ts_max == AV_NOPTS_VALUE) {
        if ((ret = ff_find_last_ts(s, stream_index, &ts_max, &pos_max, read_timestamp)) < 0)
            return ret;
        pos_limit = pos_max;
    }

    if (ts_max <= target_ts) {
        *ts_ret = ts_max;
        return pos_max;
    }

    av_assert0(ts_min < ts_max);

    no_change = 0;
    while (pos_min < pos_limit) {
        av_log(s, AV_LOG_TRACE,
                "pos_min=0x%"PRIx64" pos_max=0x%"PRIx64" dts_min=%s dts_max=%s\n",
                pos_min, pos_max, av_ts2str(ts_min), av_ts2str(ts_max));
        av_assert0(pos_limit <= pos_max);

        if (no_change == 0) {
            int64_t approximate_keyframe_distance = pos_max - pos_limit;
            // interpolate position (better than dichotomy)
            pos = av_rescale(target_ts - ts_min, pos_max - pos_min,
                             ts_max - ts_min) +
                  pos_min - approximate_keyframe_distance;
        } else if (no_change == 1) {
            // bisection if interpolation did not change min / max pos last time
            pos = (pos_min + pos_limit) >> 1;
        } else {
            /* linear search if bisection failed, can only happen if there
             * are very few or no keyframes between min/max */
            pos = pos_min;
        }
        if (pos <= pos_min)
            pos = pos_min + 1;
        else if (pos > pos_limit)
            pos = pos_limit;
        start_pos = pos;

        // May pass pos_limit instead of -1.
        ts = ff_read_timestamp(s, stream_index, &pos, INT64_MAX, read_timestamp);
        if (pos == pos_max)
            no_change++;
        else
            no_change = 0;
        av_log(s, AV_LOG_TRACE, "%"PRId64" %"PRId64" %"PRId64" / %s %s %s"
                " target:%s limit:%"PRId64" start:%"PRId64" noc:%d\n",
                pos_min, pos, pos_max,
                av_ts2str(ts_min), av_ts2str(ts), av_ts2str(ts_max), av_ts2str(target_ts),
                pos_limit, start_pos, no_change);
        if (ts == AV_NOPTS_VALUE) {
            av_log(s, AV_LOG_ERROR, "read_timestamp() failed in the middle\n");
            return -1;
        }
        if (target_ts <= ts) {
            pos_limit = start_pos - 1;
            pos_max   = pos;
            ts_max    = ts;
        }
        if (target_ts >= ts) {
            pos_min = pos;
            ts_min  = ts;
        }
    }

    pos     = (flags & AVSEEK_FLAG_BACKWARD) ? pos_min : pos_max;
    ts      = (flags & AVSEEK_FLAG_BACKWARD) ? ts_min  : ts_max;
#if 0
    pos_min = pos;
    ts_min  = ff_read_timestamp(s, stream_index, &pos_min, INT64_MAX, read_timestamp);
    pos_min++;
    ts_max = ff_read_timestamp(s, stream_index, &pos_min, INT64_MAX, read_timestamp);
    av_log(s, AV_LOG_TRACE, "pos=0x%"PRIx64" %s<=%s<=%s\n",
            pos, av_ts2str(ts_min), av_ts2str(target_ts), av_ts2str(ts_max));
#endif
    *ts_ret = ts;
    return pos;
}

static int seek_frame_byte(AVFormatContext *s, int stream_index,
                           int64_t pos, int flags)
{
    int64_t pos_min, pos_max;

    pos_min = s->internal->data_offset;
    pos_max = avio_size(s->pb) - 1;

    if (pos < pos_min)
        pos = pos_min;
    else if (pos > pos_max)
        pos = pos_max;

    avio_seek(s->pb, pos, SEEK_SET);

    s->io_repositioned = 1;

    return 0;
}

static int seek_frame_generic(AVFormatContext *s, int stream_index,
                              int64_t timestamp, int flags)
{
    int index;
    int64_t ret;
    AVStream *st;
    AVIndexEntry *ie;

    st = s->streams[stream_index];

    index = av_index_search_timestamp(st, timestamp, flags);

    if (index < 0 && st->nb_index_entries &&
        timestamp < st->index_entries[0].timestamp)
        return -1;

    if (index < 0 || index == st->nb_index_entries - 1) {
        AVPacket pkt;
        int nonkey = 0;

        if (st->nb_index_entries) {
            av_assert0(st->index_entries);
            ie = &st->index_entries[st->nb_index_entries - 1];
            if ((ret = avio_seek(s->pb, ie->pos, SEEK_SET)) < 0)
                return ret;
            ff_update_cur_dts(s, st, ie->timestamp);
        } else {
            if ((ret = avio_seek(s->pb, s->internal->data_offset, SEEK_SET)) < 0)
                return ret;
        }
        for (;;) {
            int read_status;
            do {
                read_status = av_read_frame(s, &pkt);
            } while (read_status == AVERROR(EAGAIN));
            if (read_status < 0)
                break;
            av_free_packet(&pkt);
            if (stream_index == pkt.stream_index && pkt.dts > timestamp) {
                if (pkt.flags & AV_PKT_FLAG_KEY)
                    break;
                if (nonkey++ > 1000 && st->codec->codec_id != AV_CODEC_ID_CDGRAPHICS) {
                    av_log(s, AV_LOG_ERROR,"seek_frame_generic failed as this stream seems to contain no keyframes after the target timestamp, %d non keyframes found\n", nonkey);
                    break;
                }
            }
        }
        index = av_index_search_timestamp(st, timestamp, flags);
    }
    if (index < 0)
        return -1;

    ff_read_frame_flush(s);
    if (s->iformat->read_seek)
        if (s->iformat->read_seek(s, stream_index, timestamp, flags) >= 0)
            return 0;
    ie = &st->index_entries[index];
    if ((ret = avio_seek(s->pb, ie->pos, SEEK_SET)) < 0)
        return ret;
    ff_update_cur_dts(s, st, ie->timestamp);

    return 0;
}

static int seek_frame_internal(AVFormatContext *s, int stream_index,
                               int64_t timestamp, int flags)
{
    int ret;
    AVStream *st;

    if (flags & AVSEEK_FLAG_BYTE) {
        if (s->iformat->flags & AVFMT_NO_BYTE_SEEK)
            return -1;
        ff_read_frame_flush(s);
        return seek_frame_byte(s, stream_index, timestamp, flags);
    }

    if (stream_index < 0) {
        stream_index = av_find_default_stream_index(s);
        if (stream_index < 0)
            return -1;

        st = s->streams[stream_index];
        /* timestamp for default must be expressed in AV_TIME_BASE units */
        timestamp = av_rescale(timestamp, st->time_base.den,
                               AV_TIME_BASE * (int64_t) st->time_base.num);
    }

    /* first, we try the format specific seek */
    if (s->iformat->read_seek) {
        ff_read_frame_flush(s);
        ret = s->iformat->read_seek(s, stream_index, timestamp, flags);
    } else
        ret = -1;
    if (ret >= 0)
        return 0;

    if (s->iformat->read_timestamp &&
        !(s->iformat->flags & AVFMT_NOBINSEARCH)) {
        ff_read_frame_flush(s);
        return ff_seek_frame_binary(s, stream_index, timestamp, flags);
    } else if (!(s->iformat->flags & AVFMT_NOGENSEARCH)) {
        ff_read_frame_flush(s);
        return seek_frame_generic(s, stream_index, timestamp, flags);
    } else
        return -1;
}

int av_seek_frame(AVFormatContext *s, int stream_index,
                  int64_t timestamp, int flags)
{
    int ret;

    if (s->iformat->read_seek2 && !s->iformat->read_seek) {
        int64_t min_ts = INT64_MIN, max_ts = INT64_MAX;
        if ((flags & AVSEEK_FLAG_BACKWARD))
            max_ts = timestamp;
        else
            min_ts = timestamp;
        return avformat_seek_file(s, stream_index, min_ts, timestamp, max_ts,
                                  flags & ~AVSEEK_FLAG_BACKWARD);
    }

    ret = seek_frame_internal(s, stream_index, timestamp, flags);

    if (ret >= 0)
        ret = avformat_queue_attached_pictures(s);

    return ret;
}

int avformat_seek_file(AVFormatContext *s, int stream_index, int64_t min_ts,
                       int64_t ts, int64_t max_ts, int flags)
{
    if (min_ts > ts || max_ts < ts)
        return -1;
    if (stream_index < -1 || stream_index >= (int)s->nb_streams)
        return AVERROR(EINVAL);

    if (s->seek2any>0)
        flags |= AVSEEK_FLAG_ANY;
    flags &= ~AVSEEK_FLAG_BACKWARD;

    if (s->iformat->read_seek2) {
        int ret;
        ff_read_frame_flush(s);

        if (stream_index == -1 && s->nb_streams == 1) {
            AVRational time_base = s->streams[0]->time_base;
            ts = av_rescale_q(ts, AV_TIME_BASE_Q, time_base);
            min_ts = av_rescale_rnd(min_ts, time_base.den,
                                    time_base.num * (int64_t)AV_TIME_BASE,
                                    AV_ROUND_UP   | AV_ROUND_PASS_MINMAX);
            max_ts = av_rescale_rnd(max_ts, time_base.den,
                                    time_base.num * (int64_t)AV_TIME_BASE,
                                    AV_ROUND_DOWN | AV_ROUND_PASS_MINMAX);
        }

        ret = s->iformat->read_seek2(s, stream_index, min_ts,
                                     ts, max_ts, flags);

        if (ret >= 0)
            ret = avformat_queue_attached_pictures(s);
        return ret;
    }

    if (s->iformat->read_timestamp) {
        // try to seek via read_timestamp()
    }

    // Fall back on old API if new is not implemented but old is.
    // Note the old API has somewhat different semantics.
    if (s->iformat->read_seek || 1) {
        int dir = (ts - (uint64_t)min_ts > (uint64_t)max_ts - ts ? AVSEEK_FLAG_BACKWARD : 0);
        int ret = av_seek_frame(s, stream_index, ts, flags | dir);
        if (ret<0 && ts != min_ts && max_ts != ts) {
            ret = av_seek_frame(s, stream_index, dir ? max_ts : min_ts, flags | dir);
            if (ret >= 0)
                ret = av_seek_frame(s, stream_index, ts, flags | (dir^AVSEEK_FLAG_BACKWARD));
        }
        return ret;
    }

    // try some generic seek like seek_frame_generic() but with new ts semantics
    return -1; //unreachable
}

int avformat_flush(AVFormatContext *s)
{
    ff_read_frame_flush(s);
    return 0;
}

/*******************************************************/

/**
 * Return TRUE if the stream has accurate duration in any stream.
 *
 * @return TRUE if the stream has accurate duration for at least one component.
 */
static int has_duration(AVFormatContext *ic)
{
    int i;
    AVStream *st;

    for (i = 0; i < ic->nb_streams; i++) {
        st = ic->streams[i];
        if (st->duration != AV_NOPTS_VALUE)
            return 1;
    }
    if (ic->duration != AV_NOPTS_VALUE)
        return 1;
    return 0;
}

/**
 * Estimate the stream timings from the one of each components.
 *
 * Also computes the global bitrate if possible.
 */
static void update_stream_timings(AVFormatContext *ic)
{
    int64_t start_time, start_time1, start_time_text, end_time, end_time1;
    int64_t duration, duration1, filesize;
    int i;
    AVStream *st;
    AVProgram *p;

    start_time = INT64_MAX;
    start_time_text = INT64_MAX;
    end_time   = INT64_MIN;
    duration   = INT64_MIN;
    for (i = 0; i < ic->nb_streams; i++) {
        st = ic->streams[i];
        if (st->start_time != AV_NOPTS_VALUE && st->time_base.den) {
            start_time1 = av_rescale_q(st->start_time, st->time_base,
                                       AV_TIME_BASE_Q);
            if (st->codec->codec_type == AVMEDIA_TYPE_SUBTITLE || st->codec->codec_type == AVMEDIA_TYPE_DATA) {
                if (start_time1 < start_time_text)
                    start_time_text = start_time1;
            } else
                start_time = FFMIN(start_time, start_time1);
            end_time1   = AV_NOPTS_VALUE;
            if (st->duration != AV_NOPTS_VALUE) {
                end_time1 = start_time1 +
                            av_rescale_q(st->duration, st->time_base,
                                         AV_TIME_BASE_Q);
                end_time = FFMAX(end_time, end_time1);
            }
            for (p = NULL; (p = av_find_program_from_stream(ic, p, i)); ) {
                if (p->start_time == AV_NOPTS_VALUE || p->start_time > start_time1)
                    p->start_time = start_time1;
                if (p->end_time < end_time1)
                    p->end_time = end_time1;
            }
        }
        if (st->duration != AV_NOPTS_VALUE) {
            duration1 = av_rescale_q(st->duration, st->time_base,
                                     AV_TIME_BASE_Q);
            duration  = FFMAX(duration, duration1);
        }
    }
    if (start_time == INT64_MAX || (start_time > start_time_text && start_time - start_time_text < AV_TIME_BASE))
        start_time = start_time_text;
    else if (start_time > start_time_text)
        av_log(ic, AV_LOG_VERBOSE, "Ignoring outlier non primary stream starttime %f\n", start_time_text / (float)AV_TIME_BASE);

    if (start_time != INT64_MAX) {
        ic->start_time = start_time;
        if (end_time != INT64_MIN) {
            if (ic->nb_programs) {
                for (i = 0; i < ic->nb_programs; i++) {
                    p = ic->programs[i];
                    if (p->start_time != AV_NOPTS_VALUE && p->end_time > p->start_time)
                        duration = FFMAX(duration, p->end_time - p->start_time);
                }
            } else
                duration = FFMAX(duration, end_time - start_time);
        }
    }
    if (duration != INT64_MIN && duration > 0 && ic->duration == AV_NOPTS_VALUE) {
        ic->duration = duration;
    }
    if (ic->pb && (filesize = avio_size(ic->pb)) > 0 && ic->duration != AV_NOPTS_VALUE) {
        /* compute the bitrate */
        double bitrate = (double) filesize * 8.0 * AV_TIME_BASE /
                         (double) ic->duration;
        if (bitrate >= 0 && bitrate <= INT64_MAX)
            ic->bit_rate = bitrate;
    }
}

static void fill_all_stream_timings(AVFormatContext *ic)
{
    int i;
    AVStream *st;

    update_stream_timings(ic);
    for (i = 0; i < ic->nb_streams; i++) {
        st = ic->streams[i];
        if (st->start_time == AV_NOPTS_VALUE) {
            if (ic->start_time != AV_NOPTS_VALUE)
                st->start_time = av_rescale_q(ic->start_time, AV_TIME_BASE_Q,
                                              st->time_base);
            if (ic->duration != AV_NOPTS_VALUE)
                st->duration = av_rescale_q(ic->duration, AV_TIME_BASE_Q,
                                            st->time_base);
        }
    }
}

static void estimate_timings_from_bit_rate(AVFormatContext *ic)
{
    int64_t filesize, duration;
    int i, show_warning = 0;
    AVStream *st;

    /* if bit_rate is already set, we believe it */
    if (ic->bit_rate <= 0) {
        int bit_rate = 0;
        for (i = 0; i < ic->nb_streams; i++) {
            st = ic->streams[i];
            if (st->codec->bit_rate > 0) {
                if (INT_MAX - st->codec->bit_rate < bit_rate) {
                    bit_rate = 0;
                    break;
                }
                bit_rate += st->codec->bit_rate;
            } else if (st->codec->codec_type == AVMEDIA_TYPE_VIDEO && st->codec_info_nb_frames > 1) {
                // If we have a videostream with packets but without a bitrate
                // then consider the sum not known
                bit_rate = 0;
                break;
            }
        }
        ic->bit_rate = bit_rate;
    }

    /* if duration is already set, we believe it */
    if (ic->duration == AV_NOPTS_VALUE &&
        ic->bit_rate != 0) {
        filesize = ic->pb ? avio_size(ic->pb) : 0;
        if (filesize > ic->internal->data_offset) {
            filesize -= ic->internal->data_offset;
            for (i = 0; i < ic->nb_streams; i++) {
                st      = ic->streams[i];
                if (   st->time_base.num <= INT64_MAX / ic->bit_rate
                    && st->duration == AV_NOPTS_VALUE) {
                    duration = av_rescale(8 * filesize, st->time_base.den,
                                          ic->bit_rate *
                                          (int64_t) st->time_base.num);
                    st->duration = duration;
                    show_warning = 1;
                }
            }
        }
    }
    if (show_warning)
        av_log(ic, AV_LOG_WARNING,
               "Estimating duration from bitrate, this may be inaccurate\n");
}

#define DURATION_MAX_READ_SIZE 250000LL
#define DURATION_MAX_RETRY 4

/* only usable for MPEG-PS streams */
static void estimate_timings_from_pts(AVFormatContext *ic, int64_t old_offset)
{
    AVPacket pkt1, *pkt = &pkt1;
    AVStream *st;
    int num, den, read_size, i, ret;
    int found_duration = 0;
    int is_end;
    int64_t filesize, offset, duration;
    int retry = 0;

    /* flush packet queue */
    flush_packet_queue(ic);

    for (i = 0; i < ic->nb_streams; i++) {
        st = ic->streams[i];
        if (st->start_time == AV_NOPTS_VALUE &&
            st->first_dts == AV_NOPTS_VALUE &&
            st->codec->codec_type != AVMEDIA_TYPE_UNKNOWN)
            av_log(st->codec, AV_LOG_WARNING,
                   "start time for stream %d is not set in estimate_timings_from_pts\n", i);

        if (st->parser) {
            av_parser_close(st->parser);
            st->parser = NULL;
        }
    }

    av_opt_set(ic, "skip_changes", "1", AV_OPT_SEARCH_CHILDREN);
    /* estimate the end time (duration) */
    /* XXX: may need to support wrapping */
    filesize = ic->pb ? avio_size(ic->pb) : 0;
    do {
        is_end = found_duration;
        offset = filesize - (DURATION_MAX_READ_SIZE << retry);
        if (offset < 0)
            offset = 0;

        avio_seek(ic->pb, offset, SEEK_SET);
        read_size = 0;
        for (;;) {
            if (read_size >= DURATION_MAX_READ_SIZE << (FFMAX(retry - 1, 0)))
                break;

            do {
                ret = ff_read_packet(ic, pkt);
            } while (ret == AVERROR(EAGAIN));
            if (ret != 0)
                break;
            read_size += pkt->size;
            st         = ic->streams[pkt->stream_index];
            if (pkt->pts != AV_NOPTS_VALUE &&
                (st->start_time != AV_NOPTS_VALUE ||
                 st->first_dts  != AV_NOPTS_VALUE)) {
                if (pkt->duration == 0) {
                    ff_compute_frame_duration(ic, &num, &den, st, st->parser, pkt);
                    if (den && num) {
                        pkt->duration = av_rescale_rnd(1,
                                           num * (int64_t) st->time_base.den,
                                           den * (int64_t) st->time_base.num,
                                           AV_ROUND_DOWN);
                    }
                }
                duration = pkt->pts + pkt->duration;
                found_duration = 1;
                if (st->start_time != AV_NOPTS_VALUE)
                    duration -= st->start_time;
                else
                    duration -= st->first_dts;
                if (duration > 0) {
                    if (st->duration == AV_NOPTS_VALUE || st->info->last_duration<= 0 ||
                        (st->duration < duration && FFABS(duration - st->info->last_duration) < 60LL*st->time_base.den / st->time_base.num))
                        st->duration = duration;
                    st->info->last_duration = duration;
                }
            }
            av_free_packet(pkt);
        }

        /* check if all audio/video streams have valid duration */
        if (!is_end) {
            is_end = 1;
            for (i = 0; i < ic->nb_streams; i++) {
                st = ic->streams[i];
                switch (st->codec->codec_type) {
                    case AVMEDIA_TYPE_VIDEO:
                    case AVMEDIA_TYPE_AUDIO:
                        if (st->duration == AV_NOPTS_VALUE)
                            is_end = 0;
                }
            }
        }
    } while (!is_end &&
             offset &&
             ++retry <= DURATION_MAX_RETRY);

    av_opt_set(ic, "skip_changes", "0", AV_OPT_SEARCH_CHILDREN);

    /* warn about audio/video streams which duration could not be estimated */
    for (i = 0; i < ic->nb_streams; i++) {
        st = ic->streams[i];
        if (st->duration == AV_NOPTS_VALUE) {
            switch (st->codec->codec_type) {
            case AVMEDIA_TYPE_VIDEO:
            case AVMEDIA_TYPE_AUDIO:
                if (st->start_time != AV_NOPTS_VALUE || st->first_dts  != AV_NOPTS_VALUE) {
                    av_log(ic, AV_LOG_DEBUG, "stream %d : no PTS found at end of file, duration not set\n", i);
                } else
                    av_log(ic, AV_LOG_DEBUG, "stream %d : no TS found at start of file, duration not set\n", i);
            }
        }
    }
    fill_all_stream_timings(ic);

    avio_seek(ic->pb, old_offset, SEEK_SET);
    for (i = 0; i < ic->nb_streams; i++) {
        int j;

        st              = ic->streams[i];
        st->cur_dts     = st->first_dts;
        st->last_IP_pts = AV_NOPTS_VALUE;
        st->last_dts_for_order_check = AV_NOPTS_VALUE;
        for (j = 0; j < MAX_REORDER_DELAY + 1; j++)
            st->pts_buffer[j] = AV_NOPTS_VALUE;
    }
}

static void estimate_timings(AVFormatContext *ic, int64_t old_offset)
{
    int64_t file_size;

    /* get the file size, if possible */
    if (ic->iformat->flags & AVFMT_NOFILE) {
        file_size = 0;
    } else {
        file_size = avio_size(ic->pb);
        file_size = FFMAX(0, file_size);
    }

    if ((!strcmp(ic->iformat->name, "mpeg") ||
         !strcmp(ic->iformat->name, "mpegts")) &&
        file_size && ic->pb->seekable) {
        /* get accurate estimate from the PTSes */
        estimate_timings_from_pts(ic, old_offset);
        ic->duration_estimation_method = AVFMT_DURATION_FROM_PTS;
    } else if (has_duration(ic)) {
        /* at least one component has timings - we use them for all
         * the components */
        fill_all_stream_timings(ic);
        ic->duration_estimation_method = AVFMT_DURATION_FROM_STREAM;
    } else {
        /* less precise: use bitrate info */
        estimate_timings_from_bit_rate(ic);
        ic->duration_estimation_method = AVFMT_DURATION_FROM_BITRATE;
    }
    update_stream_timings(ic);

    {
        int i;
        AVStream av_unused *st;
        for (i = 0; i < ic->nb_streams; i++) {
            st = ic->streams[i];
            av_log(ic, AV_LOG_TRACE, "%d: start_time: %0.3f duration: %0.3f\n", i,
                    (double) st->start_time / AV_TIME_BASE,
                    (double) st->duration   / AV_TIME_BASE);
        }
        av_log(ic, AV_LOG_TRACE,
                "stream: start_time: %0.3f duration: %0.3f bitrate=%"PRId64" kb/s\n",
                (double) ic->start_time / AV_TIME_BASE,
                (double) ic->duration   / AV_TIME_BASE,
                (int64_t)ic->bit_rate / 1000);
    }
}

static int has_codec_parameters(AVStream *st, const char **errmsg_ptr)
{
    AVCodecContext *avctx = st->codec;

#define FAIL(errmsg) do {                                         \
        if (errmsg_ptr)                                           \
            *errmsg_ptr = errmsg;                                 \
        return 0;                                                 \
    } while (0)

    if (   avctx->codec_id == AV_CODEC_ID_NONE
        && avctx->codec_type != AVMEDIA_TYPE_DATA)
        FAIL("unknown codec");
    switch (avctx->codec_type) {
    case AVMEDIA_TYPE_AUDIO:
        if (!avctx->frame_size && determinable_frame_size(avctx))
            FAIL("unspecified frame size");
        if (st->info->found_decoder >= 0 &&
            avctx->sample_fmt == AV_SAMPLE_FMT_NONE)
            FAIL("unspecified sample format");
        if (!avctx->sample_rate)
            FAIL("unspecified sample rate");
        if (!avctx->channels)
            FAIL("unspecified number of channels");
        if (st->info->found_decoder >= 0 && !st->nb_decoded_frames && avctx->codec_id == AV_CODEC_ID_DTS)
            FAIL("no decodable DTS frames");
        break;
    case AVMEDIA_TYPE_VIDEO:
        if (!avctx->width)
            FAIL("unspecified size");
        if (st->info->found_decoder >= 0 && avctx->pix_fmt == AV_PIX_FMT_NONE)
            FAIL("unspecified pixel format");
        if (st->codec->codec_id == AV_CODEC_ID_RV30 || st->codec->codec_id == AV_CODEC_ID_RV40)
            if (!st->sample_aspect_ratio.num && !st->codec->sample_aspect_ratio.num && !st->codec_info_nb_frames)
                FAIL("no frame in rv30/40 and no sar");
        break;
    case AVMEDIA_TYPE_SUBTITLE:
        if (avctx->codec_id == AV_CODEC_ID_HDMV_PGS_SUBTITLE && !avctx->width)
            FAIL("unspecified size");
        break;
    case AVMEDIA_TYPE_DATA:
        if (avctx->codec_id == AV_CODEC_ID_NONE) return 1;
    }

    return 1;
}

/* returns 1 or 0 if or if not decoded data was returned, or a negative error */
static int try_decode_frame(AVFormatContext *s, AVStream *st, AVPacket *avpkt,
                            AVDictionary **options)
{
    const AVCodec *codec;
    int got_picture = 1, ret = 0;
    AVFrame *frame = av_frame_alloc();
    AVSubtitle subtitle;
    AVPacket pkt = *avpkt;

    if (!frame)
        return AVERROR(ENOMEM);

    if (!avcodec_is_open(st->codec) &&
        st->info->found_decoder <= 0 &&
        (st->codec->codec_id != -st->info->found_decoder || !st->codec->codec_id)) {
        AVDictionary *thread_opt = NULL;

        codec = find_decoder(s, st, st->codec->codec_id);

        if (!codec) {
            st->info->found_decoder = -st->codec->codec_id;
            ret                     = -1;
            goto fail;
        }

        /* Force thread count to 1 since the H.264 decoder will not extract
         * SPS and PPS to extradata during multi-threaded decoding. */
        av_dict_set(options ? options : &thread_opt, "threads", "1", 0);
        if (s->codec_whitelist)
            av_dict_set(options ? options : &thread_opt, "codec_whitelist", s->codec_whitelist, 0);
        ret = avcodec_open2(st->codec, codec, options ? options : &thread_opt);
        if (!options)
            av_dict_free(&thread_opt);
        if (ret < 0) {
            st->info->found_decoder = -st->codec->codec_id;
            goto fail;
        }
        st->info->found_decoder = 1;
    } else if (!st->info->found_decoder)
        st->info->found_decoder = 1;

    if (st->info->found_decoder < 0) {
        ret = -1;
        goto fail;
    }

    while ((pkt.size > 0 || (!pkt.data && got_picture)) &&
           ret >= 0 &&
           (!has_codec_parameters(st, NULL) || !has_decode_delay_been_guessed(st) ||
            (!st->codec_info_nb_frames &&
             (st->codec->codec->capabilities & AV_CODEC_CAP_CHANNEL_CONF)))) {
        got_picture = 0;
        switch (st->codec->codec_type) {
        case AVMEDIA_TYPE_VIDEO:
            ret = avcodec_decode_video2(st->codec, frame,
                                        &got_picture, &pkt);
            break;
        case AVMEDIA_TYPE_AUDIO:
            ret = avcodec_decode_audio4(st->codec, frame, &got_picture, &pkt);
            break;
        case AVMEDIA_TYPE_SUBTITLE:
            ret = avcodec_decode_subtitle2(st->codec, &subtitle,
                                           &got_picture, &pkt);
            ret = pkt.size;
            break;
        default:
            break;
        }
        if (ret >= 0) {
            if (got_picture)
                st->nb_decoded_frames++;
            pkt.data += ret;
            pkt.size -= ret;
            ret       = got_picture;
        }
    }

    if (!pkt.data && !got_picture)
        ret = -1;

fail:
    av_frame_free(&frame);
    return ret;
}

unsigned int ff_codec_get_tag(const AVCodecTag *tags, enum AVCodecID id)
{
    while (tags->id != AV_CODEC_ID_NONE) {
        if (tags->id == id)
            return tags->tag;
        tags++;
    }
    return 0;
}

enum AVCodecID ff_codec_get_id(const AVCodecTag *tags, unsigned int tag)
{
    int i;
    for (i = 0; tags[i].id != AV_CODEC_ID_NONE; i++)
        if (tag == tags[i].tag)
            return tags[i].id;
    for (i = 0; tags[i].id != AV_CODEC_ID_NONE; i++)
        if (avpriv_toupper4(tag) == avpriv_toupper4(tags[i].tag))
            return tags[i].id;
    return AV_CODEC_ID_NONE;
}

enum AVCodecID ff_get_pcm_codec_id(int bps, int flt, int be, int sflags)
{
    if (flt) {
        switch (bps) {
        case 32:
            return be ? AV_CODEC_ID_PCM_F32BE : AV_CODEC_ID_PCM_F32LE;
        case 64:
            return be ? AV_CODEC_ID_PCM_F64BE : AV_CODEC_ID_PCM_F64LE;
        default:
            return AV_CODEC_ID_NONE;
        }
    } else {
        bps  += 7;
        bps >>= 3;
        if (sflags & (1 << (bps - 1))) {
            switch (bps) {
            case 1:
                return AV_CODEC_ID_PCM_S8;
            case 2:
                return be ? AV_CODEC_ID_PCM_S16BE : AV_CODEC_ID_PCM_S16LE;
            case 3:
                return be ? AV_CODEC_ID_PCM_S24BE : AV_CODEC_ID_PCM_S24LE;
            case 4:
                return be ? AV_CODEC_ID_PCM_S32BE : AV_CODEC_ID_PCM_S32LE;
            default:
                return AV_CODEC_ID_NONE;
            }
        } else {
            switch (bps) {
            case 1:
                return AV_CODEC_ID_PCM_U8;
            case 2:
                return be ? AV_CODEC_ID_PCM_U16BE : AV_CODEC_ID_PCM_U16LE;
            case 3:
                return be ? AV_CODEC_ID_PCM_U24BE : AV_CODEC_ID_PCM_U24LE;
            case 4:
                return be ? AV_CODEC_ID_PCM_U32BE : AV_CODEC_ID_PCM_U32LE;
            default:
                return AV_CODEC_ID_NONE;
            }
        }
    }
}

unsigned int av_codec_get_tag(const AVCodecTag *const *tags, enum AVCodecID id)
{
    unsigned int tag;
    if (!av_codec_get_tag2(tags, id, &tag))
        return 0;
    return tag;
}

int av_codec_get_tag2(const AVCodecTag * const *tags, enum AVCodecID id,
                      unsigned int *tag)
{
    int i;
    for (i = 0; tags && tags[i]; i++) {
        const AVCodecTag *codec_tags = tags[i];
        while (codec_tags->id != AV_CODEC_ID_NONE) {
            if (codec_tags->id == id) {
                *tag = codec_tags->tag;
                return 1;
            }
            codec_tags++;
        }
    }
    return 0;
}

enum AVCodecID av_codec_get_id(const AVCodecTag *const *tags, unsigned int tag)
{
    int i;
    for (i = 0; tags && tags[i]; i++) {
        enum AVCodecID id = ff_codec_get_id(tags[i], tag);
        if (id != AV_CODEC_ID_NONE)
            return id;
    }
    return AV_CODEC_ID_NONE;
}

static void compute_chapters_end(AVFormatContext *s)
{
    unsigned int i, j;
    int64_t max_time = s->duration +
                       ((s->start_time == AV_NOPTS_VALUE) ? 0 : s->start_time);

    for (i = 0; i < s->nb_chapters; i++)
        if (s->chapters[i]->end == AV_NOPTS_VALUE) {
            AVChapter *ch = s->chapters[i];
            int64_t end = max_time ? av_rescale_q(max_time, AV_TIME_BASE_Q,
                                                  ch->time_base)
                                   : INT64_MAX;

            for (j = 0; j < s->nb_chapters; j++) {
                AVChapter *ch1     = s->chapters[j];
                int64_t next_start = av_rescale_q(ch1->start, ch1->time_base,
                                                  ch->time_base);
                if (j != i && next_start > ch->start && next_start < end)
                    end = next_start;
            }
            ch->end = (end == INT64_MAX) ? ch->start : end;
        }
}

static int get_std_framerate(int i)
{
    if (i < 30*12)
        return (i + 1) * 1001;
    i -= 30*12;

    if (i < 7)
        return ((const int[]) { 40, 48, 50, 60, 80, 120, 240})[i] * 1001 * 12;

    i -= 7;

    return ((const int[]) { 24, 30, 60, 12, 15, 48 })[i] * 1000 * 12;
}

/* Is the time base unreliable?
 * This is a heuristic to balance between quick acceptance of the values in
 * the headers vs. some extra checks.
 * Old DivX and Xvid often have nonsense timebases like 1fps or 2fps.
 * MPEG-2 commonly misuses field repeat flags to store different framerates.
 * And there are "variable" fps files this needs to detect as well. */
static int tb_unreliable(AVCodecContext *c)
{
    if (c->time_base.den >= 101LL * c->time_base.num ||
        c->time_base.den <    5LL * c->time_base.num ||
        // c->codec_tag == AV_RL32("DIVX") ||
        // c->codec_tag == AV_RL32("XVID") ||
        c->codec_tag == AV_RL32("mp4v") ||
        c->codec_id == AV_CODEC_ID_MPEG2VIDEO ||
        c->codec_id == AV_CODEC_ID_GIF ||
        c->codec_id == AV_CODEC_ID_HEVC ||
        c->codec_id == AV_CODEC_ID_H264)
        return 1;
    return 0;
}

int ff_alloc_extradata(AVCodecContext *avctx, int size)
{
    int ret;

    if (size < 0 || size >= INT32_MAX - AV_INPUT_BUFFER_PADDING_SIZE) {
        avctx->extradata = NULL;
        avctx->extradata_size = 0;
        return AVERROR(EINVAL);
    }
    avctx->extradata = av_malloc(size + AV_INPUT_BUFFER_PADDING_SIZE);
    if (avctx->extradata) {
        memset(avctx->extradata + size, 0, AV_INPUT_BUFFER_PADDING_SIZE);
        avctx->extradata_size = size;
        ret = 0;
    } else {
        avctx->extradata_size = 0;
        ret = AVERROR(ENOMEM);
    }
    return ret;
}

int ff_get_extradata(AVCodecContext *avctx, AVIOContext *pb, int size)
{
    int ret = ff_alloc_extradata(avctx, size);
    if (ret < 0)
        return ret;
    ret = avio_read(pb, avctx->extradata, size);
    if (ret != size) {
        av_freep(&avctx->extradata);
        avctx->extradata_size = 0;
        av_log(avctx, AV_LOG_ERROR, "Failed to read extradata of size %d\n", size);
        return ret < 0 ? ret : AVERROR_INVALIDDATA;
    }

    return ret;
}

int ff_rfps_add_frame(AVFormatContext *ic, AVStream *st, int64_t ts)
{
    int i, j;
    int64_t last = st->info->last_dts;

    if (   ts != AV_NOPTS_VALUE && last != AV_NOPTS_VALUE && ts > last
       && ts - (uint64_t)last < INT64_MAX) {
        double dts = (is_relative(ts) ?  ts - RELATIVE_TS_BASE : ts) * av_q2d(st->time_base);
        int64_t duration = ts - last;

        if (!st->info->duration_error)
            st->info->duration_error = av_mallocz(sizeof(st->info->duration_error[0])*2);
        if (!st->info->duration_error)
            return AVERROR(ENOMEM);

//         if (st->codec->codec_type == AVMEDIA_TYPE_VIDEO)
//             av_log(NULL, AV_LOG_ERROR, "%f\n", dts);
        for (i = 0; i<MAX_STD_TIMEBASES; i++) {
            if (st->info->duration_error[0][1][i] < 1e10) {
                int framerate = get_std_framerate(i);
                double sdts = dts*framerate/(1001*12);
                for (j= 0; j<2; j++) {
                    int64_t ticks = llrint(sdts+j*0.5);
                    double error= sdts - ticks + j*0.5;
                    st->info->duration_error[j][0][i] += error;
                    st->info->duration_error[j][1][i] += error*error;
                }
            }
        }
        st->info->duration_count++;
        st->info->rfps_duration_sum += duration;

        if (st->info->duration_count % 10 == 0) {
            int n = st->info->duration_count;
            for (i = 0; i<MAX_STD_TIMEBASES; i++) {
                if (st->info->duration_error[0][1][i] < 1e10) {
                    double a0     = st->info->duration_error[0][0][i] / n;
                    double error0 = st->info->duration_error[0][1][i] / n - a0*a0;
                    double a1     = st->info->duration_error[1][0][i] / n;
                    double error1 = st->info->duration_error[1][1][i] / n - a1*a1;
                    if (error0 > 0.04 && error1 > 0.04) {
                        st->info->duration_error[0][1][i] = 2e10;
                        st->info->duration_error[1][1][i] = 2e10;
                    }
                }
            }
        }

        // ignore the first 4 values, they might have some random jitter
        if (st->info->duration_count > 3 && is_relative(ts) == is_relative(last))
            st->info->duration_gcd = av_gcd(st->info->duration_gcd, duration);
    }
    if (ts != AV_NOPTS_VALUE)
        st->info->last_dts = ts;

    return 0;
}

void ff_rfps_calculate(AVFormatContext *ic)
{
    int i, j;

    for (i = 0; i < ic->nb_streams; i++) {
        AVStream *st = ic->streams[i];

        if (st->codec->codec_type != AVMEDIA_TYPE_VIDEO)
            continue;
        // the check for tb_unreliable() is not completely correct, since this is not about handling
        // a unreliable/inexact time base, but a time base that is finer than necessary, as e.g.
        // ipmovie.c produces.
        if (tb_unreliable(st->codec) && st->info->duration_count > 15 && st->info->duration_gcd > FFMAX(1, st->time_base.den/(500LL*st->time_base.num)) && !st->r_frame_rate.num)
            av_reduce(&st->r_frame_rate.num, &st->r_frame_rate.den, st->time_base.den, st->time_base.num * st->info->duration_gcd, INT_MAX);
        if (st->info->duration_count>1 && !st->r_frame_rate.num
            && tb_unreliable(st->codec)) {
            int num = 0;
            double best_error= 0.01;
            AVRational ref_rate = st->r_frame_rate.num ? st->r_frame_rate : av_inv_q(st->time_base);

            for (j= 0; j<MAX_STD_TIMEBASES; j++) {
                int k;

                if (st->info->codec_info_duration && st->info->codec_info_duration*av_q2d(st->time_base) < (1001*12.0)/get_std_framerate(j))
                    continue;
                if (!st->info->codec_info_duration && get_std_framerate(j) < 1001*12)
                    continue;

                if (av_q2d(st->time_base) * st->info->rfps_duration_sum / st->info->duration_count < (1001*12.0 * 0.8)/get_std_framerate(j))
                    continue;

                for (k= 0; k<2; k++) {
                    int n = st->info->duration_count;
                    double a= st->info->duration_error[k][0][j] / n;
                    double error= st->info->duration_error[k][1][j]/n - a*a;

                    if (error < best_error && best_error> 0.000000001) {
                        best_error= error;
                        num = get_std_framerate(j);
                    }
                    if (error < 0.02)
                        av_log(ic, AV_LOG_DEBUG, "rfps: %f %f\n", get_std_framerate(j) / 12.0/1001, error);
                }
            }
            // do not increase frame rate by more than 1 % in order to match a standard rate.
            if (num && (!ref_rate.num || (double)num/(12*1001) < 1.01 * av_q2d(ref_rate)))
                av_reduce(&st->r_frame_rate.num, &st->r_frame_rate.den, num, 12*1001, INT_MAX);
        }
        if (   !st->avg_frame_rate.num
            && st->r_frame_rate.num && st->info->rfps_duration_sum
            && st->info->codec_info_duration <= 0
            && st->info->duration_count > 2
            && fabs(1.0 / (av_q2d(st->r_frame_rate) * av_q2d(st->time_base)) - st->info->rfps_duration_sum / (double)st->info->duration_count) <= 1.0
            ) {
            av_log(ic, AV_LOG_DEBUG, "Setting avg frame rate based on r frame rate\n");
            st->avg_frame_rate = st->r_frame_rate;
        }

        av_freep(&st->info->duration_error);
        st->info->last_dts = AV_NOPTS_VALUE;
        st->info->duration_count = 0;
        st->info->rfps_duration_sum = 0;
    }
}

int avformat_find_stream_info(AVFormatContext *ic, AVDictionary **options)
{
    int i, count, ret = 0, j;
    int64_t read_size;
    AVStream *st;
    AVPacket pkt1, *pkt;
    int64_t old_offset  = avio_tell(ic->pb);
    // new streams might appear, no options for those
    int orig_nb_streams = ic->nb_streams;
    int flush_codecs;
    int64_t max_analyze_duration = ic->max_analyze_duration;
    int64_t max_stream_analyze_duration;
    int64_t max_subtitle_analyze_duration;
    int64_t probesize = ic->probesize;

    flush_codecs = probesize > 0;

    av_opt_set(ic, "skip_clear", "1", AV_OPT_SEARCH_CHILDREN);

    max_stream_analyze_duration = max_analyze_duration;
    max_subtitle_analyze_duration = max_analyze_duration;
    if (!max_analyze_duration) {
        max_stream_analyze_duration =
        max_analyze_duration        = 5*AV_TIME_BASE;
        max_subtitle_analyze_duration = 30*AV_TIME_BASE;
        if (!strcmp(ic->iformat->name, "flv"))
            max_stream_analyze_duration = 90*AV_TIME_BASE;
    }

    if (ic->pb)
        av_log(ic, AV_LOG_DEBUG, "Before avformat_find_stream_info() pos: %"PRId64" bytes read:%"PRId64" seeks:%d\n",
               avio_tell(ic->pb), ic->pb->bytes_read, ic->pb->seek_count);

    for (i = 0; i < ic->nb_streams; i++) {
        const AVCodec *codec;
        AVDictionary *thread_opt = NULL;
        st = ic->streams[i];

        if (st->codec->codec_type == AVMEDIA_TYPE_VIDEO ||
            st->codec->codec_type == AVMEDIA_TYPE_SUBTITLE) {
/*            if (!st->time_base.num)
                st->time_base = */
            if (!st->codec->time_base.num)
                st->codec->time_base = st->time_base;
        }
        // only for the split stuff
        if (!st->parser && !(ic->flags & AVFMT_FLAG_NOPARSE)) {
            st->parser = av_parser_init(st->codec->codec_id);
            if (st->parser) {
                if (st->need_parsing == AVSTREAM_PARSE_HEADERS) {
                    st->parser->flags |= PARSER_FLAG_COMPLETE_FRAMES;
                } else if (st->need_parsing == AVSTREAM_PARSE_FULL_RAW) {
                    st->parser->flags |= PARSER_FLAG_USE_CODEC_TS;
                }
            } else if (st->need_parsing) {
                av_log(ic, AV_LOG_VERBOSE, "parser not found for codec "
                       "%s, packets or times may be invalid.\n",
                       avcodec_get_name(st->codec->codec_id));
            }
        }
        codec = find_decoder(ic, st, st->codec->codec_id);

        /* Force thread count to 1 since the H.264 decoder will not extract
         * SPS and PPS to extradata during multi-threaded decoding. */
        av_dict_set(options ? &options[i] : &thread_opt, "threads", "1", 0);

        if (ic->codec_whitelist)
            av_dict_set(options ? &options[i] : &thread_opt, "codec_whitelist", ic->codec_whitelist, 0);

        /* Ensure that subtitle_header is properly set. */
        if (st->codec->codec_type == AVMEDIA_TYPE_SUBTITLE
            && codec && !st->codec->codec) {
            if (avcodec_open2(st->codec, codec, options ? &options[i] : &thread_opt) < 0)
                av_log(ic, AV_LOG_WARNING,
                       "Failed to open codec in av_find_stream_info\n");
        }

        // Try to just open decoders, in case this is enough to get parameters.
        if (!has_codec_parameters(st, NULL) && st->request_probe <= 0) {
            if (codec && !st->codec->codec)
                if (avcodec_open2(st->codec, codec, options ? &options[i] : &thread_opt) < 0)
                    av_log(ic, AV_LOG_WARNING,
                           "Failed to open codec in av_find_stream_info\n");
        }
        if (!options)
            av_dict_free(&thread_opt);
    }

    for (i = 0; i < ic->nb_streams; i++) {
#if FF_API_R_FRAME_RATE
        ic->streams[i]->info->last_dts = AV_NOPTS_VALUE;
#endif
        ic->streams[i]->info->fps_first_dts = AV_NOPTS_VALUE;
        ic->streams[i]->info->fps_last_dts  = AV_NOPTS_VALUE;
    }

    count     = 0;
    read_size = 0;
    for (;;) {
        int analyzed_all_streams;
        if (ff_check_interrupt(&ic->interrupt_callback)) {
            ret = AVERROR_EXIT;
            av_log(ic, AV_LOG_DEBUG, "interrupted\n");
            break;
        }

        /* check if one codec still needs to be handled */
        for (i = 0; i < ic->nb_streams; i++) {
            int fps_analyze_framecount = 20;

            st = ic->streams[i];
            if (!has_codec_parameters(st, NULL))
                break;
            /* If the timebase is coarse (like the usual millisecond precision
             * of mkv), we need to analyze more frames to reliably arrive at
             * the correct fps. */
            if (av_q2d(st->time_base) > 0.0005)
                fps_analyze_framecount *= 2;
            if (!tb_unreliable(st->codec))
                fps_analyze_framecount = 0;
            if (ic->fps_probe_size >= 0)
                fps_analyze_framecount = ic->fps_probe_size;
            if (st->disposition & AV_DISPOSITION_ATTACHED_PIC)
                fps_analyze_framecount = 0;
            /* variable fps and no guess at the real fps */
            if (!(st->r_frame_rate.num && st->avg_frame_rate.num) &&
                st->codec->codec_type == AVMEDIA_TYPE_VIDEO) {
                int count = (ic->iformat->flags & AVFMT_NOTIMESTAMPS) ?
                    st->info->codec_info_duration_fields/2 :
                    st->info->duration_count;
                if (count < fps_analyze_framecount)
                    break;
            }
            if (st->parser && st->parser->parser->split &&
                !st->codec->extradata)
                break;
            if (st->first_dts == AV_NOPTS_VALUE &&
                !(ic->iformat->flags & AVFMT_NOTIMESTAMPS) &&
                st->codec_info_nb_frames < ic->max_ts_probe &&
                (st->codec->codec_type == AVMEDIA_TYPE_VIDEO ||
                 st->codec->codec_type == AVMEDIA_TYPE_AUDIO))
                break;
        }
        analyzed_all_streams = 0;
        if (i == ic->nb_streams) {
            analyzed_all_streams = 1;
            /* NOTE: If the format has no header, then we need to read some
             * packets to get most of the streams, so we cannot stop here. */
            if (!(ic->ctx_flags & AVFMTCTX_NOHEADER)) {
                /* If we found the info for all the codecs, we can stop. */
                ret = count;
                av_log(ic, AV_LOG_DEBUG, "All info found\n");
                flush_codecs = 0;
                break;
            }
        }
        /* We did not get all the codec info, but we read too much data. */
        if (read_size >= probesize) {
            ret = count;
            av_log(ic, AV_LOG_DEBUG,
                   "Probe buffer size limit of %"PRId64" bytes reached\n", probesize);
            for (i = 0; i < ic->nb_streams; i++)
                if (!ic->streams[i]->r_frame_rate.num &&
                    ic->streams[i]->info->duration_count <= 1 &&
                    ic->streams[i]->codec->codec_type == AVMEDIA_TYPE_VIDEO &&
                    strcmp(ic->iformat->name, "image2"))
                    av_log(ic, AV_LOG_WARNING,
                           "Stream #%d: not enough frames to estimate rate; "
                           "consider increasing probesize\n", i);
            break;
        }

        /* NOTE: A new stream can be added there if no header in file
         * (AVFMTCTX_NOHEADER). */
        ret = read_frame_internal(ic, &pkt1);
        if (ret == AVERROR(EAGAIN))
            continue;

        if (ret < 0) {
            /* EOF or error*/
            break;
        }

        if (ic->flags & AVFMT_FLAG_NOBUFFER)
            free_packet_buffer(&ic->internal->packet_buffer,
                               &ic->internal->packet_buffer_end);
        {
            pkt = add_to_pktbuf(&ic->internal->packet_buffer, &pkt1,
                                &ic->internal->packet_buffer_end);
            if (!pkt) {
                ret = AVERROR(ENOMEM);
                goto find_stream_info_err;
            }
            if ((ret = av_dup_packet(pkt)) < 0)
                goto find_stream_info_err;
        }

        st = ic->streams[pkt->stream_index];
        if (!(st->disposition & AV_DISPOSITION_ATTACHED_PIC))
            read_size += pkt->size;

        if (pkt->dts != AV_NOPTS_VALUE && st->codec_info_nb_frames > 1) {
            /* check for non-increasing dts */
            if (st->info->fps_last_dts != AV_NOPTS_VALUE &&
                st->info->fps_last_dts >= pkt->dts) {
                av_log(ic, AV_LOG_DEBUG,
                       "Non-increasing DTS in stream %d: packet %d with DTS "
                       "%"PRId64", packet %d with DTS %"PRId64"\n",
                       st->index, st->info->fps_last_dts_idx,
                       st->info->fps_last_dts, st->codec_info_nb_frames,
                       pkt->dts);
                st->info->fps_first_dts =
                st->info->fps_last_dts  = AV_NOPTS_VALUE;
            }
            /* Check for a discontinuity in dts. If the difference in dts
             * is more than 1000 times the average packet duration in the
             * sequence, we treat it as a discontinuity. */
            if (st->info->fps_last_dts != AV_NOPTS_VALUE &&
                st->info->fps_last_dts_idx > st->info->fps_first_dts_idx &&
                (pkt->dts - st->info->fps_last_dts) / 1000 >
                (st->info->fps_last_dts     - st->info->fps_first_dts) /
                (st->info->fps_last_dts_idx - st->info->fps_first_dts_idx)) {
                av_log(ic, AV_LOG_WARNING,
                       "DTS discontinuity in stream %d: packet %d with DTS "
                       "%"PRId64", packet %d with DTS %"PRId64"\n",
                       st->index, st->info->fps_last_dts_idx,
                       st->info->fps_last_dts, st->codec_info_nb_frames,
                       pkt->dts);
                st->info->fps_first_dts =
                st->info->fps_last_dts  = AV_NOPTS_VALUE;
            }

            /* update stored dts values */
            if (st->info->fps_first_dts == AV_NOPTS_VALUE) {
                st->info->fps_first_dts     = pkt->dts;
                st->info->fps_first_dts_idx = st->codec_info_nb_frames;
            }
            st->info->fps_last_dts     = pkt->dts;
            st->info->fps_last_dts_idx = st->codec_info_nb_frames;
        }
        if (st->codec_info_nb_frames>1) {
            int64_t t = 0;
            int64_t limit;

            if (st->time_base.den > 0)
                t = av_rescale_q(st->info->codec_info_duration, st->time_base, AV_TIME_BASE_Q);
            if (st->avg_frame_rate.num > 0)
                t = FFMAX(t, av_rescale_q(st->codec_info_nb_frames, av_inv_q(st->avg_frame_rate), AV_TIME_BASE_Q));

            if (   t == 0
                && st->codec_info_nb_frames>30
                && st->info->fps_first_dts != AV_NOPTS_VALUE
                && st->info->fps_last_dts  != AV_NOPTS_VALUE)
                t = FFMAX(t, av_rescale_q(st->info->fps_last_dts - st->info->fps_first_dts, st->time_base, AV_TIME_BASE_Q));

            if (analyzed_all_streams)                                limit = max_analyze_duration;
            else if (st->codec->codec_type == AVMEDIA_TYPE_SUBTITLE) limit = max_subtitle_analyze_duration;
            else                                                     limit = max_stream_analyze_duration;

            if (t >= limit) {
                av_log(ic, AV_LOG_VERBOSE, "max_analyze_duration %"PRId64" reached at %"PRId64" microseconds st:%d\n",
                       limit,
                       t, pkt->stream_index);
                if (ic->flags & AVFMT_FLAG_NOBUFFER)
                    av_packet_unref(pkt);
                break;
            }
            if (pkt->duration) {
                st->info->codec_info_duration        += pkt->duration;
                st->info->codec_info_duration_fields += st->parser && st->need_parsing && st->codec->ticks_per_frame ==2 ? st->parser->repeat_pict + 1 : 2;
            }
        }
#if FF_API_R_FRAME_RATE
        if (st->codec->codec_type == AVMEDIA_TYPE_VIDEO)
            ff_rfps_add_frame(ic, st, pkt->dts);
#endif
        if (st->parser && st->parser->parser->split && !st->codec->extradata) {
            int i = st->parser->parser->split(st->codec, pkt->data, pkt->size);
            if (i > 0 && i < FF_MAX_EXTRADATA_SIZE) {
                if (ff_alloc_extradata(st->codec, i))
                    return AVERROR(ENOMEM);
                memcpy(st->codec->extradata, pkt->data,
                       st->codec->extradata_size);
            }
        }

        /* If still no information, we try to open the codec and to
         * decompress the frame. We try to avoid that in most cases as
         * it takes longer and uses more memory. For MPEG-4, we need to
         * decompress for QuickTime.
         *
         * If AV_CODEC_CAP_CHANNEL_CONF is set this will force decoding of at
         * least one frame of codec data, this makes sure the codec initializes
         * the channel configuration and does not only trust the values from
         * the container. */
        try_decode_frame(ic, st, pkt,
                         (options && i < orig_nb_streams) ? &options[i] : NULL);

        if (ic->flags & AVFMT_FLAG_NOBUFFER)
            av_packet_unref(pkt);

        st->codec_info_nb_frames++;
        count++;
    }

    if (flush_codecs) {
        AVPacket empty_pkt = { 0 };
        int err = 0;
        av_init_packet(&empty_pkt);

        for (i = 0; i < ic->nb_streams; i++) {

            st = ic->streams[i];

            /* flush the decoders */
            if (st->info->found_decoder == 1) {
                do {
                    err = try_decode_frame(ic, st, &empty_pkt,
                                            (options && i < orig_nb_streams)
                                            ? &options[i] : NULL);
                } while (err > 0 && !has_codec_parameters(st, NULL));

                if (err < 0) {
                    av_log(ic, AV_LOG_INFO,
                        "decoding for stream %d failed\n", st->index);
                }
            }
        }
    }

    // close codecs which were opened in try_decode_frame()
    for (i = 0; i < ic->nb_streams; i++) {
        st = ic->streams[i];
        avcodec_close(st->codec);
    }

    ff_rfps_calculate(ic);

    for (i = 0; i < ic->nb_streams; i++) {
        st = ic->streams[i];
        if (st->codec->codec_type == AVMEDIA_TYPE_VIDEO) {
            if (st->codec->codec_id == AV_CODEC_ID_RAWVIDEO && !st->codec->codec_tag && !st->codec->bits_per_coded_sample) {
                uint32_t tag= avcodec_pix_fmt_to_codec_tag(st->codec->pix_fmt);
                if (avpriv_find_pix_fmt(avpriv_get_raw_pix_fmt_tags(), tag) == st->codec->pix_fmt)
                    st->codec->codec_tag= tag;
            }

            /* estimate average framerate if not set by demuxer */
            if (st->info->codec_info_duration_fields &&
                !st->avg_frame_rate.num &&
                st->info->codec_info_duration) {
                int best_fps      = 0;
                double best_error = 0.01;

                if (st->info->codec_info_duration        >= INT64_MAX / st->time_base.num / 2||
                    st->info->codec_info_duration_fields >= INT64_MAX / st->time_base.den ||
                    st->info->codec_info_duration        < 0)
                    continue;
                av_reduce(&st->avg_frame_rate.num, &st->avg_frame_rate.den,
                          st->info->codec_info_duration_fields * (int64_t) st->time_base.den,
                          st->info->codec_info_duration * 2 * (int64_t) st->time_base.num, 60000);

                /* Round guessed framerate to a "standard" framerate if it's
                 * within 1% of the original estimate. */
                for (j = 0; j < MAX_STD_TIMEBASES; j++) {
                    AVRational std_fps = { get_std_framerate(j), 12 * 1001 };
                    double error       = fabs(av_q2d(st->avg_frame_rate) /
                                              av_q2d(std_fps) - 1);

                    if (error < best_error) {
                        best_error = error;
                        best_fps   = std_fps.num;
                    }
                }
                if (best_fps)
                    av_reduce(&st->avg_frame_rate.num, &st->avg_frame_rate.den,
                              best_fps, 12 * 1001, INT_MAX);
            }

            if (!st->r_frame_rate.num) {
                if (    st->codec->time_base.den * (int64_t) st->time_base.num
                    <= st->codec->time_base.num * st->codec->ticks_per_frame * (int64_t) st->time_base.den) {
                    st->r_frame_rate.num = st->codec->time_base.den;
                    st->r_frame_rate.den = st->codec->time_base.num * st->codec->ticks_per_frame;
                } else {
                    st->r_frame_rate.num = st->time_base.den;
                    st->r_frame_rate.den = st->time_base.num;
                }
            }
            if (st->display_aspect_ratio.num && st->display_aspect_ratio.den) {
                AVRational hw_ratio = { st->codec->height, st->codec->width };
                st->sample_aspect_ratio = av_mul_q(st->display_aspect_ratio,
                                                   hw_ratio);
            }
        } else if (st->codec->codec_type == AVMEDIA_TYPE_AUDIO) {
            if (!st->codec->bits_per_coded_sample)
                st->codec->bits_per_coded_sample =
                    av_get_bits_per_sample(st->codec->codec_id);
            // set stream disposition based on audio service type
            switch (st->codec->audio_service_type) {
            case AV_AUDIO_SERVICE_TYPE_EFFECTS:
                st->disposition = AV_DISPOSITION_CLEAN_EFFECTS;
                break;
            case AV_AUDIO_SERVICE_TYPE_VISUALLY_IMPAIRED:
                st->disposition = AV_DISPOSITION_VISUAL_IMPAIRED;
                break;
            case AV_AUDIO_SERVICE_TYPE_HEARING_IMPAIRED:
                st->disposition = AV_DISPOSITION_HEARING_IMPAIRED;
                break;
            case AV_AUDIO_SERVICE_TYPE_COMMENTARY:
                st->disposition = AV_DISPOSITION_COMMENT;
                break;
            case AV_AUDIO_SERVICE_TYPE_KARAOKE:
                st->disposition = AV_DISPOSITION_KARAOKE;
                break;
            }
        }
    }

    if (probesize)
    estimate_timings(ic, old_offset);

    av_opt_set(ic, "skip_clear", "0", AV_OPT_SEARCH_CHILDREN);

    if (ret >= 0 && ic->nb_streams)
        /* We could not have all the codec parameters before EOF. */
        ret = -1;
    for (i = 0; i < ic->nb_streams; i++) {
        const char *errmsg;
        st = ic->streams[i];
        if (!has_codec_parameters(st, &errmsg)) {
            char buf[256];
            avcodec_string(buf, sizeof(buf), st->codec, 0);
            av_log(ic, AV_LOG_WARNING,
                   "Could not find codec parameters for stream %d (%s): %s\n"
                   "Consider increasing the value for the 'analyzeduration' and 'probesize' options\n",
                   i, buf, errmsg);
        } else {
            ret = 0;
        }
    }

    compute_chapters_end(ic);

find_stream_info_err:
    for (i = 0; i < ic->nb_streams; i++) {
        st = ic->streams[i];
        if (ic->streams[i]->codec->codec_type != AVMEDIA_TYPE_AUDIO)
            ic->streams[i]->codec->thread_count = 0;
        if (st->info)
            av_freep(&st->info->duration_error);
        av_freep(&ic->streams[i]->info);
    }
    if (ic->pb)
        av_log(ic, AV_LOG_DEBUG, "After avformat_find_stream_info() pos: %"PRId64" bytes read:%"PRId64" seeks:%d frames:%d\n",
               avio_tell(ic->pb), ic->pb->bytes_read, ic->pb->seek_count, count);
    return ret;
}

AVProgram *av_find_program_from_stream(AVFormatContext *ic, AVProgram *last, int s)
{
    int i, j;

    for (i = 0; i < ic->nb_programs; i++) {
        if (ic->programs[i] == last) {
            last = NULL;
        } else {
            if (!last)
                for (j = 0; j < ic->programs[i]->nb_stream_indexes; j++)
                    if (ic->programs[i]->stream_index[j] == s)
                        return ic->programs[i];
        }
    }
    return NULL;
}

int av_find_best_stream(AVFormatContext *ic, enum AVMediaType type,
                        int wanted_stream_nb, int related_stream,
                        AVCodec **decoder_ret, int flags)
{
    int i, nb_streams = ic->nb_streams;
    int ret = AVERROR_STREAM_NOT_FOUND, best_count = -1, best_bitrate = -1, best_multiframe = -1, count, bitrate, multiframe;
    unsigned *program = NULL;
    const AVCodec *decoder = NULL, *best_decoder = NULL;

    if (related_stream >= 0 && wanted_stream_nb < 0) {
        AVProgram *p = av_find_program_from_stream(ic, NULL, related_stream);
        if (p) {
            program    = p->stream_index;
            nb_streams = p->nb_stream_indexes;
        }
    }
    for (i = 0; i < nb_streams; i++) {
        int real_stream_index = program ? program[i] : i;
        AVStream *st          = ic->streams[real_stream_index];
        AVCodecContext *avctx = st->codec;
        if (avctx->codec_type != type)
            continue;
        if (wanted_stream_nb >= 0 && real_stream_index != wanted_stream_nb)
            continue;
        if (wanted_stream_nb != real_stream_index &&
            st->disposition & (AV_DISPOSITION_HEARING_IMPAIRED |
                               AV_DISPOSITION_VISUAL_IMPAIRED))
            continue;
        if (type == AVMEDIA_TYPE_AUDIO && !(avctx->channels && avctx->sample_rate))
            continue;
        if (decoder_ret) {
            decoder = find_decoder(ic, st, st->codec->codec_id);
            if (!decoder) {
                if (ret < 0)
                    ret = AVERROR_DECODER_NOT_FOUND;
                continue;
            }
        }
        count = st->codec_info_nb_frames;
        bitrate = avctx->bit_rate;
        if (!bitrate)
            bitrate = avctx->rc_max_rate;
        multiframe = FFMIN(5, count);
        if ((best_multiframe >  multiframe) ||
            (best_multiframe == multiframe && best_bitrate >  bitrate) ||
            (best_multiframe == multiframe && best_bitrate == bitrate && best_count >= count))
            continue;
        best_count   = count;
        best_bitrate = bitrate;
        best_multiframe = multiframe;
        ret          = real_stream_index;
        best_decoder = decoder;
        if (program && i == nb_streams - 1 && ret < 0) {
            program    = NULL;
            nb_streams = ic->nb_streams;
            /* no related stream found, try again with everything */
            i = 0;
        }
    }
    if (decoder_ret)
        *decoder_ret = (AVCodec*)best_decoder;
    return ret;
}

/*******************************************************/

int av_read_play(AVFormatContext *s)
{
    if (s->iformat->read_play)
        return s->iformat->read_play(s);
    if (s->pb)
        return avio_pause(s->pb, 0);
    return AVERROR(ENOSYS);
}

int av_read_pause(AVFormatContext *s)
{
    if (s->iformat->read_pause)
        return s->iformat->read_pause(s);
    if (s->pb)
        return avio_pause(s->pb, 1);
    return AVERROR(ENOSYS);
}

void ff_free_stream(AVFormatContext *s, AVStream *st) {
    int j;
    av_assert0(s->nb_streams>0);
    av_assert0(s->streams[ s->nb_streams - 1 ] == st);

    for (j = 0; j < st->nb_side_data; j++)
        av_freep(&st->side_data[j].data);
    av_freep(&st->side_data);
    st->nb_side_data = 0;

    if (st->parser) {
        av_parser_close(st->parser);
    }
    if (st->attached_pic.data)
        av_free_packet(&st->attached_pic);
    av_dict_free(&st->metadata);
    av_freep(&st->probe_data.buf);
    av_freep(&st->index_entries);
    av_freep(&st->codec->extradata);
    av_freep(&st->codec->subtitle_header);
    av_freep(&st->codec);
    av_freep(&st->priv_data);
    if (st->info)
        av_freep(&st->info->duration_error);
    av_freep(&st->info);
    av_freep(&st->recommended_encoder_configuration);
    av_freep(&st->priv_pts);
    av_freep(&s->streams[ --s->nb_streams ]);
}

void avformat_free_context(AVFormatContext *s)
{
    int i;

    if (!s)
        return;

    av_opt_free(s);
    if (s->iformat && s->iformat->priv_class && s->priv_data)
        av_opt_free(s->priv_data);
    if (s->oformat && s->oformat->priv_class && s->priv_data)
        av_opt_free(s->priv_data);

    for (i = s->nb_streams - 1; i >= 0; i--) {
        ff_free_stream(s, s->streams[i]);
    }
    for (i = s->nb_programs - 1; i >= 0; i--) {
        av_dict_free(&s->programs[i]->metadata);
        av_freep(&s->programs[i]->stream_index);
        av_freep(&s->programs[i]);
    }
    av_freep(&s->programs);
    av_freep(&s->priv_data);
    while (s->nb_chapters--) {
        av_dict_free(&s->chapters[s->nb_chapters]->metadata);
        av_freep(&s->chapters[s->nb_chapters]);
    }
    av_freep(&s->chapters);
    av_dict_free(&s->metadata);
    av_freep(&s->streams);
    av_freep(&s->internal);
    flush_packet_queue(s);
    av_free(s);
}

void avformat_close_input(AVFormatContext **ps)
{
    AVFormatContext *s;
    AVIOContext *pb;

    if (!ps || !*ps)
        return;

    s  = *ps;
    pb = s->pb;

    if ((s->iformat && strcmp(s->iformat->name, "image2") && s->iformat->flags & AVFMT_NOFILE) ||
        (s->flags & AVFMT_FLAG_CUSTOM_IO))
        pb = NULL;

    flush_packet_queue(s);

    if (s->iformat)
        if (s->iformat->read_close)
            s->iformat->read_close(s);

    avformat_free_context(s);

    *ps = NULL;

    avio_close(pb);
}

AVStream *avformat_new_stream(AVFormatContext *s, const AVCodec *c)
{
    AVStream *st;
    int i;
    AVStream **streams;

    if (s->nb_streams >= INT_MAX/sizeof(*streams))
        return NULL;
    streams = av_realloc_array(s->streams, s->nb_streams + 1, sizeof(*streams));
    if (!streams)
        return NULL;
    s->streams = streams;

    st = av_mallocz(sizeof(AVStream));
    if (!st)
        return NULL;
    if (!(st->info = av_mallocz(sizeof(*st->info)))) {
        av_free(st);
        return NULL;
    }
    st->info->last_dts = AV_NOPTS_VALUE;

    st->codec = avcodec_alloc_context3(c);
    if (!st->codec) {
        av_free(st->info);
        av_free(st);
        return NULL;
    }
    if (s->iformat) {
        /* no default bitrate if decoding */
        st->codec->bit_rate = 0;

        /* default pts setting is MPEG-like */
        avpriv_set_pts_info(st, 33, 1, 90000);
    }

    st->index      = s->nb_streams;
    st->start_time = AV_NOPTS_VALUE;
    st->duration   = AV_NOPTS_VALUE;
    /* we set the current DTS to 0 so that formats without any timestamps
     * but durations get some timestamps, formats with some unknown
     * timestamps have their first few packets buffered and the
     * timestamps corrected before they are returned to the user */
    st->cur_dts       = s->iformat ? RELATIVE_TS_BASE : 0;
    st->first_dts     = AV_NOPTS_VALUE;
    st->probe_packets = MAX_PROBE_PACKETS;
    st->pts_wrap_reference = AV_NOPTS_VALUE;
    st->pts_wrap_behavior = AV_PTS_WRAP_IGNORE;

    st->last_IP_pts = AV_NOPTS_VALUE;
    st->last_dts_for_order_check = AV_NOPTS_VALUE;
    for (i = 0; i < MAX_REORDER_DELAY + 1; i++)
        st->pts_buffer[i] = AV_NOPTS_VALUE;

    st->sample_aspect_ratio = (AVRational) { 0, 1 };

#if FF_API_R_FRAME_RATE
    st->info->last_dts      = AV_NOPTS_VALUE;
#endif
    st->info->fps_first_dts = AV_NOPTS_VALUE;
    st->info->fps_last_dts  = AV_NOPTS_VALUE;

    st->inject_global_side_data = s->internal->inject_global_side_data;

    s->streams[s->nb_streams++] = st;
    return st;
}

AVProgram *av_new_program(AVFormatContext *ac, int id)
{
    AVProgram *program = NULL;
    int i;

    av_log(ac, AV_LOG_TRACE, "new_program: id=0x%04x\n", id);

    for (i = 0; i < ac->nb_programs; i++)
        if (ac->programs[i]->id == id)
            program = ac->programs[i];

    if (!program) {
        program = av_mallocz(sizeof(AVProgram));
        if (!program)
            return NULL;
        dynarray_add(&ac->programs, &ac->nb_programs, program);
        program->discard = AVDISCARD_NONE;
    }
    program->id = id;
    program->pts_wrap_reference = AV_NOPTS_VALUE;
    program->pts_wrap_behavior = AV_PTS_WRAP_IGNORE;

    program->start_time =
    program->end_time   = AV_NOPTS_VALUE;

    return program;
}

AVChapter *avpriv_new_chapter(AVFormatContext *s, int id, AVRational time_base,
                              int64_t start, int64_t end, const char *title)
{
    AVChapter *chapter = NULL;
    int i;

    if (end != AV_NOPTS_VALUE && start > end) {
        av_log(s, AV_LOG_ERROR, "Chapter end time %"PRId64" before start %"PRId64"\n", end, start);
        return NULL;
    }

    for (i = 0; i < s->nb_chapters; i++)
        if (s->chapters[i]->id == id)
            chapter = s->chapters[i];

    if (!chapter) {
        chapter = av_mallocz(sizeof(AVChapter));
        if (!chapter)
            return NULL;
        dynarray_add(&s->chapters, &s->nb_chapters, chapter);
    }
    av_dict_set(&chapter->metadata, "title", title, 0);
    chapter->id        = id;
    chapter->time_base = time_base;
    chapter->start     = start;
    chapter->end       = end;

    return chapter;
}

void ff_program_add_stream_index(AVFormatContext *ac, int progid, unsigned idx)
{
    int i, j;
    AVProgram *program = NULL;
    void *tmp;

    if (idx >= ac->nb_streams) {
        av_log(ac, AV_LOG_ERROR, "stream index %d is not valid\n", idx);
        return;
    }

    for (i = 0; i < ac->nb_programs; i++) {
        if (ac->programs[i]->id != progid)
            continue;
        program = ac->programs[i];
        for (j = 0; j < program->nb_stream_indexes; j++)
            if (program->stream_index[j] == idx)
                return;

        tmp = av_realloc_array(program->stream_index, program->nb_stream_indexes+1, sizeof(unsigned int));
        if (!tmp)
            return;
        program->stream_index = tmp;
        program->stream_index[program->nb_stream_indexes++] = idx;
        return;
    }
}

uint64_t ff_ntp_time(void)
{
    return (av_gettime() / 1000) * 1000 + NTP_OFFSET_US;
}

int av_get_frame_filename(char *buf, int buf_size, const char *path, int number)
{
    const char *p;
    char *q, buf1[20], c;
    int nd, len, percentd_found;

    q = buf;
    p = path;
    percentd_found = 0;
    for (;;) {
        c = *p++;
        if (c == '\0')
            break;
        if (c == '%') {
            do {
                nd = 0;
                while (av_isdigit(*p))
                    nd = nd * 10 + *p++ - '0';
                c = *p++;
            } while (av_isdigit(c));

            switch (c) {
            case '%':
                goto addchar;
            case 'd':
                if (percentd_found)
                    goto fail;
                percentd_found = 1;
                if (number < 0)
                    nd += 1;
                snprintf(buf1, sizeof(buf1), "%0*d", nd, number);
                len = strlen(buf1);
                if ((q - buf + len) > buf_size - 1)
                    goto fail;
                memcpy(q, buf1, len);
                q += len;
                break;
            default:
                goto fail;
            }
        } else {
addchar:
            if ((q - buf) < buf_size - 1)
                *q++ = c;
        }
    }
    if (!percentd_found)
        goto fail;
    *q = '\0';
    return 0;
fail:
    *q = '\0';
    return -1;
}

void av_url_split(char *proto, int proto_size,
                  char *authorization, int authorization_size,
                  char *hostname, int hostname_size,
                  int *port_ptr, char *path, int path_size, const char *url)
{
    const char *p, *ls, *ls2, *at, *at2, *col, *brk;

    if (port_ptr)
        *port_ptr = -1;
    if (proto_size > 0)
        proto[0] = 0;
    if (authorization_size > 0)
        authorization[0] = 0;
    if (hostname_size > 0)
        hostname[0] = 0;
    if (path_size > 0)
        path[0] = 0;

    /* parse protocol */
    if ((p = strchr(url, ':'))) {
        av_strlcpy(proto, url, FFMIN(proto_size, p + 1 - url));
        p++; /* skip ':' */
        if (*p == '/')
            p++;
        if (*p == '/')
            p++;
    } else {
        /* no protocol means plain filename */
        av_strlcpy(path, url, path_size);
        return;
    }

    /* separate path from hostname */
    ls = strchr(p, '/');
    ls2 = strchr(p, '?');
    if (!ls)
        ls = ls2;
    else if (ls && ls2)
        ls = FFMIN(ls, ls2);
    if (ls)
        av_strlcpy(path, ls, path_size);
    else
        ls = &p[strlen(p)];  // XXX

    /* the rest is hostname, use that to parse auth/port */
    if (ls != p) {
        /* authorization (user[:pass]@hostname) */
        at2 = p;
        while ((at = strchr(p, '@')) && at < ls) {
            av_strlcpy(authorization, at2,
                       FFMIN(authorization_size, at + 1 - at2));
            p = at + 1; /* skip '@' */
        }

        if (*p == '[' && (brk = strchr(p, ']')) && brk < ls) {
            /* [host]:port */
            av_strlcpy(hostname, p + 1,
                       FFMIN(hostname_size, brk - p));
            if (brk[1] == ':' && port_ptr)
                *port_ptr = atoi(brk + 2);
        } else if ((col = strchr(p, ':')) && col < ls) {
            av_strlcpy(hostname, p,
                       FFMIN(col + 1 - p, hostname_size));
            if (port_ptr)
                *port_ptr = atoi(col + 1);
        } else
            av_strlcpy(hostname, p,
                       FFMIN(ls + 1 - p, hostname_size));
    }
}

char *ff_data_to_hex(char *buff, const uint8_t *src, int s, int lowercase)
{
    int i;
    static const char hex_table_uc[16] = { '0', '1', '2', '3',
                                           '4', '5', '6', '7',
                                           '8', '9', 'A', 'B',
                                           'C', 'D', 'E', 'F' };
    static const char hex_table_lc[16] = { '0', '1', '2', '3',
                                           '4', '5', '6', '7',
                                           '8', '9', 'a', 'b',
                                           'c', 'd', 'e', 'f' };
    const char *hex_table = lowercase ? hex_table_lc : hex_table_uc;

    for (i = 0; i < s; i++) {
        buff[i * 2]     = hex_table[src[i] >> 4];
        buff[i * 2 + 1] = hex_table[src[i] & 0xF];
    }

    return buff;
}

int ff_hex_to_data(uint8_t *data, const char *p)
{
    int c, len, v;

    len = 0;
    v   = 1;
    for (;;) {
        p += strspn(p, SPACE_CHARS);
        if (*p == '\0')
            break;
        c = av_toupper((unsigned char) *p++);
        if (c >= '0' && c <= '9')
            c = c - '0';
        else if (c >= 'A' && c <= 'F')
            c = c - 'A' + 10;
        else
            break;
        v = (v << 4) | c;
        if (v & 0x100) {
            if (data)
                data[len] = v;
            len++;
            v = 1;
        }
    }
    return len;
}

void avpriv_set_pts_info(AVStream *s, int pts_wrap_bits,
                         unsigned int pts_num, unsigned int pts_den)
{
    AVRational new_tb;
    if (av_reduce(&new_tb.num, &new_tb.den, pts_num, pts_den, INT_MAX)) {
        if (new_tb.num != pts_num)
            av_log(NULL, AV_LOG_DEBUG,
                   "st:%d removing common factor %d from timebase\n",
                   s->index, pts_num / new_tb.num);
    } else
        av_log(NULL, AV_LOG_WARNING,
               "st:%d has too large timebase, reducing\n", s->index);

    if (new_tb.num <= 0 || new_tb.den <= 0) {
        av_log(NULL, AV_LOG_ERROR,
               "Ignoring attempt to set invalid timebase %d/%d for st:%d\n",
               new_tb.num, new_tb.den,
               s->index);
        return;
    }
    s->time_base     = new_tb;
    av_codec_set_pkt_timebase(s->codec, new_tb);
    s->pts_wrap_bits = pts_wrap_bits;
}

void ff_parse_key_value(const char *str, ff_parse_key_val_cb callback_get_buf,
                        void *context)
{
    const char *ptr = str;

    /* Parse key=value pairs. */
    for (;;) {
        const char *key;
        char *dest = NULL, *dest_end;
        int key_len, dest_len = 0;

        /* Skip whitespace and potential commas. */
        while (*ptr && (av_isspace(*ptr) || *ptr == ','))
            ptr++;
        if (!*ptr)
            break;

        key = ptr;

        if (!(ptr = strchr(key, '=')))
            break;
        ptr++;
        key_len = ptr - key;

        callback_get_buf(context, key, key_len, &dest, &dest_len);
        dest_end = dest + dest_len - 1;

        if (*ptr == '\"') {
            ptr++;
            while (*ptr && *ptr != '\"') {
                if (*ptr == '\\') {
                    if (!ptr[1])
                        break;
                    if (dest && dest < dest_end)
                        *dest++ = ptr[1];
                    ptr += 2;
                } else {
                    if (dest && dest < dest_end)
                        *dest++ = *ptr;
                    ptr++;
                }
            }
            if (*ptr == '\"')
                ptr++;
        } else {
            for (; *ptr && !(av_isspace(*ptr) || *ptr == ','); ptr++)
                if (dest && dest < dest_end)
                    *dest++ = *ptr;
        }
        if (dest)
            *dest = 0;
    }
}

int ff_find_stream_index(AVFormatContext *s, int id)
{
    int i;
    for (i = 0; i < s->nb_streams; i++)
        if (s->streams[i]->id == id)
            return i;
    return -1;
}

int64_t ff_iso8601_to_unix_time(const char *datestr)
{
    struct tm time1 = { 0 }, time2 = { 0 };
    const char *ret1, *ret2;
    ret1 = av_small_strptime(datestr, "%Y - %m - %d %T", &time1);
    ret2 = av_small_strptime(datestr, "%Y - %m - %dT%T", &time2);
    if (ret2 && !ret1)
        return av_timegm(&time2);
    else
        return av_timegm(&time1);
}

int avformat_query_codec(const AVOutputFormat *ofmt, enum AVCodecID codec_id,
                         int std_compliance)
{
    if (ofmt) {
        unsigned int codec_tag;
        if (ofmt->query_codec)
            return ofmt->query_codec(codec_id, std_compliance);
        else if (ofmt->codec_tag)
            return !!av_codec_get_tag2(ofmt->codec_tag, codec_id, &codec_tag);
        else if (codec_id == ofmt->video_codec ||
                 codec_id == ofmt->audio_codec ||
                 codec_id == ofmt->subtitle_codec)
            return 1;
    }
    return AVERROR_PATCHWELCOME;
}

int avformat_network_init(void)
{
#if CONFIG_NETWORK
    int ret;
    ff_network_inited_globally = 1;
    if ((ret = ff_network_init()) < 0)
        return ret;
    if ((ret = ff_tls_init()) < 0)
        return ret;
#endif
    return 0;
}

int avformat_network_deinit(void)
{
#if CONFIG_NETWORK
    ff_network_close();
    ff_tls_deinit();
    ff_network_inited_globally = 0;
#endif
    return 0;
}

int ff_add_param_change(AVPacket *pkt, int32_t channels,
                        uint64_t channel_layout, int32_t sample_rate,
                        int32_t width, int32_t height)
{
    uint32_t flags = 0;
    int size = 4;
    uint8_t *data;
    if (!pkt)
        return AVERROR(EINVAL);
    if (channels) {
        size  += 4;
        flags |= AV_SIDE_DATA_PARAM_CHANGE_CHANNEL_COUNT;
    }
    if (channel_layout) {
        size  += 8;
        flags |= AV_SIDE_DATA_PARAM_CHANGE_CHANNEL_LAYOUT;
    }
    if (sample_rate) {
        size  += 4;
        flags |= AV_SIDE_DATA_PARAM_CHANGE_SAMPLE_RATE;
    }
    if (width || height) {
        size  += 8;
        flags |= AV_SIDE_DATA_PARAM_CHANGE_DIMENSIONS;
    }
    data = av_packet_new_side_data(pkt, AV_PKT_DATA_PARAM_CHANGE, size);
    if (!data)
        return AVERROR(ENOMEM);
    bytestream_put_le32(&data, flags);
    if (channels)
        bytestream_put_le32(&data, channels);
    if (channel_layout)
        bytestream_put_le64(&data, channel_layout);
    if (sample_rate)
        bytestream_put_le32(&data, sample_rate);
    if (width || height) {
        bytestream_put_le32(&data, width);
        bytestream_put_le32(&data, height);
    }
    return 0;
}

AVRational av_guess_sample_aspect_ratio(AVFormatContext *format, AVStream *stream, AVFrame *frame)
{
    AVRational undef = {0, 1};
    AVRational stream_sample_aspect_ratio = stream ? stream->sample_aspect_ratio : undef;
    AVRational codec_sample_aspect_ratio  = stream && stream->codec ? stream->codec->sample_aspect_ratio : undef;
    AVRational frame_sample_aspect_ratio  = frame  ? frame->sample_aspect_ratio  : codec_sample_aspect_ratio;

    av_reduce(&stream_sample_aspect_ratio.num, &stream_sample_aspect_ratio.den,
               stream_sample_aspect_ratio.num,  stream_sample_aspect_ratio.den, INT_MAX);
    if (stream_sample_aspect_ratio.num <= 0 || stream_sample_aspect_ratio.den <= 0)
        stream_sample_aspect_ratio = undef;

    av_reduce(&frame_sample_aspect_ratio.num, &frame_sample_aspect_ratio.den,
               frame_sample_aspect_ratio.num,  frame_sample_aspect_ratio.den, INT_MAX);
    if (frame_sample_aspect_ratio.num <= 0 || frame_sample_aspect_ratio.den <= 0)
        frame_sample_aspect_ratio = undef;

    if (stream_sample_aspect_ratio.num)
        return stream_sample_aspect_ratio;
    else
        return frame_sample_aspect_ratio;
}

AVRational av_guess_frame_rate(AVFormatContext *format, AVStream *st, AVFrame *frame)
{
    AVRational fr = st->r_frame_rate;
    AVRational codec_fr = st->codec->framerate;
    AVRational   avg_fr = st->avg_frame_rate;

    if (avg_fr.num > 0 && avg_fr.den > 0 && fr.num > 0 && fr.den > 0 &&
        av_q2d(avg_fr) < 70 && av_q2d(fr) > 210) {
        fr = avg_fr;
    }


    if (st->codec->ticks_per_frame > 1) {
        if (   codec_fr.num > 0 && codec_fr.den > 0 &&
            (fr.num == 0 || av_q2d(codec_fr) < av_q2d(fr)*0.7 && fabs(1.0 - av_q2d(av_div_q(avg_fr, fr))) > 0.1))
            fr = codec_fr;
    }

    return fr;
}

int avformat_match_stream_specifier(AVFormatContext *s, AVStream *st,
                                    const char *spec)
{
    if (*spec <= '9' && *spec >= '0') /* opt:index */
        return strtol(spec, NULL, 0) == st->index;
    else if (*spec == 'v' || *spec == 'a' || *spec == 's' || *spec == 'd' ||
             *spec == 't' || *spec == 'V') { /* opt:[vasdtV] */
        enum AVMediaType type;
        int nopic = 0;

        switch (*spec++) {
        case 'v': type = AVMEDIA_TYPE_VIDEO;      break;
        case 'a': type = AVMEDIA_TYPE_AUDIO;      break;
        case 's': type = AVMEDIA_TYPE_SUBTITLE;   break;
        case 'd': type = AVMEDIA_TYPE_DATA;       break;
        case 't': type = AVMEDIA_TYPE_ATTACHMENT; break;
        case 'V': type = AVMEDIA_TYPE_VIDEO; nopic = 1; break;
        default:  av_assert0(0);
        }
        if (type != st->codec->codec_type)
            return 0;
        if (nopic && (st->disposition & AV_DISPOSITION_ATTACHED_PIC))
            return 0;
        if (*spec++ == ':') { /* possibly followed by :index */
            int i, index = strtol(spec, NULL, 0);
            for (i = 0; i < s->nb_streams; i++)
                if (s->streams[i]->codec->codec_type == type &&
                    !(nopic && (st->disposition & AV_DISPOSITION_ATTACHED_PIC)) &&
                    index-- == 0)
                    return i == st->index;
            return 0;
        }
        return 1;
    } else if (*spec == 'p' && *(spec + 1) == ':') {
        int prog_id, i, j;
        char *endptr;
        spec += 2;
        prog_id = strtol(spec, &endptr, 0);
        for (i = 0; i < s->nb_programs; i++) {
            if (s->programs[i]->id != prog_id)
                continue;

            if (*endptr++ == ':') {
                int stream_idx = strtol(endptr, NULL, 0);
                return stream_idx >= 0 &&
                    stream_idx < s->programs[i]->nb_stream_indexes &&
                    st->index == s->programs[i]->stream_index[stream_idx];
            }

            for (j = 0; j < s->programs[i]->nb_stream_indexes; j++)
                if (st->index == s->programs[i]->stream_index[j])
                    return 1;
        }
        return 0;
    } else if (*spec == '#' ||
               (*spec == 'i' && *(spec + 1) == ':')) {
        int stream_id;
        char *endptr;
        spec += 1 + (*spec == 'i');
        stream_id = strtol(spec, &endptr, 0);
        if (!*endptr)
            return stream_id == st->id;
    } else if (*spec == 'm' && *(spec + 1) == ':') {
        AVDictionaryEntry *tag;
        char *key, *val;
        int ret;

        spec += 2;
        val = strchr(spec, ':');

        key = val ? av_strndup(spec, val - spec) : av_strdup(spec);
        if (!key)
            return AVERROR(ENOMEM);

        tag = av_dict_get(st->metadata, key, NULL, 0);
        if (tag) {
            if (!val || !strcmp(tag->value, val + 1))
                ret = 1;
            else
                ret = 0;
        } else
            ret = 0;

        av_freep(&key);
        return ret;
    } else if (*spec == 'u') {
        AVCodecContext *avctx = st->codec;
        int val;
        switch (avctx->codec_type) {
        case AVMEDIA_TYPE_AUDIO:
            val = avctx->sample_rate && avctx->channels;
            if (avctx->sample_fmt == AV_SAMPLE_FMT_NONE)
                return 0;
            break;
        case AVMEDIA_TYPE_VIDEO:
            val = avctx->width && avctx->height;
            if (avctx->pix_fmt == AV_PIX_FMT_NONE)
                return 0;
            break;
        case AVMEDIA_TYPE_UNKNOWN:
            val = 0;
            break;
        default:
            val = 1;
            break;
        }
        return avctx->codec_id != AV_CODEC_ID_NONE && val != 0;
    } else if (!*spec) /* empty specifier, matches everything */
        return 1;

    av_log(s, AV_LOG_ERROR, "Invalid stream specifier: %s.\n", spec);
    return AVERROR(EINVAL);
}

int ff_generate_avci_extradata(AVStream *st)
{
    static const uint8_t avci100_1080p_extradata[] = {
        // SPS
        0x00, 0x00, 0x00, 0x01, 0x67, 0x7a, 0x10, 0x29,
        0xb6, 0xd4, 0x20, 0x22, 0x33, 0x19, 0xc6, 0x63,
        0x23, 0x21, 0x01, 0x11, 0x98, 0xce, 0x33, 0x19,
        0x18, 0x21, 0x02, 0x56, 0xb9, 0x3d, 0x7d, 0x7e,
        0x4f, 0xe3, 0x3f, 0x11, 0xf1, 0x9e, 0x08, 0xb8,
        0x8c, 0x54, 0x43, 0xc0, 0x78, 0x02, 0x27, 0xe2,
        0x70, 0x1e, 0x30, 0x10, 0x10, 0x14, 0x00, 0x00,
        0x03, 0x00, 0x04, 0x00, 0x00, 0x03, 0x00, 0xca,
        0x10, 0x00, 0x00, 0x00, 0x00, 0x00, 0x00, 0x00,
        // PPS
        0x00, 0x00, 0x00, 0x01, 0x68, 0xce, 0x33, 0x48,
        0xd0
    };
    static const uint8_t avci100_1080i_extradata[] = {
        // SPS
        0x00, 0x00, 0x00, 0x01, 0x67, 0x7a, 0x10, 0x29,
        0xb6, 0xd4, 0x20, 0x22, 0x33, 0x19, 0xc6, 0x63,
        0x23, 0x21, 0x01, 0x11, 0x98, 0xce, 0x33, 0x19,
        0x18, 0x21, 0x03, 0x3a, 0x46, 0x65, 0x6a, 0x65,
        0x24, 0xad, 0xe9, 0x12, 0x32, 0x14, 0x1a, 0x26,
        0x34, 0xad, 0xa4, 0x41, 0x82, 0x23, 0x01, 0x50,
        0x2b, 0x1a, 0x24, 0x69, 0x48, 0x30, 0x40, 0x2e,
        0x11, 0x12, 0x08, 0xc6, 0x8c, 0x04, 0x41, 0x28,
        0x4c, 0x34, 0xf0, 0x1e, 0x01, 0x13, 0xf2, 0xe0,
        0x3c, 0x60, 0x20, 0x20, 0x28, 0x00, 0x00, 0x03,
        0x00, 0x08, 0x00, 0x00, 0x03, 0x01, 0x94, 0x20,
        // PPS
        0x00, 0x00, 0x00, 0x01, 0x68, 0xce, 0x33, 0x48,
        0xd0
    };
    static const uint8_t avci50_1080p_extradata[] = {
        // SPS
        0x00, 0x00, 0x00, 0x01, 0x67, 0x6e, 0x10, 0x28,
        0xa6, 0xd4, 0x20, 0x32, 0x33, 0x0c, 0x71, 0x18,
        0x88, 0x62, 0x10, 0x19, 0x19, 0x86, 0x38, 0x8c,
        0x44, 0x30, 0x21, 0x02, 0x56, 0x4e, 0x6f, 0x37,
        0xcd, 0xf9, 0xbf, 0x81, 0x6b, 0xf3, 0x7c, 0xde,
        0x6e, 0x6c, 0xd3, 0x3c, 0x05, 0xa0, 0x22, 0x7e,
        0x5f, 0xfc, 0x00, 0x0c, 0x00, 0x13, 0x8c, 0x04,
        0x04, 0x05, 0x00, 0x00, 0x03, 0x00, 0x01, 0x00,
        0x00, 0x03, 0x00, 0x32, 0x84, 0x00, 0x00, 0x00,
        // PPS
        0x00, 0x00, 0x00, 0x01, 0x68, 0xee, 0x31, 0x12,
        0x11
    };
    static const uint8_t avci50_1080i_extradata[] = {
        // SPS
        0x00, 0x00, 0x00, 0x01, 0x67, 0x6e, 0x10, 0x28,
        0xa6, 0xd4, 0x20, 0x32, 0x33, 0x0c, 0x71, 0x18,
        0x88, 0x62, 0x10, 0x19, 0x19, 0x86, 0x38, 0x8c,
        0x44, 0x30, 0x21, 0x02, 0x56, 0x4e, 0x6e, 0x61,
        0x87, 0x3e, 0x73, 0x4d, 0x98, 0x0c, 0x03, 0x06,
        0x9c, 0x0b, 0x73, 0xe6, 0xc0, 0xb5, 0x18, 0x63,
        0x0d, 0x39, 0xe0, 0x5b, 0x02, 0xd4, 0xc6, 0x19,
        0x1a, 0x79, 0x8c, 0x32, 0x34, 0x24, 0xf0, 0x16,
        0x81, 0x13, 0xf7, 0xff, 0x80, 0x02, 0x00, 0x01,
        0xf1, 0x80, 0x80, 0x80, 0xa0, 0x00, 0x00, 0x03,
        0x00, 0x20, 0x00, 0x00, 0x06, 0x50, 0x80, 0x00,
        // PPS
        0x00, 0x00, 0x00, 0x01, 0x68, 0xee, 0x31, 0x12,
        0x11
    };
    static const uint8_t avci100_720p_extradata[] = {
        // SPS
        0x00, 0x00, 0x00, 0x01, 0x67, 0x7a, 0x10, 0x29,
        0xb6, 0xd4, 0x20, 0x2a, 0x33, 0x1d, 0xc7, 0x62,
        0xa1, 0x08, 0x40, 0x54, 0x66, 0x3b, 0x8e, 0xc5,
        0x42, 0x02, 0x10, 0x25, 0x64, 0x2c, 0x89, 0xe8,
        0x85, 0xe4, 0x21, 0x4b, 0x90, 0x83, 0x06, 0x95,
        0xd1, 0x06, 0x46, 0x97, 0x20, 0xc8, 0xd7, 0x43,
        0x08, 0x11, 0xc2, 0x1e, 0x4c, 0x91, 0x0f, 0x01,
        0x40, 0x16, 0xec, 0x07, 0x8c, 0x04, 0x04, 0x05,
        0x00, 0x00, 0x03, 0x00, 0x01, 0x00, 0x00, 0x03,
        0x00, 0x64, 0x84, 0x00, 0x00, 0x00, 0x00, 0x00,
        // PPS
        0x00, 0x00, 0x00, 0x01, 0x68, 0xce, 0x31, 0x12,
        0x11
    };
    static const uint8_t avci50_720p_extradata[] = {
        // SPS
        0x00, 0x00, 0x00, 0x01, 0x67, 0x6e, 0x10, 0x20,
        0xa6, 0xd4, 0x20, 0x32, 0x33, 0x0c, 0x71, 0x18,
        0x88, 0x62, 0x10, 0x19, 0x19, 0x86, 0x38, 0x8c,
        0x44, 0x30, 0x21, 0x02, 0x56, 0x4e, 0x6f, 0x37,
        0xcd, 0xf9, 0xbf, 0x81, 0x6b, 0xf3, 0x7c, 0xde,
        0x6e, 0x6c, 0xd3, 0x3c, 0x0f, 0x01, 0x6e, 0xff,
        0xc0, 0x00, 0xc0, 0x01, 0x38, 0xc0, 0x40, 0x40,
        0x50, 0x00, 0x00, 0x03, 0x00, 0x10, 0x00, 0x00,
        0x06, 0x48, 0x40, 0x00, 0x00, 0x00, 0x00, 0x00,
        // PPS
        0x00, 0x00, 0x00, 0x01, 0x68, 0xee, 0x31, 0x12,
        0x11
    };

    const uint8_t *data = NULL;
    int size            = 0;

    if (st->codec->width == 1920) {
        if (st->codec->field_order == AV_FIELD_PROGRESSIVE) {
            data = avci100_1080p_extradata;
            size = sizeof(avci100_1080p_extradata);
        } else {
            data = avci100_1080i_extradata;
            size = sizeof(avci100_1080i_extradata);
        }
    } else if (st->codec->width == 1440) {
        if (st->codec->field_order == AV_FIELD_PROGRESSIVE) {
            data = avci50_1080p_extradata;
            size = sizeof(avci50_1080p_extradata);
        } else {
            data = avci50_1080i_extradata;
            size = sizeof(avci50_1080i_extradata);
        }
    } else if (st->codec->width == 1280) {
        data = avci100_720p_extradata;
        size = sizeof(avci100_720p_extradata);
    } else if (st->codec->width == 960) {
        data = avci50_720p_extradata;
        size = sizeof(avci50_720p_extradata);
    }

    if (!size)
        return 0;

    av_freep(&st->codec->extradata);
    if (ff_alloc_extradata(st->codec, size))
        return AVERROR(ENOMEM);
    memcpy(st->codec->extradata, data, size);

    return 0;
}

uint8_t *av_stream_get_side_data(AVStream *st, enum AVPacketSideDataType type,
                                 int *size)
{
    int i;

    for (i = 0; i < st->nb_side_data; i++) {
        if (st->side_data[i].type == type) {
            if (size)
                *size = st->side_data[i].size;
            return st->side_data[i].data;
        }
    }
    return NULL;
}

uint8_t *ff_stream_new_side_data(AVStream *st, enum AVPacketSideDataType type,
                                 int size)
{
    AVPacketSideData *sd, *tmp;
    int i;
    uint8_t *data = av_malloc(size);

    if (!data)
        return NULL;

    for (i = 0; i < st->nb_side_data; i++) {
        sd = &st->side_data[i];

        if (sd->type == type) {
            av_freep(&sd->data);
            sd->data = data;
            sd->size = size;
            return sd->data;
        }
    }

    tmp = av_realloc_array(st->side_data, st->nb_side_data + 1, sizeof(*tmp));
    if (!tmp) {
        av_freep(&data);
        return NULL;
    }

    st->side_data = tmp;
    st->nb_side_data++;

    sd = &st->side_data[st->nb_side_data - 1];
    sd->type = type;
    sd->data = data;
    sd->size = size;
    return data;
}<|MERGE_RESOLUTION|>--- conflicted
+++ resolved
@@ -954,7 +954,7 @@
             }
         }
         if (pktl && pktl->pkt.dts != st->first_dts) {
-            av_log(s, AV_LOG_DEBUG, "first_dts %s not matching first dts %s (pts %s, duration %d) in the queue\n",
+            av_log(s, AV_LOG_DEBUG, "first_dts %s not matching first dts %s (pts %s, duration %"PRId64") in the queue\n",
                    av_ts2str(st->first_dts), av_ts2str(pktl->pkt.dts), av_ts2str(pktl->pkt.pts), pktl->pkt.duration);
             return;
         }
@@ -1094,7 +1094,7 @@
 
     if (s->debug & FF_FDEBUG_TS)
         av_log(s, AV_LOG_TRACE,
-            "IN delayed:%d pts:%s, dts:%s cur_dts:%s st:%d pc:%p duration:%d delay:%d onein_oneout:%d\n",
+            "IN delayed:%d pts:%s, dts:%s cur_dts:%s st:%d pc:%p duration:%"PRId64" delay:%d onein_oneout:%d\n",
             presentation_delayed, av_ts2str(pkt->pts), av_ts2str(pkt->dts), av_ts2str(st->cur_dts),
             pkt->stream_index, pc, pkt->duration, delay, onein_oneout);
 
@@ -1352,16 +1352,10 @@
         }
         if (s->debug & FF_FDEBUG_TS)
             av_log(s, AV_LOG_DEBUG,
-<<<<<<< HEAD
-                   "ff_read_packet stream=%d, pts=%s, dts=%s, size=%d, duration=%d, flags=%d\n",
+                   "ff_read_packet stream=%d, pts=%s, dts=%s, size=%d, duration=%"PRId64", flags=%d\n",
                    cur_pkt.stream_index,
                    av_ts2str(cur_pkt.pts),
                    av_ts2str(cur_pkt.dts),
-=======
-                   "ff_read_packet stream=%d, pts=%"PRId64", dts=%"PRId64", "
-                   "size=%d, duration=%"PRId64", flags=%d\n",
-                   cur_pkt.stream_index, cur_pkt.pts, cur_pkt.dts,
->>>>>>> 948f3c19
                    cur_pkt.size, cur_pkt.duration, cur_pkt.flags);
 
         if (st->need_parsing && !st->parser && !(s->flags & AVFMT_FLAG_NOPARSE)) {
@@ -1469,17 +1463,11 @@
 
     if (s->debug & FF_FDEBUG_TS)
         av_log(s, AV_LOG_DEBUG,
-<<<<<<< HEAD
                "read_frame_internal stream=%d, pts=%s, dts=%s, "
-               "size=%d, duration=%d, flags=%d\n",
+               "size=%d, duration=%"PRId64", flags=%d\n",
                pkt->stream_index,
                av_ts2str(pkt->pts),
                av_ts2str(pkt->dts),
-=======
-               "read_frame_internal stream=%d, pts=%"PRId64", dts=%"PRId64", "
-               "size=%d, duration=%"PRId64", flags=%d\n",
-               pkt->stream_index, pkt->pts, pkt->dts,
->>>>>>> 948f3c19
                pkt->size, pkt->duration, pkt->flags);
 
     return ret;
