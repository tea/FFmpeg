--- conflicted
+++ resolved
@@ -125,16 +125,10 @@
         int num_packets;
         pmp->audio_packets = avio_r8(pb);
         if (!pmp->audio_packets) {
-<<<<<<< HEAD
-            av_log_ask_for_sample(s, "0 audio packets\n");
-            return AVERROR_PATCHWELCOME;
-        }
-=======
             av_log(s, AV_LOG_ERROR, "No audio packets.\n");
             return AVERROR_INVALIDDATA;
         }
 
->>>>>>> 0e8ae6d1
         num_packets = (pmp->num_streams - 1) * pmp->audio_packets + 1;
         avio_skip(pb, 8);
         pmp->current_packet = 0;
