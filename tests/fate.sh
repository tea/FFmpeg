#! /bin/sh

config=$1

die(){
    echo "$@"
    exit 1
}

test -r "$config"  || die "usage: fate.sh <config>"

workdir=$(cd $(dirname $config) && pwd)
make=make
tar='tar c'

. "$config"

test -n "$slot"    || die "slot not specified"
test -n "$repo"    || die "repo not specified"
test -d "$samples" || die "samples location not specified"

: ${branch:=master}

lock(){
    lock=$1/fate.lock
    (set -C; exec >$lock) 2>/dev/null || return
    trap 'rm $lock' EXIT
}

checkout(){
    case "$repo" in
        file:*|/*) src="${repo#file:}"      ;;
        git:*)     git clone --quiet --branch "$branch" "$repo" "$src" ;;
    esac
}

update()(
    cd ${src} || return
    case "$repo" in
<<<<<<< HEAD
        git:*) git fetch --force && git reset --quiet --hard "origin/$branch" ;;
=======
        git:*) git fetch --quiet --force; git reset --quiet --hard "origin/$branch" ;;
>>>>>>> 9328adcc
    esac
)

configure()(
    cd ${build} || return
    ${shell} ${src}/configure                                           \
        --prefix="${inst}"                                              \
        --samples="${samples}"                                          \
        --enable-gpl                                                    \
        --enable-memory-poisoning                                       \
        --enable-avresample                                             \
        ${arch:+--arch=$arch}                                           \
        ${cpu:+--cpu="$cpu"}                                            \
        ${toolchain:+--toolchain="$toolchain"}                          \
        ${cross_prefix:+--cross-prefix="$cross_prefix"}                 \
        ${as:+--as="$as"}                                               \
        ${cc:+--cc="$cc"}                                               \
        ${ld:+--ld="$ld"}                                               \
        ${target_os:+--target-os="$target_os"}                          \
        ${sysroot:+--sysroot="$sysroot"}                                \
        ${target_exec:+--target-exec="$target_exec"}                    \
        ${target_path:+--target-path="$target_path"}                    \
        ${target_samples:+--target-samples="$target_samples"}           \
        ${extra_cflags:+--extra-cflags="$extra_cflags"}                 \
        ${extra_ldflags:+--extra-ldflags="$extra_ldflags"}              \
        ${extra_libs:+--extra-libs="$extra_libs"}                       \
        ${extra_conf}
)

compile()(
    cd ${build} || return
    ${make} ${makeopts} && ${make} install
)

fate()(
    test "$build_only" = "yes" && return
    cd ${build} || return
    ${make} ${makeopts} -k fate
)

clean(){
    rm -rf ${build} ${inst}
}

report(){
    date=$(date -u +%Y%m%d%H%M%S)
    echo "fate:1:${date}:${slot}:${version}:$1:$2:${branch}:${comment}" >report
    cat ${build}/config.fate >>report
    cat ${build}/tests/data/fate/*.rep >>report || for i in ${build}/tests/data/fate/*.rep ; do cat "$i" >>report ; done
    test -n "$fate_recv" && $tar report *.log | gzip | $fate_recv
}

fail(){
    report "$@"
    clean
    exit
}

mkdir -p ${workdir} || die "Error creating ${workdir}"
lock ${workdir}     || die "${workdir} locked"
cd ${workdir}       || die "cd ${workdir} failed"

src=${workdir}/src
: ${build:=${workdir}/build}
: ${inst:=${workdir}/install}

test -d "$src" && update || checkout || die "Error fetching source"

cd ${workdir}

version=$(${src}/version.sh ${src})
test "$version" = "$(cat version-$slot 2>/dev/null)" && exit 0
echo ${version} >version-$slot

rm -rf "${build}" *.log
mkdir -p ${build}

configure >configure.log 2>&1 || fail 3 "error configuring"
compile   >compile.log   2>&1 || fail 2 "error compiling"
fate      >test.log      2>&1 || fail 1 "error testing"
report 0 success
clean<|MERGE_RESOLUTION|>--- conflicted
+++ resolved
@@ -37,11 +37,7 @@
 update()(
     cd ${src} || return
     case "$repo" in
-<<<<<<< HEAD
-        git:*) git fetch --force && git reset --quiet --hard "origin/$branch" ;;
-=======
-        git:*) git fetch --quiet --force; git reset --quiet --hard "origin/$branch" ;;
->>>>>>> 9328adcc
+        git:*) git fetch --quiet --force && git reset --quiet --hard "origin/$branch" ;;
     esac
 )
 
