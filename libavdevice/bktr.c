--- conflicted
+++ resolved
@@ -316,23 +316,13 @@
 #define DEC AV_OPT_FLAG_DECODING_PARAM
 static const AVOption options[] = {
     { "standard", "", offsetof(VideoData, standard), AV_OPT_TYPE_INT, {.dbl = VIDEO_FORMAT}, PAL, NTSCJ, AV_OPT_FLAG_DECODING_PARAM, "standard" },
-<<<<<<< HEAD
-    { "PAL",      "", 0, AV_OPT_TYPE_CONST, {.dbl = PAL},   0, 0, AV_OPT_FLAG_DECODING_PARAM, "standard" },
-    { "NTSC",     "", 0, AV_OPT_TYPE_CONST, {.dbl = NTSC},  0, 0, AV_OPT_FLAG_DECODING_PARAM, "standard" },
-    { "SECAM",    "", 0, AV_OPT_TYPE_CONST, {.dbl = SECAM}, 0, 0, AV_OPT_FLAG_DECODING_PARAM, "standard" },
-    { "PALN",     "", 0, AV_OPT_TYPE_CONST, {.dbl = PALN},  0, 0, AV_OPT_FLAG_DECODING_PARAM, "standard" },
-    { "PALM",     "", 0, AV_OPT_TYPE_CONST, {.dbl = PALM},  0, 0, AV_OPT_FLAG_DECODING_PARAM, "standard" },
-    { "NTSCJ",    "", 0, AV_OPT_TYPE_CONST, {.dbl = NTSCJ}, 0, 0, AV_OPT_FLAG_DECODING_PARAM, "standard" },
-    { "video_size", "A string describing frame size, such as 640x480 or hd720.", OFFSET(width), AV_OPT_TYPE_IMAGE_SIZE, {.str = "vga"}, 0, 0, DEC },
-=======
     { "PAL",      "", 0, AV_OPT_TYPE_CONST, {.i64 = PAL},   0, 0, AV_OPT_FLAG_DECODING_PARAM, "standard" },
     { "NTSC",     "", 0, AV_OPT_TYPE_CONST, {.i64 = NTSC},  0, 0, AV_OPT_FLAG_DECODING_PARAM, "standard" },
     { "SECAM",    "", 0, AV_OPT_TYPE_CONST, {.i64 = SECAM}, 0, 0, AV_OPT_FLAG_DECODING_PARAM, "standard" },
     { "PALN",     "", 0, AV_OPT_TYPE_CONST, {.i64 = PALN},  0, 0, AV_OPT_FLAG_DECODING_PARAM, "standard" },
     { "PALM",     "", 0, AV_OPT_TYPE_CONST, {.i64 = PALM},  0, 0, AV_OPT_FLAG_DECODING_PARAM, "standard" },
     { "NTSCJ",    "", 0, AV_OPT_TYPE_CONST, {.i64 = NTSCJ}, 0, 0, AV_OPT_FLAG_DECODING_PARAM, "standard" },
-    { "video_size", "A string describing frame size, such as 640x480 or hd720.", OFFSET(video_size), AV_OPT_TYPE_STRING, {.str = "vga"}, 0, 0, DEC },
->>>>>>> 124134e4
+    { "video_size", "A string describing frame size, such as 640x480 or hd720.", OFFSET(width), AV_OPT_TYPE_IMAGE_SIZE, {.str = "vga"}, 0, 0, DEC },
     { "framerate", "", OFFSET(framerate), AV_OPT_TYPE_STRING, {.str = NULL}, 0, 0, DEC },
     { NULL },
 };
