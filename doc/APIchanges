--- conflicted
+++ resolved
@@ -15,7 +15,6 @@
 
 API changes, most recent first:
 
-<<<<<<< HEAD
 2013-03-07 - xxxxxx - lavu 52.18.100 - avstring.h,bprint.h
   Add av_escape() and av_bprint_escape() API.
 
@@ -144,10 +143,9 @@
 
 2012-03-26 - a67d9cf - lavfi 2.66.100
   Add avfilter_fill_frame_from_{audio_,}buffer_ref() functions.
-=======
+
 2013-xx-xx - lavu 52.9.0 - pixdesc.h
   Add av_pix_fmt_count_planes() function for counting planes in a pixel format.
->>>>>>> 2c328a90
 
 2013-xx-xx - lavfi 3.6.0
   Add AVFilterGraph.nb_filters, deprecate AVFilterGraph.filter_count.
