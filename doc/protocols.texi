--- conflicted
+++ resolved
@@ -249,7 +249,7 @@
 rtsp://@var{hostname}[:@var{port}]/@var{path}
 @end example
 
-The following options (set on the @file{avconv}/@file{avplay} command
+The following options (set on the @file{ffmpeg}/@file{ffplay} command
 line, or set in code via @code{AVOption}s or in @code{avformat_open_input}),
 are supported:
 
@@ -298,21 +298,13 @@
 To watch a stream over UDP, with a max reordering delay of 0.5 seconds:
 
 @example
-<<<<<<< HEAD
-ffplay -max_delay 500000 rtsp://server/video.mp4?udp
-=======
-avplay -max_delay 500000 -rtsp_transport udp rtsp://server/video.mp4
->>>>>>> 3ec34462
+ffplay -max_delay 500000 -rtsp_transport udp rtsp://server/video.mp4
 @end example
 
 To watch a stream tunneled over HTTP:
 
 @example
-<<<<<<< HEAD
-ffplay rtsp://server/video.mp4?http
-=======
-avplay -rtsp_transport http rtsp://server/video.mp4
->>>>>>> 3ec34462
+ffplay -rtsp_transport http rtsp://server/video.mp4
 @end example
 
 To send a stream in realtime to a RTSP server, for others to watch:
