/*
 * Copyright (c) 2000 Fabrice Bellard
 * Copyright (c) 2002 Francois Revol
 * Copyright (c) 2006 Baptiste Coudurier
 *
 * first version by Francois Revol <revol@free.fr>
 *
 * This file is part of FFmpeg.
 *
 * FFmpeg is free software; you can redistribute it and/or
 * modify it under the terms of the GNU Lesser General Public
 * License as published by the Free Software Foundation; either
 * version 2.1 of the License, or (at your option) any later version.
 *
 * FFmpeg is distributed in the hope that it will be useful,
 * but WITHOUT ANY WARRANTY; without even the implied warranty of
 * MERCHANTABILITY or FITNESS FOR A PARTICULAR PURPOSE.  See the GNU
 * Lesser General Public License for more details.
 *
 * You should have received a copy of the GNU Lesser General Public
 * License along with FFmpeg; if not, write to the Free Software
 * Foundation, Inc., 51 Franklin Street, Fifth Floor, Boston, MA 02110-1301 USA
 */

/**
 * @file
 * GIF encoder
 * @see http://www.w3.org/Graphics/GIF/spec-gif89a.txt
 */

#define BITSTREAM_WRITER_LE
#include "libavutil/opt.h"
#include "libavutil/imgutils.h"
#include "avcodec.h"
#include "bytestream.h"
#include "internal.h"
#include "lzw.h"
#include "gif.h"

#include "put_bits.h"

typedef struct GIFContext {
    const AVClass *class;
    LZWState *lzw;
    uint8_t *buf;
    AVFrame *last_frame;
    int flags;
    uint32_t palette[AVPALETTE_COUNT];  ///< local reference palette for !pal8
    int palette_loaded;
    int transparent_index;
    uint8_t *pal_exdata;
    uint8_t *tmpl;                      ///< temporary line buffer
} GIFContext;

enum {
    GF_OFFSETTING = 1<<0,
    GF_TRANSDIFF  = 1<<1,
};

static int pick_palette_entry(const uint8_t *buf, int linesize, int w, int h)
{
    int histogram[AVPALETTE_COUNT] = {0};
    int x, y, i;

    for (y = 0; y < h; y++) {
        for (x = 0; x < w; x++)
            histogram[buf[x]]++;
        buf += linesize;
    }
    for (i = 0; i < FF_ARRAY_ELEMS(histogram); i++)
        if (!histogram[i])
            return i;
    return -1;
}

static int gif_image_write_image(AVCodecContext *avctx,
                                 uint8_t **bytestream, uint8_t *end,
                                 const uint32_t *palette,
                                 const uint8_t *buf, const int linesize,
                                 AVPacket *pkt)
{
    GIFContext *s = avctx->priv_data;
    int len = 0, height = avctx->height, width = avctx->width, x, y;
    int x_start = 0, y_start = 0, trans = s->transparent_index;
    int honor_transparency = (s->flags & GF_TRANSDIFF) && s->last_frame;
    const uint8_t *ptr;

    /* Crop image */
    if ((s->flags & GF_OFFSETTING) && s->last_frame && !palette) {
        const uint8_t *ref = s->last_frame->data[0];
        const int ref_linesize = s->last_frame->linesize[0];
        int x_end = avctx->width  - 1,
            y_end = avctx->height - 1;

        /* skip common lines */
        while (y_start < y_end) {
            if (memcmp(ref + y_start*ref_linesize, buf + y_start*linesize, width))
                break;
            y_start++;
        }
        while (y_end > y_start) {
            if (memcmp(ref + y_end*ref_linesize, buf + y_end*linesize, width))
                break;
            y_end--;
        }
        height = y_end + 1 - y_start;

        /* skip common columns */
        while (x_start < x_end) {
            int same_column = 1;
            for (y = y_start; y <= y_end; y++) {
                if (ref[y*ref_linesize + x_start] != buf[y*linesize + x_start]) {
                    same_column = 0;
                    break;
                }
            }
            if (!same_column)
                break;
            x_start++;
        }
        while (x_end > x_start) {
            int same_column = 1;
            for (y = y_start; y <= y_end; y++) {
                if (ref[y*ref_linesize + x_end] != buf[y*linesize + x_end]) {
                    same_column = 0;
                    break;
                }
            }
            if (!same_column)
                break;
            x_end--;
        }
        width = x_end + 1 - x_start;

        av_log(avctx, AV_LOG_DEBUG,"%dx%d image at pos (%d;%d) [area:%dx%d]\n",
               width, height, x_start, y_start, avctx->width, avctx->height);
    }

    /* image block */
    bytestream_put_byte(bytestream, GIF_IMAGE_SEPARATOR);
    bytestream_put_le16(bytestream, x_start);
    bytestream_put_le16(bytestream, y_start);
    bytestream_put_le16(bytestream, width);
    bytestream_put_le16(bytestream, height);

    if (!palette) {
        bytestream_put_byte(bytestream, 0x00); /* flags */
    } else {
        unsigned i;
        bytestream_put_byte(bytestream, 1<<7 | 0x7); /* flags */
        for (i = 0; i < AVPALETTE_COUNT; i++) {
            const uint32_t v = palette[i];
            bytestream_put_be24(bytestream, v);
        }
    }

    if (honor_transparency && trans < 0) {
        trans = pick_palette_entry(buf + y_start*linesize + x_start,
                                   linesize, width, height);
        if (trans < 0) { // TODO, patch welcome
            av_log(avctx, AV_LOG_DEBUG, "No available color, can not use transparency\n");
        } else {
            uint8_t *pal_exdata = s->pal_exdata;
            if (!pal_exdata)
                pal_exdata = av_packet_new_side_data(pkt, AV_PKT_DATA_PALETTE, AVPALETTE_SIZE);
            if (!pal_exdata)
                return AVERROR(ENOMEM);
            memcpy(pal_exdata, s->palette, AVPALETTE_SIZE);
            pal_exdata[trans*4 + 3*!HAVE_BIGENDIAN] = 0x00;
        }
    }
    if (trans < 0)
        honor_transparency = 0;

    bytestream_put_byte(bytestream, 0x08);

    ff_lzw_encode_init(s->lzw, s->buf, 2 * width * height,
                       12, FF_LZW_GIF, put_bits);

    ptr = buf + y_start*linesize + x_start;
    if (honor_transparency) {
        const int ref_linesize = s->last_frame->linesize[0];
        const uint8_t *ref = s->last_frame->data[0] + y_start*ref_linesize + x_start;

        for (y = 0; y < height; y++) {
            memcpy(s->tmpl, ptr, width);
            for (x = 0; x < width; x++)
                if (ref[x] == ptr[x])
                    s->tmpl[x] = trans;
            len += ff_lzw_encode(s->lzw, s->tmpl, width);
            ptr += linesize;
            ref += ref_linesize;
        }
    } else {
        for (y = 0; y < height; y++) {
            len += ff_lzw_encode(s->lzw, ptr, width);
            ptr += linesize;
        }
    }
    len += ff_lzw_encode_flush(s->lzw, flush_put_bits);

    ptr = s->buf;
    while (len > 0) {
        int size = FFMIN(255, len);
        bytestream_put_byte(bytestream, size);
        if (end - *bytestream < size)
            return -1;
        bytestream_put_buffer(bytestream, ptr, size);
        ptr += size;
        len -= size;
    }
    bytestream_put_byte(bytestream, 0x00); /* end of image block */
    return 0;
}

static av_cold int gif_encode_init(AVCodecContext *avctx)
{
    GIFContext *s = avctx->priv_data;

<<<<<<< HEAD
    if (avctx->width > 65535 || avctx->height > 65535) {
        av_log(avctx, AV_LOG_ERROR, "GIF does not support resolutions above 65535x65535\n");
        return AVERROR(EINVAL);
    }
=======
#if FF_API_CODED_FRAME
FF_DISABLE_DEPRECATION_WARNINGS
>>>>>>> 40cf1bba
    avctx->coded_frame->pict_type = AV_PICTURE_TYPE_I;
    avctx->coded_frame->key_frame = 1;
FF_ENABLE_DEPRECATION_WARNINGS
#endif

    s->transparent_index = -1;

    s->lzw = av_mallocz(ff_lzw_encode_state_size);
    s->buf = av_malloc(avctx->width*avctx->height*2);
    s->tmpl = av_malloc(avctx->width);
    if (!s->tmpl || !s->buf || !s->lzw)
        return AVERROR(ENOMEM);

    if (avpriv_set_systematic_pal2(s->palette, avctx->pix_fmt) < 0)
        av_assert0(avctx->pix_fmt == AV_PIX_FMT_PAL8);

    return 0;
}

/* FIXME: duplicated with lavc */
static int get_palette_transparency_index(const uint32_t *palette)
{
    int transparent_color_index = -1;
    unsigned i, smallest_alpha = 0xff;

    if (!palette)
        return -1;

    for (i = 0; i < AVPALETTE_COUNT; i++) {
        const uint32_t v = palette[i];
        if (v >> 24 < smallest_alpha) {
            smallest_alpha = v >> 24;
            transparent_color_index = i;
        }
    }
    return smallest_alpha < 128 ? transparent_color_index : -1;
}

static int gif_encode_frame(AVCodecContext *avctx, AVPacket *pkt,
                            const AVFrame *pict, int *got_packet)
{
    GIFContext *s = avctx->priv_data;
    uint8_t *outbuf_ptr, *end;
    const uint32_t *palette = NULL;
    int ret;

    if ((ret = ff_alloc_packet2(avctx, pkt, avctx->width*avctx->height*7/5 + FF_MIN_BUFFER_SIZE)) < 0)
        return ret;
    outbuf_ptr = pkt->data;
    end        = pkt->data + pkt->size;

    if (avctx->pix_fmt == AV_PIX_FMT_PAL8) {
        uint8_t *pal_exdata = av_packet_new_side_data(pkt, AV_PKT_DATA_PALETTE, AVPALETTE_SIZE);
        if (!pal_exdata)
            return AVERROR(ENOMEM);
        memcpy(pal_exdata, pict->data[1], AVPALETTE_SIZE);
        palette = (uint32_t*)pict->data[1];

        s->pal_exdata = pal_exdata;

        /* The first palette with PAL8 will be used as generic palette by the
         * muxer so we don't need to write it locally in the packet. We store
         * it as a reference here in case it changes later. */
        if (!s->palette_loaded) {
            memcpy(s->palette, palette, AVPALETTE_SIZE);
            s->transparent_index = get_palette_transparency_index(palette);
            s->palette_loaded = 1;
            palette = NULL;
        } else if (!memcmp(s->palette, palette, AVPALETTE_SIZE)) {
            palette = NULL;
        }
    }

    gif_image_write_image(avctx, &outbuf_ptr, end, palette,
                          pict->data[0], pict->linesize[0], pkt);
    if (!s->last_frame) {
        s->last_frame = av_frame_alloc();
        if (!s->last_frame)
            return AVERROR(ENOMEM);
    }
    av_frame_unref(s->last_frame);
    ret = av_frame_ref(s->last_frame, (AVFrame*)pict);
    if (ret < 0)
        return ret;

    pkt->size   = outbuf_ptr - pkt->data;
    pkt->flags |= AV_PKT_FLAG_KEY;
    *got_packet = 1;

    return 0;
}

static int gif_encode_close(AVCodecContext *avctx)
{
    GIFContext *s = avctx->priv_data;

    av_freep(&s->lzw);
    av_freep(&s->buf);
    av_frame_free(&s->last_frame);
    av_freep(&s->tmpl);
    return 0;
}

#define OFFSET(x) offsetof(GIFContext, x)
#define FLAGS AV_OPT_FLAG_VIDEO_PARAM | AV_OPT_FLAG_ENCODING_PARAM
static const AVOption gif_options[] = {
    { "gifflags", "set GIF flags", OFFSET(flags), AV_OPT_TYPE_FLAGS, {.i64 = GF_OFFSETTING|GF_TRANSDIFF}, 0, INT_MAX, FLAGS, "flags" },
        { "offsetting", "enable picture offsetting", 0, AV_OPT_TYPE_CONST, {.i64=GF_OFFSETTING}, INT_MIN, INT_MAX, FLAGS, "flags" },
        { "transdiff", "enable transparency detection between frames", 0, AV_OPT_TYPE_CONST, {.i64=GF_TRANSDIFF}, INT_MIN, INT_MAX, FLAGS, "flags" },
    { NULL }
};

static const AVClass gif_class = {
    .class_name = "GIF encoder",
    .item_name  = av_default_item_name,
    .option     = gif_options,
    .version    = LIBAVUTIL_VERSION_INT,
};

AVCodec ff_gif_encoder = {
    .name           = "gif",
    .long_name      = NULL_IF_CONFIG_SMALL("GIF (Graphics Interchange Format)"),
    .type           = AVMEDIA_TYPE_VIDEO,
    .id             = AV_CODEC_ID_GIF,
    .priv_data_size = sizeof(GIFContext),
    .init           = gif_encode_init,
    .encode2        = gif_encode_frame,
    .close          = gif_encode_close,
    .pix_fmts       = (const enum AVPixelFormat[]){
        AV_PIX_FMT_RGB8, AV_PIX_FMT_BGR8, AV_PIX_FMT_RGB4_BYTE, AV_PIX_FMT_BGR4_BYTE,
        AV_PIX_FMT_GRAY8, AV_PIX_FMT_PAL8, AV_PIX_FMT_NONE
    },
    .priv_class     = &gif_class,
};<|MERGE_RESOLUTION|>--- conflicted
+++ resolved
@@ -217,15 +217,12 @@
 {
     GIFContext *s = avctx->priv_data;
 
-<<<<<<< HEAD
     if (avctx->width > 65535 || avctx->height > 65535) {
         av_log(avctx, AV_LOG_ERROR, "GIF does not support resolutions above 65535x65535\n");
         return AVERROR(EINVAL);
     }
-=======
 #if FF_API_CODED_FRAME
 FF_DISABLE_DEPRECATION_WARNINGS
->>>>>>> 40cf1bba
     avctx->coded_frame->pict_type = AV_PICTURE_TYPE_I;
     avctx->coded_frame->key_frame = 1;
 FF_ENABLE_DEPRECATION_WARNINGS
