/*
 * VC-1 and WMV3 decoder
 * Copyright (c) 2011 Mashiat Sarker Shakkhar
 * Copyright (c) 2006-2007 Konstantin Shishkov
 * Partly based on vc9.c (c) 2005 Anonymous, Alex Beregszaszi, Michael Niedermayer
 *
 * This file is part of FFmpeg.
 *
 * FFmpeg is free software; you can redistribute it and/or
 * modify it under the terms of the GNU Lesser General Public
 * License as published by the Free Software Foundation; either
 * version 2.1 of the License, or (at your option) any later version.
 *
 * FFmpeg is distributed in the hope that it will be useful,
 * but WITHOUT ANY WARRANTY; without even the implied warranty of
 * MERCHANTABILITY or FITNESS FOR A PARTICULAR PURPOSE.  See the GNU
 * Lesser General Public License for more details.
 *
 * You should have received a copy of the GNU Lesser General Public
 * License along with FFmpeg; if not, write to the Free Software
 * Foundation, Inc., 51 Franklin Street, Fifth Floor, Boston, MA 02110-1301 USA
 */

/**
 * @file
 * VC-1 and WMV3 decoder
 */

#include "internal.h"
#include "dsputil.h"
#include "avcodec.h"
#include "mpegvideo.h"
#include "h263.h"
#include "vc1.h"
#include "vc1data.h"
#include "vc1acdata.h"
#include "msmpeg4data.h"
#include "unary.h"
#include "mathops.h"
#include "vdpau_internal.h"
#include "libavutil/avassert.h"

#undef NDEBUG
#include <assert.h>

#define MB_INTRA_VLC_BITS 9
#define DC_VLC_BITS 9


// offset tables for interlaced picture MVDATA decoding
static const int offset_table1[9] = {  0,  1,  2,  4,  8, 16, 32,  64, 128 };
static const int offset_table2[9] = {  0,  1,  3,  7, 15, 31, 63, 127, 255 };

/***********************************************************************/
/**
 * @name VC-1 Bitplane decoding
 * @see 8.7, p56
 * @{
 */

/**
 * Imode types
 * @{
 */
enum Imode {
    IMODE_RAW,
    IMODE_NORM2,
    IMODE_DIFF2,
    IMODE_NORM6,
    IMODE_DIFF6,
    IMODE_ROWSKIP,
    IMODE_COLSKIP
};
/** @} */ //imode defines


/** @} */ //Bitplane group

static void vc1_put_signed_blocks_clamped(VC1Context *v)
{
    MpegEncContext *s = &v->s;
    int topleft_mb_pos, top_mb_pos;
    int stride_y, fieldtx;
    int v_dist;

    /* The put pixels loop is always one MB row behind the decoding loop,
     * because we can only put pixels when overlap filtering is done, and
     * for filtering of the bottom edge of a MB, we need the next MB row
     * present as well.
     * Within the row, the put pixels loop is also one MB col behind the
     * decoding loop. The reason for this is again, because for filtering
     * of the right MB edge, we need the next MB present. */
    if (!s->first_slice_line) {
        if (s->mb_x) {
            topleft_mb_pos = (s->mb_y - 1) * s->mb_stride + s->mb_x - 1;
            fieldtx        = v->fieldtx_plane[topleft_mb_pos];
            stride_y       = s->linesize << fieldtx;
            v_dist         = (16 - fieldtx) >> (fieldtx == 0);
            s->dsp.put_signed_pixels_clamped(v->block[v->topleft_blk_idx][0],
                                             s->dest[0] - 16 * s->linesize - 16,
                                             stride_y);
            s->dsp.put_signed_pixels_clamped(v->block[v->topleft_blk_idx][1],
                                             s->dest[0] - 16 * s->linesize - 8,
                                             stride_y);
            s->dsp.put_signed_pixels_clamped(v->block[v->topleft_blk_idx][2],
                                             s->dest[0] - v_dist * s->linesize - 16,
                                             stride_y);
            s->dsp.put_signed_pixels_clamped(v->block[v->topleft_blk_idx][3],
                                             s->dest[0] - v_dist * s->linesize - 8,
                                             stride_y);
            s->dsp.put_signed_pixels_clamped(v->block[v->topleft_blk_idx][4],
                                             s->dest[1] - 8 * s->uvlinesize - 8,
                                             s->uvlinesize);
            s->dsp.put_signed_pixels_clamped(v->block[v->topleft_blk_idx][5],
                                             s->dest[2] - 8 * s->uvlinesize - 8,
                                             s->uvlinesize);
        }
        if (s->mb_x == s->mb_width - 1) {
            top_mb_pos = (s->mb_y - 1) * s->mb_stride + s->mb_x;
            fieldtx    = v->fieldtx_plane[top_mb_pos];
            stride_y   = s->linesize << fieldtx;
            v_dist     = fieldtx ? 15 : 8;
            s->dsp.put_signed_pixels_clamped(v->block[v->top_blk_idx][0],
                                             s->dest[0] - 16 * s->linesize,
                                             stride_y);
            s->dsp.put_signed_pixels_clamped(v->block[v->top_blk_idx][1],
                                             s->dest[0] - 16 * s->linesize + 8,
                                             stride_y);
            s->dsp.put_signed_pixels_clamped(v->block[v->top_blk_idx][2],
                                             s->dest[0] - v_dist * s->linesize,
                                             stride_y);
            s->dsp.put_signed_pixels_clamped(v->block[v->top_blk_idx][3],
                                             s->dest[0] - v_dist * s->linesize + 8,
                                             stride_y);
            s->dsp.put_signed_pixels_clamped(v->block[v->top_blk_idx][4],
                                             s->dest[1] - 8 * s->uvlinesize,
                                             s->uvlinesize);
            s->dsp.put_signed_pixels_clamped(v->block[v->top_blk_idx][5],
                                             s->dest[2] - 8 * s->uvlinesize,
                                             s->uvlinesize);
        }
    }

#define inc_blk_idx(idx) do { \
        idx++; \
        if (idx >= v->n_allocated_blks) \
            idx = 0; \
    } while (0)

    inc_blk_idx(v->topleft_blk_idx);
    inc_blk_idx(v->top_blk_idx);
    inc_blk_idx(v->left_blk_idx);
    inc_blk_idx(v->cur_blk_idx);
}

static void vc1_loop_filter_iblk(VC1Context *v, int pq)
{
    MpegEncContext *s = &v->s;
    int j;
    if (!s->first_slice_line) {
        v->vc1dsp.vc1_v_loop_filter16(s->dest[0], s->linesize, pq);
        if (s->mb_x)
            v->vc1dsp.vc1_h_loop_filter16(s->dest[0] - 16 * s->linesize, s->linesize, pq);
        v->vc1dsp.vc1_h_loop_filter16(s->dest[0] - 16 * s->linesize + 8, s->linesize, pq);
        for (j = 0; j < 2; j++) {
            v->vc1dsp.vc1_v_loop_filter8(s->dest[j + 1], s->uvlinesize, pq);
            if (s->mb_x)
                v->vc1dsp.vc1_h_loop_filter8(s->dest[j + 1] - 8 * s->uvlinesize, s->uvlinesize, pq);
        }
    }
    v->vc1dsp.vc1_v_loop_filter16(s->dest[0] + 8 * s->linesize, s->linesize, pq);

    if (s->mb_y == s->end_mb_y - 1) {
        if (s->mb_x) {
            v->vc1dsp.vc1_h_loop_filter16(s->dest[0], s->linesize, pq);
            v->vc1dsp.vc1_h_loop_filter8(s->dest[1], s->uvlinesize, pq);
            v->vc1dsp.vc1_h_loop_filter8(s->dest[2], s->uvlinesize, pq);
        }
        v->vc1dsp.vc1_h_loop_filter16(s->dest[0] + 8, s->linesize, pq);
    }
}

static void vc1_loop_filter_iblk_delayed(VC1Context *v, int pq)
{
    MpegEncContext *s = &v->s;
    int j;

    /* The loopfilter runs 1 row and 1 column behind the overlap filter, which
     * means it runs two rows/cols behind the decoding loop. */
    if (!s->first_slice_line) {
        if (s->mb_x) {
            if (s->mb_y >= s->start_mb_y + 2) {
                v->vc1dsp.vc1_v_loop_filter16(s->dest[0] - 16 * s->linesize - 16, s->linesize, pq);

                if (s->mb_x >= 2)
                    v->vc1dsp.vc1_h_loop_filter16(s->dest[0] - 32 * s->linesize - 16, s->linesize, pq);
                v->vc1dsp.vc1_h_loop_filter16(s->dest[0] - 32 * s->linesize - 8, s->linesize, pq);
                for (j = 0; j < 2; j++) {
                    v->vc1dsp.vc1_v_loop_filter8(s->dest[j + 1] - 8 * s->uvlinesize - 8, s->uvlinesize, pq);
                    if (s->mb_x >= 2) {
                        v->vc1dsp.vc1_h_loop_filter8(s->dest[j + 1] - 16 * s->uvlinesize - 8, s->uvlinesize, pq);
                    }
                }
            }
            v->vc1dsp.vc1_v_loop_filter16(s->dest[0] - 8 * s->linesize - 16, s->linesize, pq);
        }

        if (s->mb_x == s->mb_width - 1) {
            if (s->mb_y >= s->start_mb_y + 2) {
                v->vc1dsp.vc1_v_loop_filter16(s->dest[0] - 16 * s->linesize, s->linesize, pq);

                if (s->mb_x)
                    v->vc1dsp.vc1_h_loop_filter16(s->dest[0] - 32 * s->linesize, s->linesize, pq);
                v->vc1dsp.vc1_h_loop_filter16(s->dest[0] - 32 * s->linesize + 8, s->linesize, pq);
                for (j = 0; j < 2; j++) {
                    v->vc1dsp.vc1_v_loop_filter8(s->dest[j + 1] - 8 * s->uvlinesize, s->uvlinesize, pq);
                    if (s->mb_x >= 2) {
                        v->vc1dsp.vc1_h_loop_filter8(s->dest[j + 1] - 16 * s->uvlinesize, s->uvlinesize, pq);
                    }
                }
            }
            v->vc1dsp.vc1_v_loop_filter16(s->dest[0] - 8 * s->linesize, s->linesize, pq);
        }

        if (s->mb_y == s->end_mb_y) {
            if (s->mb_x) {
                if (s->mb_x >= 2)
                    v->vc1dsp.vc1_h_loop_filter16(s->dest[0] - 16 * s->linesize - 16, s->linesize, pq);
                v->vc1dsp.vc1_h_loop_filter16(s->dest[0] - 16 * s->linesize - 8, s->linesize, pq);
                if (s->mb_x >= 2) {
                    for (j = 0; j < 2; j++) {
                        v->vc1dsp.vc1_h_loop_filter8(s->dest[j + 1] - 8 * s->uvlinesize - 8, s->uvlinesize, pq);
                    }
                }
            }

            if (s->mb_x == s->mb_width - 1) {
                if (s->mb_x)
                    v->vc1dsp.vc1_h_loop_filter16(s->dest[0] - 16 * s->linesize, s->linesize, pq);
                v->vc1dsp.vc1_h_loop_filter16(s->dest[0] - 16 * s->linesize + 8, s->linesize, pq);
                if (s->mb_x) {
                    for (j = 0; j < 2; j++) {
                        v->vc1dsp.vc1_h_loop_filter8(s->dest[j + 1] - 8 * s->uvlinesize, s->uvlinesize, pq);
                    }
                }
            }
        }
    }
}

static void vc1_smooth_overlap_filter_iblk(VC1Context *v)
{
    MpegEncContext *s = &v->s;
    int mb_pos;

    if (v->condover == CONDOVER_NONE)
        return;

    mb_pos = s->mb_x + s->mb_y * s->mb_stride;

    /* Within a MB, the horizontal overlap always runs before the vertical.
     * To accomplish that, we run the H on left and internal borders of the
     * currently decoded MB. Then, we wait for the next overlap iteration
     * to do H overlap on the right edge of this MB, before moving over and
     * running the V overlap. Therefore, the V overlap makes us trail by one
     * MB col and the H overlap filter makes us trail by one MB row. This
     * is reflected in the time at which we run the put_pixels loop. */
    if (v->condover == CONDOVER_ALL || v->pq >= 9 || v->over_flags_plane[mb_pos]) {
        if (s->mb_x && (v->condover == CONDOVER_ALL || v->pq >= 9 ||
                        v->over_flags_plane[mb_pos - 1])) {
            v->vc1dsp.vc1_h_s_overlap(v->block[v->left_blk_idx][1],
                                      v->block[v->cur_blk_idx][0]);
            v->vc1dsp.vc1_h_s_overlap(v->block[v->left_blk_idx][3],
                                      v->block[v->cur_blk_idx][2]);
            if (!(s->flags & CODEC_FLAG_GRAY)) {
                v->vc1dsp.vc1_h_s_overlap(v->block[v->left_blk_idx][4],
                                          v->block[v->cur_blk_idx][4]);
                v->vc1dsp.vc1_h_s_overlap(v->block[v->left_blk_idx][5],
                                          v->block[v->cur_blk_idx][5]);
            }
        }
        v->vc1dsp.vc1_h_s_overlap(v->block[v->cur_blk_idx][0],
                                  v->block[v->cur_blk_idx][1]);
        v->vc1dsp.vc1_h_s_overlap(v->block[v->cur_blk_idx][2],
                                  v->block[v->cur_blk_idx][3]);

        if (s->mb_x == s->mb_width - 1) {
            if (!s->first_slice_line && (v->condover == CONDOVER_ALL || v->pq >= 9 ||
                                         v->over_flags_plane[mb_pos - s->mb_stride])) {
                v->vc1dsp.vc1_v_s_overlap(v->block[v->top_blk_idx][2],
                                          v->block[v->cur_blk_idx][0]);
                v->vc1dsp.vc1_v_s_overlap(v->block[v->top_blk_idx][3],
                                          v->block[v->cur_blk_idx][1]);
                if (!(s->flags & CODEC_FLAG_GRAY)) {
                    v->vc1dsp.vc1_v_s_overlap(v->block[v->top_blk_idx][4],
                                              v->block[v->cur_blk_idx][4]);
                    v->vc1dsp.vc1_v_s_overlap(v->block[v->top_blk_idx][5],
                                              v->block[v->cur_blk_idx][5]);
                }
            }
            v->vc1dsp.vc1_v_s_overlap(v->block[v->cur_blk_idx][0],
                                      v->block[v->cur_blk_idx][2]);
            v->vc1dsp.vc1_v_s_overlap(v->block[v->cur_blk_idx][1],
                                      v->block[v->cur_blk_idx][3]);
        }
    }
    if (s->mb_x && (v->condover == CONDOVER_ALL || v->over_flags_plane[mb_pos - 1])) {
        if (!s->first_slice_line && (v->condover == CONDOVER_ALL || v->pq >= 9 ||
                                     v->over_flags_plane[mb_pos - s->mb_stride - 1])) {
            v->vc1dsp.vc1_v_s_overlap(v->block[v->topleft_blk_idx][2],
                                      v->block[v->left_blk_idx][0]);
            v->vc1dsp.vc1_v_s_overlap(v->block[v->topleft_blk_idx][3],
                                      v->block[v->left_blk_idx][1]);
            if (!(s->flags & CODEC_FLAG_GRAY)) {
                v->vc1dsp.vc1_v_s_overlap(v->block[v->topleft_blk_idx][4],
                                          v->block[v->left_blk_idx][4]);
                v->vc1dsp.vc1_v_s_overlap(v->block[v->topleft_blk_idx][5],
                                          v->block[v->left_blk_idx][5]);
            }
        }
        v->vc1dsp.vc1_v_s_overlap(v->block[v->left_blk_idx][0],
                                  v->block[v->left_blk_idx][2]);
        v->vc1dsp.vc1_v_s_overlap(v->block[v->left_blk_idx][1],
                                  v->block[v->left_blk_idx][3]);
    }
}

/** Do motion compensation over 1 macroblock
 * Mostly adapted hpel_motion and qpel_motion from mpegvideo.c
 */
static void vc1_mc_1mv(VC1Context *v, int dir)
{
    MpegEncContext *s = &v->s;
    DSPContext *dsp   = &v->s.dsp;
    uint8_t *srcY, *srcU, *srcV;
    int dxy, mx, my, uvmx, uvmy, src_x, src_y, uvsrc_x, uvsrc_y;
    int off, off_uv;
    int v_edge_pos = s->v_edge_pos >> v->field_mode;

    if ((!v->field_mode ||
         (v->ref_field_type[dir] == 1 && v->cur_field_type == 1)) &&
        !v->s.last_picture.f.data[0])
        return;

    mx = s->mv[dir][0][0];
    my = s->mv[dir][0][1];

    // store motion vectors for further use in B frames
    if (s->pict_type == AV_PICTURE_TYPE_P) {
        s->current_picture.f.motion_val[1][s->block_index[0] + v->blocks_off][0] = mx;
        s->current_picture.f.motion_val[1][s->block_index[0] + v->blocks_off][1] = my;
    }

    uvmx = (mx + ((mx & 3) == 3)) >> 1;
    uvmy = (my + ((my & 3) == 3)) >> 1;
    v->luma_mv[s->mb_x][0] = uvmx;
    v->luma_mv[s->mb_x][1] = uvmy;

    if (v->field_mode &&
        v->cur_field_type != v->ref_field_type[dir]) {
        my   = my   - 2 + 4 * v->cur_field_type;
        uvmy = uvmy - 2 + 4 * v->cur_field_type;
    }

    // fastuvmc shall be ignored for interlaced frame picture
    if (v->fastuvmc && (v->fcm != ILACE_FRAME)) {
        uvmx = uvmx + ((uvmx < 0) ? (uvmx & 1) : -(uvmx & 1));
        uvmy = uvmy + ((uvmy < 0) ? (uvmy & 1) : -(uvmy & 1));
    }
    if (v->field_mode) { // interlaced field picture
        if (!dir) {
            if ((v->cur_field_type != v->ref_field_type[dir]) && v->second_field) {
                srcY = s->current_picture.f.data[0];
                srcU = s->current_picture.f.data[1];
                srcV = s->current_picture.f.data[2];
            } else {
                srcY = s->last_picture.f.data[0];
                srcU = s->last_picture.f.data[1];
                srcV = s->last_picture.f.data[2];
            }
        } else {
            srcY = s->next_picture.f.data[0];
            srcU = s->next_picture.f.data[1];
            srcV = s->next_picture.f.data[2];
        }
    } else {
        if (!dir) {
            srcY = s->last_picture.f.data[0];
            srcU = s->last_picture.f.data[1];
            srcV = s->last_picture.f.data[2];
        } else {
            srcY = s->next_picture.f.data[0];
            srcU = s->next_picture.f.data[1];
            srcV = s->next_picture.f.data[2];
        }
    }

    if (!srcY || !srcU) {
        av_log(v->s.avctx, AV_LOG_ERROR, "Referenced frame missing.\n");
        return;
    }

    src_x   = s->mb_x * 16 + (mx   >> 2);
    src_y   = s->mb_y * 16 + (my   >> 2);
    uvsrc_x = s->mb_x *  8 + (uvmx >> 2);
    uvsrc_y = s->mb_y *  8 + (uvmy >> 2);

    if (v->profile != PROFILE_ADVANCED) {
        src_x   = av_clip(  src_x, -16, s->mb_width  * 16);
        src_y   = av_clip(  src_y, -16, s->mb_height * 16);
        uvsrc_x = av_clip(uvsrc_x,  -8, s->mb_width  *  8);
        uvsrc_y = av_clip(uvsrc_y,  -8, s->mb_height *  8);
    } else {
        src_x   = av_clip(  src_x, -17, s->avctx->coded_width);
        src_y   = av_clip(  src_y, -18, s->avctx->coded_height + 1);
        uvsrc_x = av_clip(uvsrc_x,  -8, s->avctx->coded_width  >> 1);
        uvsrc_y = av_clip(uvsrc_y,  -8, s->avctx->coded_height >> 1);
    }

    srcY += src_y   * s->linesize   + src_x;
    srcU += uvsrc_y * s->uvlinesize + uvsrc_x;
    srcV += uvsrc_y * s->uvlinesize + uvsrc_x;

    if (v->field_mode && v->ref_field_type[dir]) {
        srcY += s->current_picture_ptr->f.linesize[0];
        srcU += s->current_picture_ptr->f.linesize[1];
        srcV += s->current_picture_ptr->f.linesize[2];
    }

    /* for grayscale we should not try to read from unknown area */
    if (s->flags & CODEC_FLAG_GRAY) {
        srcU = s->edge_emu_buffer + 18 * s->linesize;
        srcV = s->edge_emu_buffer + 18 * s->linesize;
    }

    if (v->rangeredfrm || (v->mv_mode == MV_PMODE_INTENSITY_COMP)
        || s->h_edge_pos < 22 || v_edge_pos < 22
        || (unsigned)(src_x - s->mspel) > s->h_edge_pos - (mx&3) - 16 - s->mspel * 3
        || (unsigned)(src_y - 1)        > v_edge_pos    - (my&3) - 16 - 3) {
        uint8_t *uvbuf = s->edge_emu_buffer + 19 * s->linesize;

        srcY -= s->mspel * (1 + s->linesize);
        s->vdsp.emulated_edge_mc(s->edge_emu_buffer, srcY, s->linesize,
                                 17 + s->mspel * 2, 17 + s->mspel * 2,
                                 src_x - s->mspel, src_y - s->mspel,
                                 s->h_edge_pos, v_edge_pos);
        srcY = s->edge_emu_buffer;
        s->vdsp.emulated_edge_mc(uvbuf     , srcU, s->uvlinesize, 8 + 1, 8 + 1,
                                 uvsrc_x, uvsrc_y, s->h_edge_pos >> 1, v_edge_pos >> 1);
        s->vdsp.emulated_edge_mc(uvbuf + 16, srcV, s->uvlinesize, 8 + 1, 8 + 1,
                                 uvsrc_x, uvsrc_y, s->h_edge_pos >> 1, v_edge_pos >> 1);
        srcU = uvbuf;
        srcV = uvbuf + 16;
        /* if we deal with range reduction we need to scale source blocks */
        if (v->rangeredfrm) {
            int i, j;
            uint8_t *src, *src2;

            src = srcY;
            for (j = 0; j < 17 + s->mspel * 2; j++) {
                for (i = 0; i < 17 + s->mspel * 2; i++)
                    src[i] = ((src[i] - 128) >> 1) + 128;
                src += s->linesize;
            }
            src  = srcU;
            src2 = srcV;
            for (j = 0; j < 9; j++) {
                for (i = 0; i < 9; i++) {
                    src[i]  = ((src[i]  - 128) >> 1) + 128;
                    src2[i] = ((src2[i] - 128) >> 1) + 128;
                }
                src  += s->uvlinesize;
                src2 += s->uvlinesize;
            }
        }
        /* if we deal with intensity compensation we need to scale source blocks */
        if (v->mv_mode == MV_PMODE_INTENSITY_COMP) {
            int i, j;
            uint8_t *src, *src2;

            src = srcY;
            for (j = 0; j < 17 + s->mspel * 2; j++) {
                for (i = 0; i < 17 + s->mspel * 2; i++)
                    src[i] = v->luty[src[i]];
                src += s->linesize;
            }
            src  = srcU;
            src2 = srcV;
            for (j = 0; j < 9; j++) {
                for (i = 0; i < 9; i++) {
                    src[i]  = v->lutuv[src[i]];
                    src2[i] = v->lutuv[src2[i]];
                }
                src  += s->uvlinesize;
                src2 += s->uvlinesize;
            }
        }
        srcY += s->mspel * (1 + s->linesize);
    }

    if (v->field_mode && v->second_field) {
        off    = s->current_picture_ptr->f.linesize[0];
        off_uv = s->current_picture_ptr->f.linesize[1];
    } else {
        off    = 0;
        off_uv = 0;
    }
    if (s->mspel) {
        dxy = ((my & 3) << 2) | (mx & 3);
        v->vc1dsp.put_vc1_mspel_pixels_tab[dxy](s->dest[0] + off    , srcY    , s->linesize, v->rnd);
        v->vc1dsp.put_vc1_mspel_pixels_tab[dxy](s->dest[0] + off + 8, srcY + 8, s->linesize, v->rnd);
        srcY += s->linesize * 8;
        v->vc1dsp.put_vc1_mspel_pixels_tab[dxy](s->dest[0] + off + 8 * s->linesize    , srcY    , s->linesize, v->rnd);
        v->vc1dsp.put_vc1_mspel_pixels_tab[dxy](s->dest[0] + off + 8 * s->linesize + 8, srcY + 8, s->linesize, v->rnd);
    } else { // hpel mc - always used for luma
        dxy = (my & 2) | ((mx & 2) >> 1);
        if (!v->rnd)
            dsp->put_pixels_tab[0][dxy](s->dest[0] + off, srcY, s->linesize, 16);
        else
            dsp->put_no_rnd_pixels_tab[0][dxy](s->dest[0] + off, srcY, s->linesize, 16);
    }

    if (s->flags & CODEC_FLAG_GRAY) return;
    /* Chroma MC always uses qpel bilinear */
    uvmx = (uvmx & 3) << 1;
    uvmy = (uvmy & 3) << 1;
    if (!v->rnd) {
        dsp->put_h264_chroma_pixels_tab[0](s->dest[1] + off_uv, srcU, s->uvlinesize, 8, uvmx, uvmy);
        dsp->put_h264_chroma_pixels_tab[0](s->dest[2] + off_uv, srcV, s->uvlinesize, 8, uvmx, uvmy);
    } else {
        v->vc1dsp.put_no_rnd_vc1_chroma_pixels_tab[0](s->dest[1] + off_uv, srcU, s->uvlinesize, 8, uvmx, uvmy);
        v->vc1dsp.put_no_rnd_vc1_chroma_pixels_tab[0](s->dest[2] + off_uv, srcV, s->uvlinesize, 8, uvmx, uvmy);
    }
}

static inline int median4(int a, int b, int c, int d)
{
    if (a < b) {
        if (c < d) return (FFMIN(b, d) + FFMAX(a, c)) / 2;
        else       return (FFMIN(b, c) + FFMAX(a, d)) / 2;
    } else {
        if (c < d) return (FFMIN(a, d) + FFMAX(b, c)) / 2;
        else       return (FFMIN(a, c) + FFMAX(b, d)) / 2;
    }
}

/** Do motion compensation for 4-MV macroblock - luminance block
 */
static void vc1_mc_4mv_luma(VC1Context *v, int n, int dir)
{
    MpegEncContext *s = &v->s;
    DSPContext *dsp = &v->s.dsp;
    uint8_t *srcY;
    int dxy, mx, my, src_x, src_y;
    int off;
    int fieldmv = (v->fcm == ILACE_FRAME) ? v->blk_mv_type[s->block_index[n]] : 0;
    int v_edge_pos = s->v_edge_pos >> v->field_mode;

    if ((!v->field_mode ||
         (v->ref_field_type[dir] == 1 && v->cur_field_type == 1)) &&
        !v->s.last_picture.f.data[0])
        return;

    mx = s->mv[dir][n][0];
    my = s->mv[dir][n][1];

    if (!dir) {
        if (v->field_mode) {
            if ((v->cur_field_type != v->ref_field_type[dir]) && v->second_field)
                srcY = s->current_picture.f.data[0];
            else
                srcY = s->last_picture.f.data[0];
        } else
            srcY = s->last_picture.f.data[0];
    } else
        srcY = s->next_picture.f.data[0];

    if (!srcY) {
        av_log(v->s.avctx, AV_LOG_ERROR, "Referenced frame missing.\n");
        return;
    }

    if (v->field_mode) {
        if (v->cur_field_type != v->ref_field_type[dir])
            my = my - 2 + 4 * v->cur_field_type;
    }

    if (s->pict_type == AV_PICTURE_TYPE_P && n == 3 && v->field_mode) {
        int same_count = 0, opp_count = 0, k;
        int chosen_mv[2][4][2], f;
        int tx, ty;
        for (k = 0; k < 4; k++) {
            f = v->mv_f[0][s->block_index[k] + v->blocks_off];
            chosen_mv[f][f ? opp_count : same_count][0] = s->mv[0][k][0];
            chosen_mv[f][f ? opp_count : same_count][1] = s->mv[0][k][1];
            opp_count  += f;
            same_count += 1 - f;
        }
        f = opp_count > same_count;
        switch (f ? opp_count : same_count) {
        case 4:
            tx = median4(chosen_mv[f][0][0], chosen_mv[f][1][0],
                         chosen_mv[f][2][0], chosen_mv[f][3][0]);
            ty = median4(chosen_mv[f][0][1], chosen_mv[f][1][1],
                         chosen_mv[f][2][1], chosen_mv[f][3][1]);
            break;
        case 3:
            tx = mid_pred(chosen_mv[f][0][0], chosen_mv[f][1][0], chosen_mv[f][2][0]);
            ty = mid_pred(chosen_mv[f][0][1], chosen_mv[f][1][1], chosen_mv[f][2][1]);
            break;
        case 2:
            tx = (chosen_mv[f][0][0] + chosen_mv[f][1][0]) / 2;
            ty = (chosen_mv[f][0][1] + chosen_mv[f][1][1]) / 2;
            break;
        default:
            av_assert2(0);
        }
        s->current_picture.f.motion_val[1][s->block_index[0] + v->blocks_off][0] = tx;
        s->current_picture.f.motion_val[1][s->block_index[0] + v->blocks_off][1] = ty;
        for (k = 0; k < 4; k++)
            v->mv_f[1][s->block_index[k] + v->blocks_off] = f;
    }

    if (v->fcm == ILACE_FRAME) {  // not sure if needed for other types of picture
        int qx, qy;
        int width  = s->avctx->coded_width;
        int height = s->avctx->coded_height >> 1;
        qx = (s->mb_x * 16) + (mx >> 2);
        qy = (s->mb_y *  8) + (my >> 3);

        if (qx < -17)
            mx -= 4 * (qx + 17);
        else if (qx > width)
            mx -= 4 * (qx - width);
        if (qy < -18)
            my -= 8 * (qy + 18);
        else if (qy > height + 1)
            my -= 8 * (qy - height - 1);
    }

    if ((v->fcm == ILACE_FRAME) && fieldmv)
        off = ((n > 1) ? s->linesize : 0) + (n & 1) * 8;
    else
        off = s->linesize * 4 * (n & 2) + (n & 1) * 8;
    if (v->field_mode && v->second_field)
        off += s->current_picture_ptr->f.linesize[0];

    src_x = s->mb_x * 16 + (n & 1) * 8 + (mx >> 2);
    if (!fieldmv)
        src_y = s->mb_y * 16 + (n & 2) * 4 + (my >> 2);
    else
        src_y = s->mb_y * 16 + ((n > 1) ? 1 : 0) + (my >> 2);

    if (v->profile != PROFILE_ADVANCED) {
        src_x = av_clip(src_x, -16, s->mb_width  * 16);
        src_y = av_clip(src_y, -16, s->mb_height * 16);
    } else {
        src_x = av_clip(src_x, -17, s->avctx->coded_width);
        if (v->fcm == ILACE_FRAME) {
            if (src_y & 1)
                src_y = av_clip(src_y, -17, s->avctx->coded_height + 1);
            else
                src_y = av_clip(src_y, -18, s->avctx->coded_height);
        } else {
            src_y = av_clip(src_y, -18, s->avctx->coded_height + 1);
        }
    }

    srcY += src_y * s->linesize + src_x;
    if (v->field_mode && v->ref_field_type[dir])
        srcY += s->current_picture_ptr->f.linesize[0];

    if (fieldmv && !(src_y & 1))
        v_edge_pos--;
    if (fieldmv && (src_y & 1) && src_y < 4)
        src_y--;
    if (v->rangeredfrm || (v->mv_mode == MV_PMODE_INTENSITY_COMP)
        || s->h_edge_pos < 13 || v_edge_pos < 23
        || (unsigned)(src_x - s->mspel) > s->h_edge_pos - (mx & 3) - 8 - s->mspel * 2
        || (unsigned)(src_y - (s->mspel << fieldmv)) > v_edge_pos - (my & 3) - ((8 + s->mspel * 2) << fieldmv)) {
        srcY -= s->mspel * (1 + (s->linesize << fieldmv));
        /* check emulate edge stride and offset */
        s->vdsp.emulated_edge_mc(s->edge_emu_buffer, srcY, s->linesize,
                                 9 + s->mspel * 2, (9 + s->mspel * 2) << fieldmv,
                                 src_x - s->mspel, src_y - (s->mspel << fieldmv),
                                 s->h_edge_pos, v_edge_pos);
        srcY = s->edge_emu_buffer;
        /* if we deal with range reduction we need to scale source blocks */
        if (v->rangeredfrm) {
            int i, j;
            uint8_t *src;

            src = srcY;
            for (j = 0; j < 9 + s->mspel * 2; j++) {
                for (i = 0; i < 9 + s->mspel * 2; i++)
                    src[i] = ((src[i] - 128) >> 1) + 128;
                src += s->linesize << fieldmv;
            }
        }
        /* if we deal with intensity compensation we need to scale source blocks */
        if (v->mv_mode == MV_PMODE_INTENSITY_COMP) {
            int i, j;
            uint8_t *src;

            src = srcY;
            for (j = 0; j < 9 + s->mspel * 2; j++) {
                for (i = 0; i < 9 + s->mspel * 2; i++)
                    src[i] = v->luty[src[i]];
                src += s->linesize << fieldmv;
            }
        }
        srcY += s->mspel * (1 + (s->linesize << fieldmv));
    }

    if (s->mspel) {
        dxy = ((my & 3) << 2) | (mx & 3);
        v->vc1dsp.put_vc1_mspel_pixels_tab[dxy](s->dest[0] + off, srcY, s->linesize << fieldmv, v->rnd);
    } else { // hpel mc - always used for luma
        dxy = (my & 2) | ((mx & 2) >> 1);
        if (!v->rnd)
            dsp->put_pixels_tab[1][dxy](s->dest[0] + off, srcY, s->linesize, 8);
        else
            dsp->put_no_rnd_pixels_tab[1][dxy](s->dest[0] + off, srcY, s->linesize, 8);
    }
}

static av_always_inline int get_chroma_mv(int *mvx, int *mvy, int *a, int flag, int *tx, int *ty)
{
    int idx, i;
    static const int count[16] = { 0, 1, 1, 2, 1, 2, 2, 3, 1, 2, 2, 3, 2, 3, 3, 4};

    idx =  ((a[3] != flag) << 3)
         | ((a[2] != flag) << 2)
         | ((a[1] != flag) << 1)
         |  (a[0] != flag);
    if (!idx) {
        *tx = median4(mvx[0], mvx[1], mvx[2], mvx[3]);
        *ty = median4(mvy[0], mvy[1], mvy[2], mvy[3]);
        return 4;
    } else if (count[idx] == 1) {
        switch (idx) {
        case 0x1:
            *tx = mid_pred(mvx[1], mvx[2], mvx[3]);
            *ty = mid_pred(mvy[1], mvy[2], mvy[3]);
            return 3;
        case 0x2:
            *tx = mid_pred(mvx[0], mvx[2], mvx[3]);
            *ty = mid_pred(mvy[0], mvy[2], mvy[3]);
            return 3;
        case 0x4:
            *tx = mid_pred(mvx[0], mvx[1], mvx[3]);
            *ty = mid_pred(mvy[0], mvy[1], mvy[3]);
            return 3;
        case 0x8:
            *tx = mid_pred(mvx[0], mvx[1], mvx[2]);
            *ty = mid_pred(mvy[0], mvy[1], mvy[2]);
            return 3;
        }
    } else if (count[idx] == 2) {
        int t1 = 0, t2 = 0;
        for (i = 0; i < 3; i++)
            if (!a[i]) {
                t1 = i;
                break;
            }
        for (i = t1 + 1; i < 4; i++)
            if (!a[i]) {
                t2 = i;
                break;
            }
        *tx = (mvx[t1] + mvx[t2]) / 2;
        *ty = (mvy[t1] + mvy[t2]) / 2;
        return 2;
    } else {
        return 0;
    }
    return -1;
}

/** Do motion compensation for 4-MV macroblock - both chroma blocks
 */
static void vc1_mc_4mv_chroma(VC1Context *v, int dir)
{
    MpegEncContext *s = &v->s;
    DSPContext *dsp   = &v->s.dsp;
    uint8_t *srcU, *srcV;
    int uvmx, uvmy, uvsrc_x, uvsrc_y;
    int k, tx = 0, ty = 0;
    int mvx[4], mvy[4], intra[4], mv_f[4];
    int valid_count;
    int chroma_ref_type = v->cur_field_type, off = 0;
    int v_edge_pos = s->v_edge_pos >> v->field_mode;

    if (!v->field_mode && !v->s.last_picture.f.data[0])
        return;
    if (s->flags & CODEC_FLAG_GRAY)
        return;

    for (k = 0; k < 4; k++) {
        mvx[k] = s->mv[dir][k][0];
        mvy[k] = s->mv[dir][k][1];
        intra[k] = v->mb_type[0][s->block_index[k]];
        if (v->field_mode)
            mv_f[k] = v->mv_f[dir][s->block_index[k] + v->blocks_off];
    }

    /* calculate chroma MV vector from four luma MVs */
    if (!v->field_mode || (v->field_mode && !v->numref)) {
        valid_count = get_chroma_mv(mvx, mvy, intra, 0, &tx, &ty);
        chroma_ref_type = v->reffield;
        if (!valid_count) {
            s->current_picture.f.motion_val[1][s->block_index[0] + v->blocks_off][0] = 0;
            s->current_picture.f.motion_val[1][s->block_index[0] + v->blocks_off][1] = 0;
            v->luma_mv[s->mb_x][0] = v->luma_mv[s->mb_x][1] = 0;
            return; //no need to do MC for intra blocks
        }
    } else {
        int dominant = 0;
        if (mv_f[0] + mv_f[1] + mv_f[2] + mv_f[3] > 2)
            dominant = 1;
        valid_count = get_chroma_mv(mvx, mvy, mv_f, dominant, &tx, &ty);
        if (dominant)
            chroma_ref_type = !v->cur_field_type;
    }
    if (v->field_mode && chroma_ref_type == 1 && v->cur_field_type == 1 && !v->s.last_picture.f.data[0])
        return;
    s->current_picture.f.motion_val[1][s->block_index[0] + v->blocks_off][0] = tx;
    s->current_picture.f.motion_val[1][s->block_index[0] + v->blocks_off][1] = ty;
    uvmx = (tx + ((tx & 3) == 3)) >> 1;
    uvmy = (ty + ((ty & 3) == 3)) >> 1;

    v->luma_mv[s->mb_x][0] = uvmx;
    v->luma_mv[s->mb_x][1] = uvmy;

    if (v->fastuvmc) {
        uvmx = uvmx + ((uvmx < 0) ? (uvmx & 1) : -(uvmx & 1));
        uvmy = uvmy + ((uvmy < 0) ? (uvmy & 1) : -(uvmy & 1));
    }
    // Field conversion bias
    if (v->cur_field_type != chroma_ref_type)
        uvmy += 2 - 4 * chroma_ref_type;

    uvsrc_x = s->mb_x * 8 + (uvmx >> 2);
    uvsrc_y = s->mb_y * 8 + (uvmy >> 2);

    if (v->profile != PROFILE_ADVANCED) {
        uvsrc_x = av_clip(uvsrc_x, -8, s->mb_width  * 8);
        uvsrc_y = av_clip(uvsrc_y, -8, s->mb_height * 8);
    } else {
        uvsrc_x = av_clip(uvsrc_x, -8, s->avctx->coded_width  >> 1);
        uvsrc_y = av_clip(uvsrc_y, -8, s->avctx->coded_height >> 1);
    }

    if (!dir) {
        if (v->field_mode) {
            if ((v->cur_field_type != chroma_ref_type) && v->cur_field_type) {
                srcU = s->current_picture.f.data[1];
                srcV = s->current_picture.f.data[2];
            } else {
                srcU = s->last_picture.f.data[1];
                srcV = s->last_picture.f.data[2];
            }
        } else {
            srcU = s->last_picture.f.data[1];
            srcV = s->last_picture.f.data[2];
        }
    } else {
        srcU = s->next_picture.f.data[1];
        srcV = s->next_picture.f.data[2];
    }

    if (!srcU) {
        av_log(v->s.avctx, AV_LOG_ERROR, "Referenced frame missing.\n");
        return;
    }

    srcU += uvsrc_y * s->uvlinesize + uvsrc_x;
    srcV += uvsrc_y * s->uvlinesize + uvsrc_x;

    if (v->field_mode) {
        if (chroma_ref_type) {
            srcU += s->current_picture_ptr->f.linesize[1];
            srcV += s->current_picture_ptr->f.linesize[2];
        }
        off = v->second_field ? s->current_picture_ptr->f.linesize[1] : 0;
    }

    if (v->rangeredfrm || (v->mv_mode == MV_PMODE_INTENSITY_COMP)
        || s->h_edge_pos < 18 || v_edge_pos < 18
        || (unsigned)uvsrc_x > (s->h_edge_pos >> 1) - 9
        || (unsigned)uvsrc_y > (v_edge_pos    >> 1) - 9) {
        s->vdsp.emulated_edge_mc(s->edge_emu_buffer     , srcU, s->uvlinesize,
                                 8 + 1, 8 + 1, uvsrc_x, uvsrc_y,
                                 s->h_edge_pos >> 1, v_edge_pos >> 1);
        s->vdsp.emulated_edge_mc(s->edge_emu_buffer + 16, srcV, s->uvlinesize,
                                 8 + 1, 8 + 1, uvsrc_x, uvsrc_y,
                                 s->h_edge_pos >> 1, v_edge_pos >> 1);
        srcU = s->edge_emu_buffer;
        srcV = s->edge_emu_buffer + 16;

        /* if we deal with range reduction we need to scale source blocks */
        if (v->rangeredfrm) {
            int i, j;
            uint8_t *src, *src2;

            src  = srcU;
            src2 = srcV;
            for (j = 0; j < 9; j++) {
                for (i = 0; i < 9; i++) {
                    src[i]  = ((src[i]  - 128) >> 1) + 128;
                    src2[i] = ((src2[i] - 128) >> 1) + 128;
                }
                src  += s->uvlinesize;
                src2 += s->uvlinesize;
            }
        }
        /* if we deal with intensity compensation we need to scale source blocks */
        if (v->mv_mode == MV_PMODE_INTENSITY_COMP) {
            int i, j;
            uint8_t *src, *src2;

            src  = srcU;
            src2 = srcV;
            for (j = 0; j < 9; j++) {
                for (i = 0; i < 9; i++) {
                    src[i]  = v->lutuv[src[i]];
                    src2[i] = v->lutuv[src2[i]];
                }
                src  += s->uvlinesize;
                src2 += s->uvlinesize;
            }
        }
    }

    /* Chroma MC always uses qpel bilinear */
    uvmx = (uvmx & 3) << 1;
    uvmy = (uvmy & 3) << 1;
    if (!v->rnd) {
        dsp->put_h264_chroma_pixels_tab[0](s->dest[1] + off, srcU, s->uvlinesize, 8, uvmx, uvmy);
        dsp->put_h264_chroma_pixels_tab[0](s->dest[2] + off, srcV, s->uvlinesize, 8, uvmx, uvmy);
    } else {
        v->vc1dsp.put_no_rnd_vc1_chroma_pixels_tab[0](s->dest[1] + off, srcU, s->uvlinesize, 8, uvmx, uvmy);
        v->vc1dsp.put_no_rnd_vc1_chroma_pixels_tab[0](s->dest[2] + off, srcV, s->uvlinesize, 8, uvmx, uvmy);
    }
}

/** Do motion compensation for 4-MV field chroma macroblock (both U and V)
 */
static void vc1_mc_4mv_chroma4(VC1Context *v)
{
    MpegEncContext *s = &v->s;
    DSPContext *dsp = &v->s.dsp;
    uint8_t *srcU, *srcV;
    int uvsrc_x, uvsrc_y;
    int uvmx_field[4], uvmy_field[4];
    int i, off, tx, ty;
    int fieldmv = v->blk_mv_type[s->block_index[0]];
    static const int s_rndtblfield[16] = { 0, 0, 1, 2, 4, 4, 5, 6, 2, 2, 3, 8, 6, 6, 7, 12 };
    int v_dist = fieldmv ? 1 : 4; // vertical offset for lower sub-blocks
    int v_edge_pos = s->v_edge_pos >> 1;

    if (!v->s.last_picture.f.data[0])
        return;
    if (s->flags & CODEC_FLAG_GRAY)
        return;

    for (i = 0; i < 4; i++) {
        tx = s->mv[0][i][0];
        uvmx_field[i] = (tx + ((tx & 3) == 3)) >> 1;
        ty = s->mv[0][i][1];
        if (fieldmv)
            uvmy_field[i] = (ty >> 4) * 8 + s_rndtblfield[ty & 0xF];
        else
            uvmy_field[i] = (ty + ((ty & 3) == 3)) >> 1;
    }

    for (i = 0; i < 4; i++) {
        off = (i & 1) * 4 + ((i & 2) ? v_dist * s->uvlinesize : 0);
        uvsrc_x = s->mb_x * 8 +  (i & 1) * 4           + (uvmx_field[i] >> 2);
        uvsrc_y = s->mb_y * 8 + ((i & 2) ? v_dist : 0) + (uvmy_field[i] >> 2);
        // FIXME: implement proper pull-back (see vc1cropmv.c, vc1CROPMV_ChromaPullBack())
        uvsrc_x = av_clip(uvsrc_x, -8, s->avctx->coded_width  >> 1);
        uvsrc_y = av_clip(uvsrc_y, -8, s->avctx->coded_height >> 1);
        srcU = s->last_picture.f.data[1] + uvsrc_y * s->uvlinesize + uvsrc_x;
        srcV = s->last_picture.f.data[2] + uvsrc_y * s->uvlinesize + uvsrc_x;
        uvmx_field[i] = (uvmx_field[i] & 3) << 1;
        uvmy_field[i] = (uvmy_field[i] & 3) << 1;

        if (fieldmv && !(uvsrc_y & 1))
            v_edge_pos = (s->v_edge_pos >> 1) - 1;

        if (fieldmv && (uvsrc_y & 1) && uvsrc_y < 2)
            uvsrc_y--;
        if ((v->mv_mode == MV_PMODE_INTENSITY_COMP)
            || s->h_edge_pos < 10 || v_edge_pos < (5 << fieldmv)
            || (unsigned)uvsrc_x > (s->h_edge_pos >> 1) - 5
            || (unsigned)uvsrc_y > v_edge_pos - (5 << fieldmv)) {
            s->vdsp.emulated_edge_mc(s->edge_emu_buffer, srcU, s->uvlinesize,
                                     5, (5 << fieldmv), uvsrc_x, uvsrc_y,
                                     s->h_edge_pos >> 1, v_edge_pos);
            s->vdsp.emulated_edge_mc(s->edge_emu_buffer + 16, srcV, s->uvlinesize,
                                     5, (5 << fieldmv), uvsrc_x, uvsrc_y,
                                     s->h_edge_pos >> 1, v_edge_pos);
            srcU = s->edge_emu_buffer;
            srcV = s->edge_emu_buffer + 16;

            /* if we deal with intensity compensation we need to scale source blocks */
            if (v->mv_mode == MV_PMODE_INTENSITY_COMP) {
                int i, j;
                uint8_t *src, *src2;

                src  = srcU;
                src2 = srcV;
                for (j = 0; j < 5; j++) {
                    for (i = 0; i < 5; i++) {
                        src[i]  = v->lutuv[src[i]];
                        src2[i] = v->lutuv[src2[i]];
                    }
                    src  += s->uvlinesize << 1;
                    src2 += s->uvlinesize << 1;
                }
            }
        }
        if (!v->rnd) {
            dsp->put_h264_chroma_pixels_tab[1](s->dest[1] + off, srcU, s->uvlinesize << fieldmv, 4, uvmx_field[i], uvmy_field[i]);
            dsp->put_h264_chroma_pixels_tab[1](s->dest[2] + off, srcV, s->uvlinesize << fieldmv, 4, uvmx_field[i], uvmy_field[i]);
        } else {
            v->vc1dsp.put_no_rnd_vc1_chroma_pixels_tab[1](s->dest[1] + off, srcU, s->uvlinesize << fieldmv, 4, uvmx_field[i], uvmy_field[i]);
            v->vc1dsp.put_no_rnd_vc1_chroma_pixels_tab[1](s->dest[2] + off, srcV, s->uvlinesize << fieldmv, 4, uvmx_field[i], uvmy_field[i]);
        }
    }
}

/***********************************************************************/
/**
 * @name VC-1 Block-level functions
 * @see 7.1.4, p91 and 8.1.1.7, p(1)04
 * @{
 */

/**
 * @def GET_MQUANT
 * @brief Get macroblock-level quantizer scale
 */
#define GET_MQUANT()                                           \
    if (v->dquantfrm) {                                        \
        int edges = 0;                                         \
        if (v->dqprofile == DQPROFILE_ALL_MBS) {               \
            if (v->dqbilevel) {                                \
                mquant = (get_bits1(gb)) ? v->altpq : v->pq;   \
            } else {                                           \
                mqdiff = get_bits(gb, 3);                      \
                if (mqdiff != 7)                               \
                    mquant = v->pq + mqdiff;                   \
                else                                           \
                    mquant = get_bits(gb, 5);                  \
            }                                                  \
        }                                                      \
        if (v->dqprofile == DQPROFILE_SINGLE_EDGE)             \
            edges = 1 << v->dqsbedge;                          \
        else if (v->dqprofile == DQPROFILE_DOUBLE_EDGES)       \
            edges = (3 << v->dqsbedge) % 15;                   \
        else if (v->dqprofile == DQPROFILE_FOUR_EDGES)         \
            edges = 15;                                        \
        if ((edges&1) && !s->mb_x)                             \
            mquant = v->altpq;                                 \
        if ((edges&2) && s->first_slice_line)                  \
            mquant = v->altpq;                                 \
        if ((edges&4) && s->mb_x == (s->mb_width - 1))         \
            mquant = v->altpq;                                 \
        if ((edges&8) && s->mb_y == (s->mb_height - 1))        \
            mquant = v->altpq;                                 \
        if (!mquant || mquant > 31) {                          \
            av_log(v->s.avctx, AV_LOG_ERROR,                   \
                   "Overriding invalid mquant %d\n", mquant);  \
            mquant = 1;                                        \
        }                                                      \
    }

/**
 * @def GET_MVDATA(_dmv_x, _dmv_y)
 * @brief Get MV differentials
 * @see MVDATA decoding from 8.3.5.2, p(1)20
 * @param _dmv_x Horizontal differential for decoded MV
 * @param _dmv_y Vertical differential for decoded MV
 */
#define GET_MVDATA(_dmv_x, _dmv_y)                                      \
    index = 1 + get_vlc2(gb, ff_vc1_mv_diff_vlc[s->mv_table_index].table, \
                         VC1_MV_DIFF_VLC_BITS, 2);                      \
    if (index > 36) {                                                   \
        mb_has_coeffs = 1;                                              \
        index -= 37;                                                    \
    } else                                                              \
        mb_has_coeffs = 0;                                              \
    s->mb_intra = 0;                                                    \
    if (!index) {                                                       \
        _dmv_x = _dmv_y = 0;                                            \
    } else if (index == 35) {                                           \
        _dmv_x = get_bits(gb, v->k_x - 1 + s->quarter_sample);          \
        _dmv_y = get_bits(gb, v->k_y - 1 + s->quarter_sample);          \
    } else if (index == 36) {                                           \
        _dmv_x = 0;                                                     \
        _dmv_y = 0;                                                     \
        s->mb_intra = 1;                                                \
    } else {                                                            \
        index1 = index % 6;                                             \
        if (!s->quarter_sample && index1 == 5) val = 1;                 \
        else                                   val = 0;                 \
        if (size_table[index1] - val > 0)                               \
            val = get_bits(gb, size_table[index1] - val);               \
        else                                   val = 0;                 \
        sign = 0 - (val&1);                                             \
        _dmv_x = (sign ^ ((val>>1) + offset_table[index1])) - sign;     \
                                                                        \
        index1 = index / 6;                                             \
        if (!s->quarter_sample && index1 == 5) val = 1;                 \
        else                                   val = 0;                 \
        if (size_table[index1] - val > 0)                               \
            val = get_bits(gb, size_table[index1] - val);               \
        else                                   val = 0;                 \
        sign = 0 - (val & 1);                                           \
        _dmv_y = (sign ^ ((val >> 1) + offset_table[index1])) - sign;   \
    }

static av_always_inline void get_mvdata_interlaced(VC1Context *v, int *dmv_x,
                                                   int *dmv_y, int *pred_flag)
{
    int index, index1;
    int extend_x = 0, extend_y = 0;
    GetBitContext *gb = &v->s.gb;
    int bits, esc;
    int val, sign;
    const int* offs_tab;

    if (v->numref) {
        bits = VC1_2REF_MVDATA_VLC_BITS;
        esc  = 125;
    } else {
        bits = VC1_1REF_MVDATA_VLC_BITS;
        esc  = 71;
    }
    switch (v->dmvrange) {
    case 1:
        extend_x = 1;
        break;
    case 2:
        extend_y = 1;
        break;
    case 3:
        extend_x = extend_y = 1;
        break;
    }
    index = get_vlc2(gb, v->imv_vlc->table, bits, 3);
    if (index == esc) {
        *dmv_x = get_bits(gb, v->k_x);
        *dmv_y = get_bits(gb, v->k_y);
        if (v->numref) {
            if (pred_flag) {
                *pred_flag = *dmv_y & 1;
                *dmv_y     = (*dmv_y + *pred_flag) >> 1;
            } else {
                *dmv_y     = (*dmv_y + (*dmv_y & 1)) >> 1;
            }
        }
    }
    else {
        av_assert0(index < esc);
        if (extend_x)
            offs_tab = offset_table2;
        else
            offs_tab = offset_table1;
        index1 = (index + 1) % 9;
        if (index1 != 0) {
            val    = get_bits(gb, index1 + extend_x);
            sign   = 0 -(val & 1);
            *dmv_x = (sign ^ ((val >> 1) + offs_tab[index1])) - sign;
        } else
            *dmv_x = 0;
        if (extend_y)
            offs_tab = offset_table2;
        else
            offs_tab = offset_table1;
        index1 = (index + 1) / 9;
        if (index1 > v->numref) {
            val    = get_bits(gb, (index1 + (extend_y << v->numref)) >> v->numref);
            sign   = 0 - (val & 1);
            *dmv_y = (sign ^ ((val >> 1) + offs_tab[index1 >> v->numref])) - sign;
        } else
            *dmv_y = 0;
        if (v->numref && pred_flag)
            *pred_flag = index1 & 1;
    }
}

static av_always_inline int scaleforsame_x(VC1Context *v, int n /* MV */, int dir)
{
    int scaledvalue, refdist;
    int scalesame1, scalesame2;
    int scalezone1_x, zone1offset_x;
    int table_index = dir ^ v->second_field;

    if (v->s.pict_type != AV_PICTURE_TYPE_B)
        refdist = v->refdist;
    else
        refdist = dir ? v->brfd : v->frfd;
    if (refdist > 3)
        refdist = 3;
    scalesame1    = ff_vc1_field_mvpred_scales[table_index][1][refdist];
    scalesame2    = ff_vc1_field_mvpred_scales[table_index][2][refdist];
    scalezone1_x  = ff_vc1_field_mvpred_scales[table_index][3][refdist];
    zone1offset_x = ff_vc1_field_mvpred_scales[table_index][5][refdist];

    if (FFABS(n) > 255)
        scaledvalue = n;
    else {
        if (FFABS(n) < scalezone1_x)
            scaledvalue = (n * scalesame1) >> 8;
        else {
            if (n < 0)
                scaledvalue = ((n * scalesame2) >> 8) - zone1offset_x;
            else
                scaledvalue = ((n * scalesame2) >> 8) + zone1offset_x;
        }
    }
    return av_clip(scaledvalue, -v->range_x, v->range_x - 1);
}

static av_always_inline int scaleforsame_y(VC1Context *v, int i, int n /* MV */, int dir)
{
    int scaledvalue, refdist;
    int scalesame1, scalesame2;
    int scalezone1_y, zone1offset_y;
    int table_index = dir ^ v->second_field;

    if (v->s.pict_type != AV_PICTURE_TYPE_B)
        refdist = v->refdist;
    else
        refdist = dir ? v->brfd : v->frfd;
    if (refdist > 3)
        refdist = 3;
    scalesame1    = ff_vc1_field_mvpred_scales[table_index][1][refdist];
    scalesame2    = ff_vc1_field_mvpred_scales[table_index][2][refdist];
    scalezone1_y  = ff_vc1_field_mvpred_scales[table_index][4][refdist];
    zone1offset_y = ff_vc1_field_mvpred_scales[table_index][6][refdist];

    if (FFABS(n) > 63)
        scaledvalue = n;
    else {
        if (FFABS(n) < scalezone1_y)
            scaledvalue = (n * scalesame1) >> 8;
        else {
            if (n < 0)
                scaledvalue = ((n * scalesame2) >> 8) - zone1offset_y;
            else
                scaledvalue = ((n * scalesame2) >> 8) + zone1offset_y;
        }
    }

    if (v->cur_field_type && !v->ref_field_type[dir])
        return av_clip(scaledvalue, -v->range_y / 2 + 1, v->range_y / 2);
    else
        return av_clip(scaledvalue, -v->range_y / 2, v->range_y / 2 - 1);
}

static av_always_inline int scaleforopp_x(VC1Context *v, int n /* MV */)
{
    int scalezone1_x, zone1offset_x;
    int scaleopp1, scaleopp2, brfd;
    int scaledvalue;

    brfd = FFMIN(v->brfd, 3);
    scalezone1_x  = ff_vc1_b_field_mvpred_scales[3][brfd];
    zone1offset_x = ff_vc1_b_field_mvpred_scales[5][brfd];
    scaleopp1     = ff_vc1_b_field_mvpred_scales[1][brfd];
    scaleopp2     = ff_vc1_b_field_mvpred_scales[2][brfd];

    if (FFABS(n) > 255)
        scaledvalue = n;
    else {
        if (FFABS(n) < scalezone1_x)
            scaledvalue = (n * scaleopp1) >> 8;
        else {
            if (n < 0)
                scaledvalue = ((n * scaleopp2) >> 8) - zone1offset_x;
            else
                scaledvalue = ((n * scaleopp2) >> 8) + zone1offset_x;
        }
    }
    return av_clip(scaledvalue, -v->range_x, v->range_x - 1);
}

static av_always_inline int scaleforopp_y(VC1Context *v, int n /* MV */, int dir)
{
    int scalezone1_y, zone1offset_y;
    int scaleopp1, scaleopp2, brfd;
    int scaledvalue;

    brfd = FFMIN(v->brfd, 3);
    scalezone1_y  = ff_vc1_b_field_mvpred_scales[4][brfd];
    zone1offset_y = ff_vc1_b_field_mvpred_scales[6][brfd];
    scaleopp1     = ff_vc1_b_field_mvpred_scales[1][brfd];
    scaleopp2     = ff_vc1_b_field_mvpred_scales[2][brfd];

    if (FFABS(n) > 63)
        scaledvalue = n;
    else {
        if (FFABS(n) < scalezone1_y)
            scaledvalue = (n * scaleopp1) >> 8;
        else {
            if (n < 0)
                scaledvalue = ((n * scaleopp2) >> 8) - zone1offset_y;
            else
                scaledvalue = ((n * scaleopp2) >> 8) + zone1offset_y;
        }
    }
    if (v->cur_field_type && !v->ref_field_type[dir]) {
        return av_clip(scaledvalue, -v->range_y / 2 + 1, v->range_y / 2);
    } else {
        return av_clip(scaledvalue, -v->range_y / 2, v->range_y / 2 - 1);
    }
}

static av_always_inline int scaleforsame(VC1Context *v, int i, int n /* MV */,
                                         int dim, int dir)
{
    int brfd, scalesame;
    int hpel = 1 - v->s.quarter_sample;

    n >>= hpel;
    if (v->s.pict_type != AV_PICTURE_TYPE_B || v->second_field || !dir) {
        if (dim)
            n = scaleforsame_y(v, i, n, dir) << hpel;
        else
            n = scaleforsame_x(v, n, dir) << hpel;
        return n;
    }
    brfd      = FFMIN(v->brfd, 3);
    scalesame = ff_vc1_b_field_mvpred_scales[0][brfd];

    n = (n * scalesame >> 8) << hpel;
    return n;
}

static av_always_inline int scaleforopp(VC1Context *v, int n /* MV */,
                                        int dim, int dir)
{
    int refdist, scaleopp;
    int hpel = 1 - v->s.quarter_sample;

    n >>= hpel;
    if (v->s.pict_type == AV_PICTURE_TYPE_B && !v->second_field && dir == 1) {
        if (dim)
            n = scaleforopp_y(v, n, dir) << hpel;
        else
            n = scaleforopp_x(v, n) << hpel;
        return n;
    }
    if (v->s.pict_type != AV_PICTURE_TYPE_B)
        refdist = FFMIN(v->refdist, 3);
    else
        refdist = dir ? v->brfd : v->frfd;
    scaleopp = ff_vc1_field_mvpred_scales[dir ^ v->second_field][0][refdist];

    n = (n * scaleopp >> 8) << hpel;
    return n;
}

/** Predict and set motion vector
 */
static inline void vc1_pred_mv(VC1Context *v, int n, int dmv_x, int dmv_y,
                               int mv1, int r_x, int r_y, uint8_t* is_intra,
                               int pred_flag, int dir)
{
    MpegEncContext *s = &v->s;
    int xy, wrap, off = 0;
    int16_t *A, *B, *C;
    int px, py;
    int sum;
    int mixedmv_pic, num_samefield = 0, num_oppfield = 0;
    int opposite, a_f, b_f, c_f;
    int16_t field_predA[2];
    int16_t field_predB[2];
    int16_t field_predC[2];
    int a_valid, b_valid, c_valid;
    int hybridmv_thresh, y_bias = 0;

    if (v->mv_mode == MV_PMODE_MIXED_MV ||
        ((v->mv_mode == MV_PMODE_INTENSITY_COMP) && (v->mv_mode2 == MV_PMODE_MIXED_MV)))
        mixedmv_pic = 1;
    else
        mixedmv_pic = 0;
    /* scale MV difference to be quad-pel */
    dmv_x <<= 1 - s->quarter_sample;
    dmv_y <<= 1 - s->quarter_sample;

    wrap = s->b8_stride;
    xy   = s->block_index[n];

    if (s->mb_intra) {
        s->mv[0][n][0] = s->current_picture.f.motion_val[0][xy + v->blocks_off][0] = 0;
        s->mv[0][n][1] = s->current_picture.f.motion_val[0][xy + v->blocks_off][1] = 0;
        s->current_picture.f.motion_val[1][xy + v->blocks_off][0] = 0;
        s->current_picture.f.motion_val[1][xy + v->blocks_off][1] = 0;
        if (mv1) { /* duplicate motion data for 1-MV block */
            s->current_picture.f.motion_val[0][xy + 1 + v->blocks_off][0]        = 0;
            s->current_picture.f.motion_val[0][xy + 1 + v->blocks_off][1]        = 0;
            s->current_picture.f.motion_val[0][xy + wrap + v->blocks_off][0]     = 0;
            s->current_picture.f.motion_val[0][xy + wrap + v->blocks_off][1]     = 0;
            s->current_picture.f.motion_val[0][xy + wrap + 1 + v->blocks_off][0] = 0;
            s->current_picture.f.motion_val[0][xy + wrap + 1 + v->blocks_off][1] = 0;
            v->luma_mv[s->mb_x][0] = v->luma_mv[s->mb_x][1] = 0;
            s->current_picture.f.motion_val[1][xy + 1 + v->blocks_off][0]        = 0;
            s->current_picture.f.motion_val[1][xy + 1 + v->blocks_off][1]        = 0;
            s->current_picture.f.motion_val[1][xy + wrap][0]                     = 0;
            s->current_picture.f.motion_val[1][xy + wrap + v->blocks_off][1]     = 0;
            s->current_picture.f.motion_val[1][xy + wrap + 1 + v->blocks_off][0] = 0;
            s->current_picture.f.motion_val[1][xy + wrap + 1 + v->blocks_off][1] = 0;
        }
        return;
    }

    C = s->current_picture.f.motion_val[dir][xy -    1 + v->blocks_off];
    A = s->current_picture.f.motion_val[dir][xy - wrap + v->blocks_off];
    if (mv1) {
        if (v->field_mode && mixedmv_pic)
            off = (s->mb_x == (s->mb_width - 1)) ? -2 : 2;
        else
            off = (s->mb_x == (s->mb_width - 1)) ? -1 : 2;
    } else {
        //in 4-MV mode different blocks have different B predictor position
        switch (n) {
        case 0:
            off = (s->mb_x > 0) ? -1 : 1;
            break;
        case 1:
            off = (s->mb_x == (s->mb_width - 1)) ? -1 : 1;
            break;
        case 2:
            off = 1;
            break;
        case 3:
            off = -1;
        }
    }
    B = s->current_picture.f.motion_val[dir][xy - wrap + off + v->blocks_off];

    a_valid = !s->first_slice_line || (n == 2 || n == 3);
    b_valid = a_valid && (s->mb_width > 1);
    c_valid = s->mb_x || (n == 1 || n == 3);
    if (v->field_mode) {
        a_valid = a_valid && !is_intra[xy - wrap];
        b_valid = b_valid && !is_intra[xy - wrap + off];
        c_valid = c_valid && !is_intra[xy - 1];
    }

    if (a_valid) {
        a_f = v->mv_f[dir][xy - wrap + v->blocks_off];
        num_oppfield  += a_f;
        num_samefield += 1 - a_f;
        field_predA[0] = A[0];
        field_predA[1] = A[1];
    } else {
        field_predA[0] = field_predA[1] = 0;
        a_f = 0;
    }
    if (b_valid) {
        b_f = v->mv_f[dir][xy - wrap + off + v->blocks_off];
        num_oppfield  += b_f;
        num_samefield += 1 - b_f;
        field_predB[0] = B[0];
        field_predB[1] = B[1];
    } else {
        field_predB[0] = field_predB[1] = 0;
        b_f = 0;
    }
    if (c_valid) {
        c_f = v->mv_f[dir][xy - 1 + v->blocks_off];
        num_oppfield  += c_f;
        num_samefield += 1 - c_f;
        field_predC[0] = C[0];
        field_predC[1] = C[1];
    } else {
        field_predC[0] = field_predC[1] = 0;
        c_f = 0;
    }

    if (v->field_mode) {
        if (!v->numref)
            // REFFIELD determines if the last field or the second-last field is
            // to be used as reference
            opposite = 1 - v->reffield;
        else {
            if (num_samefield <= num_oppfield)
                opposite = 1 - pred_flag;
            else
                opposite = pred_flag;
        }
    } else
        opposite = 0;
    if (opposite) {
        if (a_valid && !a_f) {
            field_predA[0] = scaleforopp(v, field_predA[0], 0, dir);
            field_predA[1] = scaleforopp(v, field_predA[1], 1, dir);
        }
        if (b_valid && !b_f) {
            field_predB[0] = scaleforopp(v, field_predB[0], 0, dir);
            field_predB[1] = scaleforopp(v, field_predB[1], 1, dir);
        }
        if (c_valid && !c_f) {
            field_predC[0] = scaleforopp(v, field_predC[0], 0, dir);
            field_predC[1] = scaleforopp(v, field_predC[1], 1, dir);
        }
        v->mv_f[dir][xy + v->blocks_off] = 1;
        v->ref_field_type[dir] = !v->cur_field_type;
    } else {
        if (a_valid && a_f) {
            field_predA[0] = scaleforsame(v, n, field_predA[0], 0, dir);
            field_predA[1] = scaleforsame(v, n, field_predA[1], 1, dir);
        }
        if (b_valid && b_f) {
            field_predB[0] = scaleforsame(v, n, field_predB[0], 0, dir);
            field_predB[1] = scaleforsame(v, n, field_predB[1], 1, dir);
        }
        if (c_valid && c_f) {
            field_predC[0] = scaleforsame(v, n, field_predC[0], 0, dir);
            field_predC[1] = scaleforsame(v, n, field_predC[1], 1, dir);
        }
        v->mv_f[dir][xy + v->blocks_off] = 0;
        v->ref_field_type[dir] = v->cur_field_type;
    }

    if (a_valid) {
        px = field_predA[0];
        py = field_predA[1];
    } else if (c_valid) {
        px = field_predC[0];
        py = field_predC[1];
    } else if (b_valid) {
        px = field_predB[0];
        py = field_predB[1];
    } else {
        px = 0;
        py = 0;
    }

    if (num_samefield + num_oppfield > 1) {
        px = mid_pred(field_predA[0], field_predB[0], field_predC[0]);
        py = mid_pred(field_predA[1], field_predB[1], field_predC[1]);
    }

    /* Pullback MV as specified in 8.3.5.3.4 */
    if (!v->field_mode) {
        int qx, qy, X, Y;
        qx = (s->mb_x << 6) + ((n == 1 || n == 3) ? 32 : 0);
        qy = (s->mb_y << 6) + ((n == 2 || n == 3) ? 32 : 0);
        X  = (s->mb_width  << 6) - 4;
        Y  = (s->mb_height << 6) - 4;
        if (mv1) {
            if (qx + px < -60) px = -60 - qx;
            if (qy + py < -60) py = -60 - qy;
        } else {
            if (qx + px < -28) px = -28 - qx;
            if (qy + py < -28) py = -28 - qy;
        }
        if (qx + px > X) px = X - qx;
        if (qy + py > Y) py = Y - qy;
    }

    if (!v->field_mode || s->pict_type != AV_PICTURE_TYPE_B) {
        /* Calculate hybrid prediction as specified in 8.3.5.3.5 (also 10.3.5.4.3.5) */
        hybridmv_thresh = 32;
        if (a_valid && c_valid) {
            if (is_intra[xy - wrap])
                sum = FFABS(px) + FFABS(py);
            else
                sum = FFABS(px - field_predA[0]) + FFABS(py - field_predA[1]);
            if (sum > hybridmv_thresh) {
                if (get_bits1(&s->gb)) {     // read HYBRIDPRED bit
                    px = field_predA[0];
                    py = field_predA[1];
                } else {
                    px = field_predC[0];
                    py = field_predC[1];
                }
            } else {
                if (is_intra[xy - 1])
                    sum = FFABS(px) + FFABS(py);
                else
                    sum = FFABS(px - field_predC[0]) + FFABS(py - field_predC[1]);
                if (sum > hybridmv_thresh) {
                    if (get_bits1(&s->gb)) {
                        px = field_predA[0];
                        py = field_predA[1];
                    } else {
                        px = field_predC[0];
                        py = field_predC[1];
                    }
                }
            }
        }
    }

    if (v->field_mode && v->numref)
        r_y >>= 1;
    if (v->field_mode && v->cur_field_type && v->ref_field_type[dir] == 0)
        y_bias = 1;
    /* store MV using signed modulus of MV range defined in 4.11 */
    s->mv[dir][n][0] = s->current_picture.f.motion_val[dir][xy + v->blocks_off][0] = ((px + dmv_x + r_x) & ((r_x << 1) - 1)) - r_x;
    s->mv[dir][n][1] = s->current_picture.f.motion_val[dir][xy + v->blocks_off][1] = ((py + dmv_y + r_y - y_bias) & ((r_y << 1) - 1)) - r_y + y_bias;
    if (mv1) { /* duplicate motion data for 1-MV block */
        s->current_picture.f.motion_val[dir][xy +    1 +     v->blocks_off][0] = s->current_picture.f.motion_val[dir][xy + v->blocks_off][0];
        s->current_picture.f.motion_val[dir][xy +    1 +     v->blocks_off][1] = s->current_picture.f.motion_val[dir][xy + v->blocks_off][1];
        s->current_picture.f.motion_val[dir][xy + wrap +     v->blocks_off][0] = s->current_picture.f.motion_val[dir][xy + v->blocks_off][0];
        s->current_picture.f.motion_val[dir][xy + wrap +     v->blocks_off][1] = s->current_picture.f.motion_val[dir][xy + v->blocks_off][1];
        s->current_picture.f.motion_val[dir][xy + wrap + 1 + v->blocks_off][0] = s->current_picture.f.motion_val[dir][xy + v->blocks_off][0];
        s->current_picture.f.motion_val[dir][xy + wrap + 1 + v->blocks_off][1] = s->current_picture.f.motion_val[dir][xy + v->blocks_off][1];
        v->mv_f[dir][xy +    1 + v->blocks_off] = v->mv_f[dir][xy +            v->blocks_off];
        v->mv_f[dir][xy + wrap + v->blocks_off] = v->mv_f[dir][xy + wrap + 1 + v->blocks_off] = v->mv_f[dir][xy + v->blocks_off];
    }
}

/** Predict and set motion vector for interlaced frame picture MBs
 */
static inline void vc1_pred_mv_intfr(VC1Context *v, int n, int dmv_x, int dmv_y,
                                     int mvn, int r_x, int r_y, uint8_t* is_intra)
{
    MpegEncContext *s = &v->s;
    int xy, wrap, off = 0;
    int A[2], B[2], C[2];
    int px, py;
    int a_valid = 0, b_valid = 0, c_valid = 0;
    int field_a, field_b, field_c; // 0: same, 1: opposit
    int total_valid, num_samefield, num_oppfield;
    int pos_c, pos_b, n_adj;

    wrap = s->b8_stride;
    xy = s->block_index[n];

    if (s->mb_intra) {
        s->mv[0][n][0] = s->current_picture.f.motion_val[0][xy][0] = 0;
        s->mv[0][n][1] = s->current_picture.f.motion_val[0][xy][1] = 0;
        s->current_picture.f.motion_val[1][xy][0] = 0;
        s->current_picture.f.motion_val[1][xy][1] = 0;
        if (mvn == 1) { /* duplicate motion data for 1-MV block */
            s->current_picture.f.motion_val[0][xy + 1][0]        = 0;
            s->current_picture.f.motion_val[0][xy + 1][1]        = 0;
            s->current_picture.f.motion_val[0][xy + wrap][0]     = 0;
            s->current_picture.f.motion_val[0][xy + wrap][1]     = 0;
            s->current_picture.f.motion_val[0][xy + wrap + 1][0] = 0;
            s->current_picture.f.motion_val[0][xy + wrap + 1][1] = 0;
            v->luma_mv[s->mb_x][0] = v->luma_mv[s->mb_x][1] = 0;
            s->current_picture.f.motion_val[1][xy + 1][0]        = 0;
            s->current_picture.f.motion_val[1][xy + 1][1]        = 0;
            s->current_picture.f.motion_val[1][xy + wrap][0]     = 0;
            s->current_picture.f.motion_val[1][xy + wrap][1]     = 0;
            s->current_picture.f.motion_val[1][xy + wrap + 1][0] = 0;
            s->current_picture.f.motion_val[1][xy + wrap + 1][1] = 0;
        }
        return;
    }

    off = ((n == 0) || (n == 1)) ? 1 : -1;
    /* predict A */
    if (s->mb_x || (n == 1) || (n == 3)) {
        if ((v->blk_mv_type[xy]) // current block (MB) has a field MV
            || (!v->blk_mv_type[xy] && !v->blk_mv_type[xy - 1])) { // or both have frame MV
            A[0] = s->current_picture.f.motion_val[0][xy - 1][0];
            A[1] = s->current_picture.f.motion_val[0][xy - 1][1];
            a_valid = 1;
        } else { // current block has frame mv and cand. has field MV (so average)
            A[0] = (s->current_picture.f.motion_val[0][xy - 1][0]
                    + s->current_picture.f.motion_val[0][xy - 1 + off * wrap][0] + 1) >> 1;
            A[1] = (s->current_picture.f.motion_val[0][xy - 1][1]
                    + s->current_picture.f.motion_val[0][xy - 1 + off * wrap][1] + 1) >> 1;
            a_valid = 1;
        }
        if (!(n & 1) && v->is_intra[s->mb_x - 1]) {
            a_valid = 0;
            A[0] = A[1] = 0;
        }
    } else
        A[0] = A[1] = 0;
    /* Predict B and C */
    B[0] = B[1] = C[0] = C[1] = 0;
    if (n == 0 || n == 1 || v->blk_mv_type[xy]) {
        if (!s->first_slice_line) {
            if (!v->is_intra[s->mb_x - s->mb_stride]) {
                b_valid = 1;
                n_adj   = n | 2;
                pos_b   = s->block_index[n_adj] - 2 * wrap;
                if (v->blk_mv_type[pos_b] && v->blk_mv_type[xy]) {
                    n_adj = (n & 2) | (n & 1);
                }
                B[0] = s->current_picture.f.motion_val[0][s->block_index[n_adj] - 2 * wrap][0];
                B[1] = s->current_picture.f.motion_val[0][s->block_index[n_adj] - 2 * wrap][1];
                if (v->blk_mv_type[pos_b] && !v->blk_mv_type[xy]) {
                    B[0] = (B[0] + s->current_picture.f.motion_val[0][s->block_index[n_adj ^ 2] - 2 * wrap][0] + 1) >> 1;
                    B[1] = (B[1] + s->current_picture.f.motion_val[0][s->block_index[n_adj ^ 2] - 2 * wrap][1] + 1) >> 1;
                }
            }
            if (s->mb_width > 1) {
                if (!v->is_intra[s->mb_x - s->mb_stride + 1]) {
                    c_valid = 1;
                    n_adj   = 2;
                    pos_c   = s->block_index[2] - 2 * wrap + 2;
                    if (v->blk_mv_type[pos_c] && v->blk_mv_type[xy]) {
                        n_adj = n & 2;
                    }
                    C[0] = s->current_picture.f.motion_val[0][s->block_index[n_adj] - 2 * wrap + 2][0];
                    C[1] = s->current_picture.f.motion_val[0][s->block_index[n_adj] - 2 * wrap + 2][1];
                    if (v->blk_mv_type[pos_c] && !v->blk_mv_type[xy]) {
                        C[0] = (1 + C[0] + (s->current_picture.f.motion_val[0][s->block_index[n_adj ^ 2] - 2 * wrap + 2][0])) >> 1;
                        C[1] = (1 + C[1] + (s->current_picture.f.motion_val[0][s->block_index[n_adj ^ 2] - 2 * wrap + 2][1])) >> 1;
                    }
                    if (s->mb_x == s->mb_width - 1) {
                        if (!v->is_intra[s->mb_x - s->mb_stride - 1]) {
                            c_valid = 1;
                            n_adj   = 3;
                            pos_c   = s->block_index[3] - 2 * wrap - 2;
                            if (v->blk_mv_type[pos_c] && v->blk_mv_type[xy]) {
                                n_adj = n | 1;
                            }
                            C[0] = s->current_picture.f.motion_val[0][s->block_index[n_adj] - 2 * wrap - 2][0];
                            C[1] = s->current_picture.f.motion_val[0][s->block_index[n_adj] - 2 * wrap - 2][1];
                            if (v->blk_mv_type[pos_c] && !v->blk_mv_type[xy]) {
                                C[0] = (1 + C[0] + s->current_picture.f.motion_val[0][s->block_index[1] - 2 * wrap - 2][0]) >> 1;
                                C[1] = (1 + C[1] + s->current_picture.f.motion_val[0][s->block_index[1] - 2 * wrap - 2][1]) >> 1;
                            }
                        } else
                            c_valid = 0;
                    }
                }
            }
        }
    } else {
        pos_b   = s->block_index[1];
        b_valid = 1;
        B[0]    = s->current_picture.f.motion_val[0][pos_b][0];
        B[1]    = s->current_picture.f.motion_val[0][pos_b][1];
        pos_c   = s->block_index[0];
        c_valid = 1;
        C[0]    = s->current_picture.f.motion_val[0][pos_c][0];
        C[1]    = s->current_picture.f.motion_val[0][pos_c][1];
    }

    total_valid = a_valid + b_valid + c_valid;
    // check if predictor A is out of bounds
    if (!s->mb_x && !(n == 1 || n == 3)) {
        A[0] = A[1] = 0;
    }
    // check if predictor B is out of bounds
    if ((s->first_slice_line && v->blk_mv_type[xy]) || (s->first_slice_line && !(n & 2))) {
        B[0] = B[1] = C[0] = C[1] = 0;
    }
    if (!v->blk_mv_type[xy]) {
        if (s->mb_width == 1) {
            px = B[0];
            py = B[1];
        } else {
            if (total_valid >= 2) {
                px = mid_pred(A[0], B[0], C[0]);
                py = mid_pred(A[1], B[1], C[1]);
            } else if (total_valid) {
                if (a_valid) { px = A[0]; py = A[1]; }
                if (b_valid) { px = B[0]; py = B[1]; }
                if (c_valid) { px = C[0]; py = C[1]; }
            } else
                px = py = 0;
        }
    } else {
        if (a_valid)
            field_a = (A[1] & 4) ? 1 : 0;
        else
            field_a = 0;
        if (b_valid)
            field_b = (B[1] & 4) ? 1 : 0;
        else
            field_b = 0;
        if (c_valid)
            field_c = (C[1] & 4) ? 1 : 0;
        else
            field_c = 0;

        num_oppfield  = field_a + field_b + field_c;
        num_samefield = total_valid - num_oppfield;
        if (total_valid == 3) {
            if ((num_samefield == 3) || (num_oppfield == 3)) {
                px = mid_pred(A[0], B[0], C[0]);
                py = mid_pred(A[1], B[1], C[1]);
            } else if (num_samefield >= num_oppfield) {
                /* take one MV from same field set depending on priority
                the check for B may not be necessary */
                px = !field_a ? A[0] : B[0];
                py = !field_a ? A[1] : B[1];
            } else {
                px =  field_a ? A[0] : B[0];
                py =  field_a ? A[1] : B[1];
            }
        } else if (total_valid == 2) {
            if (num_samefield >= num_oppfield) {
                if (!field_a && a_valid) {
                    px = A[0];
                    py = A[1];
                } else if (!field_b && b_valid) {
                    px = B[0];
                    py = B[1];
                } else if (c_valid) {
                    px = C[0];
                    py = C[1];
                } else px = py = 0;
            } else {
                if (field_a && a_valid) {
                    px = A[0];
                    py = A[1];
                } else if (field_b && b_valid) {
                    px = B[0];
                    py = B[1];
                } else if (c_valid) {
                    px = C[0];
                    py = C[1];
                } else px = py = 0;
            }
        } else if (total_valid == 1) {
            px = (a_valid) ? A[0] : ((b_valid) ? B[0] : C[0]);
            py = (a_valid) ? A[1] : ((b_valid) ? B[1] : C[1]);
        } else
            px = py = 0;
    }

    /* store MV using signed modulus of MV range defined in 4.11 */
    s->mv[0][n][0] = s->current_picture.f.motion_val[0][xy][0] = ((px + dmv_x + r_x) & ((r_x << 1) - 1)) - r_x;
    s->mv[0][n][1] = s->current_picture.f.motion_val[0][xy][1] = ((py + dmv_y + r_y) & ((r_y << 1) - 1)) - r_y;
    if (mvn == 1) { /* duplicate motion data for 1-MV block */
        s->current_picture.f.motion_val[0][xy +    1    ][0] = s->current_picture.f.motion_val[0][xy][0];
        s->current_picture.f.motion_val[0][xy +    1    ][1] = s->current_picture.f.motion_val[0][xy][1];
        s->current_picture.f.motion_val[0][xy + wrap    ][0] = s->current_picture.f.motion_val[0][xy][0];
        s->current_picture.f.motion_val[0][xy + wrap    ][1] = s->current_picture.f.motion_val[0][xy][1];
        s->current_picture.f.motion_val[0][xy + wrap + 1][0] = s->current_picture.f.motion_val[0][xy][0];
        s->current_picture.f.motion_val[0][xy + wrap + 1][1] = s->current_picture.f.motion_val[0][xy][1];
    } else if (mvn == 2) { /* duplicate motion data for 2-Field MV block */
        s->current_picture.f.motion_val[0][xy + 1][0] = s->current_picture.f.motion_val[0][xy][0];
        s->current_picture.f.motion_val[0][xy + 1][1] = s->current_picture.f.motion_val[0][xy][1];
        s->mv[0][n + 1][0] = s->mv[0][n][0];
        s->mv[0][n + 1][1] = s->mv[0][n][1];
    }
}

/** Motion compensation for direct or interpolated blocks in B-frames
 */
static void vc1_interp_mc(VC1Context *v)
{
    MpegEncContext *s = &v->s;
    DSPContext *dsp = &v->s.dsp;
    uint8_t *srcY, *srcU, *srcV;
    int dxy, mx, my, uvmx, uvmy, src_x, src_y, uvsrc_x, uvsrc_y;
    int off, off_uv;
    int v_edge_pos = s->v_edge_pos >> v->field_mode;

    if (!v->field_mode && !v->s.next_picture.f.data[0])
        return;

    mx   = s->mv[1][0][0];
    my   = s->mv[1][0][1];
    uvmx = (mx + ((mx & 3) == 3)) >> 1;
    uvmy = (my + ((my & 3) == 3)) >> 1;
    if (v->field_mode) {
        if (v->cur_field_type != v->ref_field_type[1])
            my   = my   - 2 + 4 * v->cur_field_type;
            uvmy = uvmy - 2 + 4 * v->cur_field_type;
    }
    if (v->fastuvmc) {
        uvmx = uvmx + ((uvmx < 0) ? -(uvmx & 1) : (uvmx & 1));
        uvmy = uvmy + ((uvmy < 0) ? -(uvmy & 1) : (uvmy & 1));
    }
    srcY = s->next_picture.f.data[0];
    srcU = s->next_picture.f.data[1];
    srcV = s->next_picture.f.data[2];

    src_x   = s->mb_x * 16 + (mx   >> 2);
    src_y   = s->mb_y * 16 + (my   >> 2);
    uvsrc_x = s->mb_x *  8 + (uvmx >> 2);
    uvsrc_y = s->mb_y *  8 + (uvmy >> 2);

    if (v->profile != PROFILE_ADVANCED) {
        src_x   = av_clip(  src_x, -16, s->mb_width  * 16);
        src_y   = av_clip(  src_y, -16, s->mb_height * 16);
        uvsrc_x = av_clip(uvsrc_x,  -8, s->mb_width  *  8);
        uvsrc_y = av_clip(uvsrc_y,  -8, s->mb_height *  8);
    } else {
        src_x   = av_clip(  src_x, -17, s->avctx->coded_width);
        src_y   = av_clip(  src_y, -18, s->avctx->coded_height + 1);
        uvsrc_x = av_clip(uvsrc_x,  -8, s->avctx->coded_width  >> 1);
        uvsrc_y = av_clip(uvsrc_y,  -8, s->avctx->coded_height >> 1);
    }

    srcY += src_y   * s->linesize   + src_x;
    srcU += uvsrc_y * s->uvlinesize + uvsrc_x;
    srcV += uvsrc_y * s->uvlinesize + uvsrc_x;

    if (v->field_mode && v->ref_field_type[1]) {
        srcY += s->current_picture_ptr->f.linesize[0];
        srcU += s->current_picture_ptr->f.linesize[1];
        srcV += s->current_picture_ptr->f.linesize[2];
    }

    /* for grayscale we should not try to read from unknown area */
    if (s->flags & CODEC_FLAG_GRAY) {
        srcU = s->edge_emu_buffer + 18 * s->linesize;
        srcV = s->edge_emu_buffer + 18 * s->linesize;
    }

    if (v->rangeredfrm || s->h_edge_pos < 22 || v_edge_pos < 22
        || (unsigned)(src_x - 1) > s->h_edge_pos - (mx & 3) - 16 - 3
        || (unsigned)(src_y - 1) > v_edge_pos    - (my & 3) - 16 - 3) {
        uint8_t *uvbuf = s->edge_emu_buffer + 19 * s->linesize;

        srcY -= s->mspel * (1 + s->linesize);
        s->vdsp.emulated_edge_mc(s->edge_emu_buffer, srcY, s->linesize,
                                 17 + s->mspel * 2, 17 + s->mspel * 2,
                                 src_x - s->mspel, src_y - s->mspel,
                                 s->h_edge_pos, v_edge_pos);
        srcY = s->edge_emu_buffer;
        s->vdsp.emulated_edge_mc(uvbuf     , srcU, s->uvlinesize, 8 + 1, 8 + 1,
                                 uvsrc_x, uvsrc_y, s->h_edge_pos >> 1, v_edge_pos >> 1);
        s->vdsp.emulated_edge_mc(uvbuf + 16, srcV, s->uvlinesize, 8 + 1, 8 + 1,
                                 uvsrc_x, uvsrc_y, s->h_edge_pos >> 1, v_edge_pos >> 1);
        srcU = uvbuf;
        srcV = uvbuf + 16;
        /* if we deal with range reduction we need to scale source blocks */
        if (v->rangeredfrm) {
            int i, j;
            uint8_t *src, *src2;

            src = srcY;
            for (j = 0; j < 17 + s->mspel * 2; j++) {
                for (i = 0; i < 17 + s->mspel * 2; i++)
                    src[i] = ((src[i] - 128) >> 1) + 128;
                src += s->linesize;
            }
            src = srcU;
            src2 = srcV;
            for (j = 0; j < 9; j++) {
                for (i = 0; i < 9; i++) {
                    src[i]  = ((src[i]  - 128) >> 1) + 128;
                    src2[i] = ((src2[i] - 128) >> 1) + 128;
                }
                src  += s->uvlinesize;
                src2 += s->uvlinesize;
            }
        }
        srcY += s->mspel * (1 + s->linesize);
    }

    if (v->field_mode && v->second_field) {
        off    = s->current_picture_ptr->f.linesize[0];
        off_uv = s->current_picture_ptr->f.linesize[1];
    } else {
        off    = 0;
        off_uv = 0;
    }

    if (s->mspel) {
        dxy = ((my & 3) << 2) | (mx & 3);
        v->vc1dsp.avg_vc1_mspel_pixels_tab[dxy](s->dest[0] + off    , srcY    , s->linesize, v->rnd);
        v->vc1dsp.avg_vc1_mspel_pixels_tab[dxy](s->dest[0] + off + 8, srcY + 8, s->linesize, v->rnd);
        srcY += s->linesize * 8;
        v->vc1dsp.avg_vc1_mspel_pixels_tab[dxy](s->dest[0] + off + 8 * s->linesize    , srcY    , s->linesize, v->rnd);
        v->vc1dsp.avg_vc1_mspel_pixels_tab[dxy](s->dest[0] + off + 8 * s->linesize + 8, srcY + 8, s->linesize, v->rnd);
    } else { // hpel mc
        dxy = (my & 2) | ((mx & 2) >> 1);

        if (!v->rnd)
            dsp->avg_pixels_tab[0][dxy](s->dest[0] + off, srcY, s->linesize, 16);
        else
            dsp->avg_no_rnd_pixels_tab[0][dxy](s->dest[0] + off, srcY, s->linesize, 16);
    }

    if (s->flags & CODEC_FLAG_GRAY) return;
    /* Chroma MC always uses qpel blilinear */
    uvmx = (uvmx & 3) << 1;
    uvmy = (uvmy & 3) << 1;
    if (!v->rnd) {
        dsp->avg_h264_chroma_pixels_tab[0](s->dest[1] + off_uv, srcU, s->uvlinesize, 8, uvmx, uvmy);
        dsp->avg_h264_chroma_pixels_tab[0](s->dest[2] + off_uv, srcV, s->uvlinesize, 8, uvmx, uvmy);
    } else {
        v->vc1dsp.avg_no_rnd_vc1_chroma_pixels_tab[0](s->dest[1] + off_uv, srcU, s->uvlinesize, 8, uvmx, uvmy);
        v->vc1dsp.avg_no_rnd_vc1_chroma_pixels_tab[0](s->dest[2] + off_uv, srcV, s->uvlinesize, 8, uvmx, uvmy);
    }
}

static av_always_inline int scale_mv(int value, int bfrac, int inv, int qs)
{
    int n = bfrac;

#if B_FRACTION_DEN==256
    if (inv)
        n -= 256;
    if (!qs)
        return 2 * ((value * n + 255) >> 9);
    return (value * n + 128) >> 8;
#else
    if (inv)
        n -= B_FRACTION_DEN;
    if (!qs)
        return 2 * ((value * n + B_FRACTION_DEN - 1) / (2 * B_FRACTION_DEN));
    return (value * n + B_FRACTION_DEN/2) / B_FRACTION_DEN;
#endif
}

/** Reconstruct motion vector for B-frame and do motion compensation
 */
static inline void vc1_b_mc(VC1Context *v, int dmv_x[2], int dmv_y[2],
                            int direct, int mode)
{
    if (v->use_ic) {
        v->mv_mode2 = v->mv_mode;
        v->mv_mode  = MV_PMODE_INTENSITY_COMP;
    }
    if (direct) {
        vc1_mc_1mv(v, 0);
        vc1_interp_mc(v);
        if (v->use_ic)
            v->mv_mode = v->mv_mode2;
        return;
    }
    if (mode == BMV_TYPE_INTERPOLATED) {
        vc1_mc_1mv(v, 0);
        vc1_interp_mc(v);
        if (v->use_ic)
            v->mv_mode = v->mv_mode2;
        return;
    }

    if (v->use_ic && (mode == BMV_TYPE_BACKWARD))
        v->mv_mode = v->mv_mode2;
    vc1_mc_1mv(v, (mode == BMV_TYPE_BACKWARD));
    if (v->use_ic)
        v->mv_mode = v->mv_mode2;
}

static inline void vc1_pred_b_mv(VC1Context *v, int dmv_x[2], int dmv_y[2],
                                 int direct, int mvtype)
{
    MpegEncContext *s = &v->s;
    int xy, wrap, off = 0;
    int16_t *A, *B, *C;
    int px, py;
    int sum;
    int r_x, r_y;
    const uint8_t *is_intra = v->mb_type[0];

    r_x = v->range_x;
    r_y = v->range_y;
    /* scale MV difference to be quad-pel */
    dmv_x[0] <<= 1 - s->quarter_sample;
    dmv_y[0] <<= 1 - s->quarter_sample;
    dmv_x[1] <<= 1 - s->quarter_sample;
    dmv_y[1] <<= 1 - s->quarter_sample;

    wrap = s->b8_stride;
    xy = s->block_index[0];

    if (s->mb_intra) {
        s->current_picture.f.motion_val[0][xy + v->blocks_off][0] =
        s->current_picture.f.motion_val[0][xy + v->blocks_off][1] =
        s->current_picture.f.motion_val[1][xy + v->blocks_off][0] =
        s->current_picture.f.motion_val[1][xy + v->blocks_off][1] = 0;
        return;
    }
    if (!v->field_mode) {
        s->mv[0][0][0] = scale_mv(s->next_picture.f.motion_val[1][xy][0], v->bfraction, 0, s->quarter_sample);
        s->mv[0][0][1] = scale_mv(s->next_picture.f.motion_val[1][xy][1], v->bfraction, 0, s->quarter_sample);
        s->mv[1][0][0] = scale_mv(s->next_picture.f.motion_val[1][xy][0], v->bfraction, 1, s->quarter_sample);
        s->mv[1][0][1] = scale_mv(s->next_picture.f.motion_val[1][xy][1], v->bfraction, 1, s->quarter_sample);

        /* Pullback predicted motion vectors as specified in 8.4.5.4 */
        s->mv[0][0][0] = av_clip(s->mv[0][0][0], -60 - (s->mb_x << 6), (s->mb_width  << 6) - 4 - (s->mb_x << 6));
        s->mv[0][0][1] = av_clip(s->mv[0][0][1], -60 - (s->mb_y << 6), (s->mb_height << 6) - 4 - (s->mb_y << 6));
        s->mv[1][0][0] = av_clip(s->mv[1][0][0], -60 - (s->mb_x << 6), (s->mb_width  << 6) - 4 - (s->mb_x << 6));
        s->mv[1][0][1] = av_clip(s->mv[1][0][1], -60 - (s->mb_y << 6), (s->mb_height << 6) - 4 - (s->mb_y << 6));
    }
    if (direct) {
        s->current_picture.f.motion_val[0][xy + v->blocks_off][0] = s->mv[0][0][0];
        s->current_picture.f.motion_val[0][xy + v->blocks_off][1] = s->mv[0][0][1];
        s->current_picture.f.motion_val[1][xy + v->blocks_off][0] = s->mv[1][0][0];
        s->current_picture.f.motion_val[1][xy + v->blocks_off][1] = s->mv[1][0][1];
        return;
    }

    if ((mvtype == BMV_TYPE_FORWARD) || (mvtype == BMV_TYPE_INTERPOLATED)) {
        C   = s->current_picture.f.motion_val[0][xy - 2];
        A   = s->current_picture.f.motion_val[0][xy - wrap * 2];
        off = (s->mb_x == (s->mb_width - 1)) ? -2 : 2;
        B   = s->current_picture.f.motion_val[0][xy - wrap * 2 + off];

        if (!s->mb_x) C[0] = C[1] = 0;
        if (!s->first_slice_line) { // predictor A is not out of bounds
            if (s->mb_width == 1) {
                px = A[0];
                py = A[1];
            } else {
                px = mid_pred(A[0], B[0], C[0]);
                py = mid_pred(A[1], B[1], C[1]);
            }
        } else if (s->mb_x) { // predictor C is not out of bounds
            px = C[0];
            py = C[1];
        } else {
            px = py = 0;
        }
        /* Pullback MV as specified in 8.3.5.3.4 */
        {
            int qx, qy, X, Y;
            if (v->profile < PROFILE_ADVANCED) {
                qx = (s->mb_x << 5);
                qy = (s->mb_y << 5);
                X  = (s->mb_width  << 5) - 4;
                Y  = (s->mb_height << 5) - 4;
                if (qx + px < -28) px = -28 - qx;
                if (qy + py < -28) py = -28 - qy;
                if (qx + px > X) px = X - qx;
                if (qy + py > Y) py = Y - qy;
            } else {
                qx = (s->mb_x << 6);
                qy = (s->mb_y << 6);
                X  = (s->mb_width  << 6) - 4;
                Y  = (s->mb_height << 6) - 4;
                if (qx + px < -60) px = -60 - qx;
                if (qy + py < -60) py = -60 - qy;
                if (qx + px > X) px = X - qx;
                if (qy + py > Y) py = Y - qy;
            }
        }
        /* Calculate hybrid prediction as specified in 8.3.5.3.5 */
        if (0 && !s->first_slice_line && s->mb_x) {
            if (is_intra[xy - wrap])
                sum = FFABS(px) + FFABS(py);
            else
                sum = FFABS(px - A[0]) + FFABS(py - A[1]);
            if (sum > 32) {
                if (get_bits1(&s->gb)) {
                    px = A[0];
                    py = A[1];
                } else {
                    px = C[0];
                    py = C[1];
                }
            } else {
                if (is_intra[xy - 2])
                    sum = FFABS(px) + FFABS(py);
                else
                    sum = FFABS(px - C[0]) + FFABS(py - C[1]);
                if (sum > 32) {
                    if (get_bits1(&s->gb)) {
                        px = A[0];
                        py = A[1];
                    } else {
                        px = C[0];
                        py = C[1];
                    }
                }
            }
        }
        /* store MV using signed modulus of MV range defined in 4.11 */
        s->mv[0][0][0] = ((px + dmv_x[0] + r_x) & ((r_x << 1) - 1)) - r_x;
        s->mv[0][0][1] = ((py + dmv_y[0] + r_y) & ((r_y << 1) - 1)) - r_y;
    }
    if ((mvtype == BMV_TYPE_BACKWARD) || (mvtype == BMV_TYPE_INTERPOLATED)) {
        C   = s->current_picture.f.motion_val[1][xy - 2];
        A   = s->current_picture.f.motion_val[1][xy - wrap * 2];
        off = (s->mb_x == (s->mb_width - 1)) ? -2 : 2;
        B   = s->current_picture.f.motion_val[1][xy - wrap * 2 + off];

        if (!s->mb_x)
            C[0] = C[1] = 0;
        if (!s->first_slice_line) { // predictor A is not out of bounds
            if (s->mb_width == 1) {
                px = A[0];
                py = A[1];
            } else {
                px = mid_pred(A[0], B[0], C[0]);
                py = mid_pred(A[1], B[1], C[1]);
            }
        } else if (s->mb_x) { // predictor C is not out of bounds
            px = C[0];
            py = C[1];
        } else {
            px = py = 0;
        }
        /* Pullback MV as specified in 8.3.5.3.4 */
        {
            int qx, qy, X, Y;
            if (v->profile < PROFILE_ADVANCED) {
                qx = (s->mb_x << 5);
                qy = (s->mb_y << 5);
                X  = (s->mb_width  << 5) - 4;
                Y  = (s->mb_height << 5) - 4;
                if (qx + px < -28) px = -28 - qx;
                if (qy + py < -28) py = -28 - qy;
                if (qx + px > X) px = X - qx;
                if (qy + py > Y) py = Y - qy;
            } else {
                qx = (s->mb_x << 6);
                qy = (s->mb_y << 6);
                X  = (s->mb_width  << 6) - 4;
                Y  = (s->mb_height << 6) - 4;
                if (qx + px < -60) px = -60 - qx;
                if (qy + py < -60) py = -60 - qy;
                if (qx + px > X) px = X - qx;
                if (qy + py > Y) py = Y - qy;
            }
        }
        /* Calculate hybrid prediction as specified in 8.3.5.3.5 */
        if (0 && !s->first_slice_line && s->mb_x) {
            if (is_intra[xy - wrap])
                sum = FFABS(px) + FFABS(py);
            else
                sum = FFABS(px - A[0]) + FFABS(py - A[1]);
            if (sum > 32) {
                if (get_bits1(&s->gb)) {
                    px = A[0];
                    py = A[1];
                } else {
                    px = C[0];
                    py = C[1];
                }
            } else {
                if (is_intra[xy - 2])
                    sum = FFABS(px) + FFABS(py);
                else
                    sum = FFABS(px - C[0]) + FFABS(py - C[1]);
                if (sum > 32) {
                    if (get_bits1(&s->gb)) {
                        px = A[0];
                        py = A[1];
                    } else {
                        px = C[0];
                        py = C[1];
                    }
                }
            }
        }
        /* store MV using signed modulus of MV range defined in 4.11 */

        s->mv[1][0][0] = ((px + dmv_x[1] + r_x) & ((r_x << 1) - 1)) - r_x;
        s->mv[1][0][1] = ((py + dmv_y[1] + r_y) & ((r_y << 1) - 1)) - r_y;
    }
    s->current_picture.f.motion_val[0][xy][0] = s->mv[0][0][0];
    s->current_picture.f.motion_val[0][xy][1] = s->mv[0][0][1];
    s->current_picture.f.motion_val[1][xy][0] = s->mv[1][0][0];
    s->current_picture.f.motion_val[1][xy][1] = s->mv[1][0][1];
}

static inline void vc1_pred_b_mv_intfi(VC1Context *v, int n, int *dmv_x, int *dmv_y, int mv1, int *pred_flag)
{
    int dir = (v->bmvtype == BMV_TYPE_BACKWARD) ? 1 : 0;
    MpegEncContext *s = &v->s;
    int mb_pos = s->mb_x + s->mb_y * s->mb_stride;

    if (v->bmvtype == BMV_TYPE_DIRECT) {
        int total_opp, k, f;
        if (s->next_picture.f.mb_type[mb_pos + v->mb_off] != MB_TYPE_INTRA) {
            s->mv[0][0][0] = scale_mv(s->next_picture.f.motion_val[1][s->block_index[0] + v->blocks_off][0],
                                      v->bfraction, 0, s->quarter_sample);
            s->mv[0][0][1] = scale_mv(s->next_picture.f.motion_val[1][s->block_index[0] + v->blocks_off][1],
                                      v->bfraction, 0, s->quarter_sample);
            s->mv[1][0][0] = scale_mv(s->next_picture.f.motion_val[1][s->block_index[0] + v->blocks_off][0],
                                      v->bfraction, 1, s->quarter_sample);
            s->mv[1][0][1] = scale_mv(s->next_picture.f.motion_val[1][s->block_index[0] + v->blocks_off][1],
                                      v->bfraction, 1, s->quarter_sample);

            total_opp = v->mv_f_next[0][s->block_index[0] + v->blocks_off]
                      + v->mv_f_next[0][s->block_index[1] + v->blocks_off]
                      + v->mv_f_next[0][s->block_index[2] + v->blocks_off]
                      + v->mv_f_next[0][s->block_index[3] + v->blocks_off];
            f = (total_opp > 2) ? 1 : 0;
        } else {
            s->mv[0][0][0] = s->mv[0][0][1] = 0;
            s->mv[1][0][0] = s->mv[1][0][1] = 0;
            f = 0;
        }
        v->ref_field_type[0] = v->ref_field_type[1] = v->cur_field_type ^ f;
        for (k = 0; k < 4; k++) {
            s->current_picture.f.motion_val[0][s->block_index[k] + v->blocks_off][0] = s->mv[0][0][0];
            s->current_picture.f.motion_val[0][s->block_index[k] + v->blocks_off][1] = s->mv[0][0][1];
            s->current_picture.f.motion_val[1][s->block_index[k] + v->blocks_off][0] = s->mv[1][0][0];
            s->current_picture.f.motion_val[1][s->block_index[k] + v->blocks_off][1] = s->mv[1][0][1];
            v->mv_f[0][s->block_index[k] + v->blocks_off] = f;
            v->mv_f[1][s->block_index[k] + v->blocks_off] = f;
        }
        return;
    }
    if (v->bmvtype == BMV_TYPE_INTERPOLATED) {
        vc1_pred_mv(v, 0, dmv_x[0], dmv_y[0],   1, v->range_x, v->range_y, v->mb_type[0], pred_flag[0], 0);
        vc1_pred_mv(v, 0, dmv_x[1], dmv_y[1],   1, v->range_x, v->range_y, v->mb_type[0], pred_flag[1], 1);
        return;
    }
    if (dir) { // backward
        vc1_pred_mv(v, n, dmv_x[1], dmv_y[1], mv1, v->range_x, v->range_y, v->mb_type[0], pred_flag[1], 1);
        if (n == 3 || mv1) {
            vc1_pred_mv(v, 0, dmv_x[0], dmv_y[0],   1, v->range_x, v->range_y, v->mb_type[0], 0, 0);
        }
    } else { // forward
        vc1_pred_mv(v, n, dmv_x[0], dmv_y[0], mv1, v->range_x, v->range_y, v->mb_type[0], pred_flag[0], 0);
        if (n == 3 || mv1) {
            vc1_pred_mv(v, 0, dmv_x[1], dmv_y[1],   1, v->range_x, v->range_y, v->mb_type[0], 0, 1);
        }
    }
}

/** Get predicted DC value for I-frames only
 * prediction dir: left=0, top=1
 * @param s MpegEncContext
 * @param overlap flag indicating that overlap filtering is used
 * @param pq integer part of picture quantizer
 * @param[in] n block index in the current MB
 * @param dc_val_ptr Pointer to DC predictor
 * @param dir_ptr Prediction direction for use in AC prediction
 */
static inline int vc1_i_pred_dc(MpegEncContext *s, int overlap, int pq, int n,
                                int16_t **dc_val_ptr, int *dir_ptr)
{
    int a, b, c, wrap, pred, scale;
    int16_t *dc_val;
    static const uint16_t dcpred[32] = {
        -1, 1024,  512,  341,  256,  205,  171,  146,  128,
             114,  102,   93,   85,   79,   73,   68,   64,
              60,   57,   54,   51,   49,   47,   45,   43,
              41,   39,   38,   37,   35,   34,   33
    };

    /* find prediction - wmv3_dc_scale always used here in fact */
    if (n < 4) scale = s->y_dc_scale;
    else       scale = s->c_dc_scale;

    wrap   = s->block_wrap[n];
    dc_val = s->dc_val[0] + s->block_index[n];

    /* B A
     * C X
     */
    c = dc_val[ - 1];
    b = dc_val[ - 1 - wrap];
    a = dc_val[ - wrap];

    if (pq < 9 || !overlap) {
        /* Set outer values */
        if (s->first_slice_line && (n != 2 && n != 3))
            b = a = dcpred[scale];
        if (s->mb_x == 0 && (n != 1 && n != 3))
            b = c = dcpred[scale];
    } else {
        /* Set outer values */
        if (s->first_slice_line && (n != 2 && n != 3))
            b = a = 0;
        if (s->mb_x == 0 && (n != 1 && n != 3))
            b = c = 0;
    }

    if (abs(a - b) <= abs(b - c)) {
        pred     = c;
        *dir_ptr = 1; // left
    } else {
        pred     = a;
        *dir_ptr = 0; // top
    }

    /* update predictor */
    *dc_val_ptr = &dc_val[0];
    return pred;
}


/** Get predicted DC value
 * prediction dir: left=0, top=1
 * @param s MpegEncContext
 * @param overlap flag indicating that overlap filtering is used
 * @param pq integer part of picture quantizer
 * @param[in] n block index in the current MB
 * @param a_avail flag indicating top block availability
 * @param c_avail flag indicating left block availability
 * @param dc_val_ptr Pointer to DC predictor
 * @param dir_ptr Prediction direction for use in AC prediction
 */
static inline int vc1_pred_dc(MpegEncContext *s, int overlap, int pq, int n,
                              int a_avail, int c_avail,
                              int16_t **dc_val_ptr, int *dir_ptr)
{
    int a, b, c, wrap, pred;
    int16_t *dc_val;
    int mb_pos = s->mb_x + s->mb_y * s->mb_stride;
    int q1, q2 = 0;
    int dqscale_index;

    wrap = s->block_wrap[n];
    dc_val = s->dc_val[0] + s->block_index[n];

    /* B A
     * C X
     */
    c = dc_val[ - 1];
    b = dc_val[ - 1 - wrap];
    a = dc_val[ - wrap];
    /* scale predictors if needed */
    q1 = s->current_picture.f.qscale_table[mb_pos];
    dqscale_index = s->y_dc_scale_table[q1] - 1;
    if (dqscale_index < 0)
        return 0;
    if (c_avail && (n != 1 && n != 3)) {
        q2 = s->current_picture.f.qscale_table[mb_pos - 1];
        if (q2 && q2 != q1)
            c = (c * s->y_dc_scale_table[q2] * ff_vc1_dqscale[dqscale_index] + 0x20000) >> 18;
    }
    if (a_avail && (n != 2 && n != 3)) {
        q2 = s->current_picture.f.qscale_table[mb_pos - s->mb_stride];
        if (q2 && q2 != q1)
            a = (a * s->y_dc_scale_table[q2] * ff_vc1_dqscale[dqscale_index] + 0x20000) >> 18;
    }
    if (a_avail && c_avail && (n != 3)) {
        int off = mb_pos;
        if (n != 1)
            off--;
        if (n != 2)
            off -= s->mb_stride;
        q2 = s->current_picture.f.qscale_table[off];
        if (q2 && q2 != q1)
            b = (b * s->y_dc_scale_table[q2] * ff_vc1_dqscale[dqscale_index] + 0x20000) >> 18;
    }

    if (a_avail && c_avail) {
        if (abs(a - b) <= abs(b - c)) {
            pred     = c;
            *dir_ptr = 1; // left
        } else {
            pred     = a;
            *dir_ptr = 0; // top
        }
    } else if (a_avail) {
        pred     = a;
        *dir_ptr = 0; // top
    } else if (c_avail) {
        pred     = c;
        *dir_ptr = 1; // left
    } else {
        pred     = 0;
        *dir_ptr = 1; // left
    }

    /* update predictor */
    *dc_val_ptr = &dc_val[0];
    return pred;
}

/** @} */ // Block group

/**
 * @name VC1 Macroblock-level functions in Simple/Main Profiles
 * @see 7.1.4, p91 and 8.1.1.7, p(1)04
 * @{
 */

static inline int vc1_coded_block_pred(MpegEncContext * s, int n,
                                       uint8_t **coded_block_ptr)
{
    int xy, wrap, pred, a, b, c;

    xy   = s->block_index[n];
    wrap = s->b8_stride;

    /* B C
     * A X
     */
    a = s->coded_block[xy - 1       ];
    b = s->coded_block[xy - 1 - wrap];
    c = s->coded_block[xy     - wrap];

    if (b == c) {
        pred = a;
    } else {
        pred = c;
    }

    /* store value */
    *coded_block_ptr = &s->coded_block[xy];

    return pred;
}

/**
 * Decode one AC coefficient
 * @param v The VC1 context
 * @param last Last coefficient
 * @param skip How much zero coefficients to skip
 * @param value Decoded AC coefficient value
 * @param codingset set of VLC to decode data
 * @see 8.1.3.4
 */
static void vc1_decode_ac_coeff(VC1Context *v, int *last, int *skip,
                                int *value, int codingset)
{
    GetBitContext *gb = &v->s.gb;
    int index, escape, run = 0, level = 0, lst = 0;

    index = get_vlc2(gb, ff_vc1_ac_coeff_table[codingset].table, AC_VLC_BITS, 3);
    if (index != ff_vc1_ac_sizes[codingset] - 1) {
        run   = vc1_index_decode_table[codingset][index][0];
        level = vc1_index_decode_table[codingset][index][1];
        lst   = index >= vc1_last_decode_table[codingset] || get_bits_left(gb) < 0;
        if (get_bits1(gb))
            level = -level;
    } else {
        escape = decode210(gb);
        if (escape != 2) {
            index = get_vlc2(gb, ff_vc1_ac_coeff_table[codingset].table, AC_VLC_BITS, 3);
            run   = vc1_index_decode_table[codingset][index][0];
            level = vc1_index_decode_table[codingset][index][1];
            lst   = index >= vc1_last_decode_table[codingset];
            if (escape == 0) {
                if (lst)
                    level += vc1_last_delta_level_table[codingset][run];
                else
                    level += vc1_delta_level_table[codingset][run];
            } else {
                if (lst)
                    run += vc1_last_delta_run_table[codingset][level] + 1;
                else
                    run += vc1_delta_run_table[codingset][level] + 1;
            }
            if (get_bits1(gb))
                level = -level;
        } else {
            int sign;
            lst = get_bits1(gb);
            if (v->s.esc3_level_length == 0) {
                if (v->pq < 8 || v->dquantfrm) { // table 59
                    v->s.esc3_level_length = get_bits(gb, 3);
                    if (!v->s.esc3_level_length)
                        v->s.esc3_level_length = get_bits(gb, 2) + 8;
                } else { // table 60
                    v->s.esc3_level_length = get_unary(gb, 1, 6) + 2;
                }
                v->s.esc3_run_length = 3 + get_bits(gb, 2);
            }
            run   = get_bits(gb, v->s.esc3_run_length);
            sign  = get_bits1(gb);
            level = get_bits(gb, v->s.esc3_level_length);
            if (sign)
                level = -level;
        }
    }

    *last  = lst;
    *skip  = run;
    *value = level;
}

/** Decode intra block in intra frames - should be faster than decode_intra_block
 * @param v VC1Context
 * @param block block to decode
 * @param[in] n subblock index
 * @param coded are AC coeffs present or not
 * @param codingset set of VLC to decode data
 */
static int vc1_decode_i_block(VC1Context *v, DCTELEM block[64], int n,
                              int coded, int codingset)
{
    GetBitContext *gb = &v->s.gb;
    MpegEncContext *s = &v->s;
    int dc_pred_dir = 0; /* Direction of the DC prediction used */
    int i;
    int16_t *dc_val;
    int16_t *ac_val, *ac_val2;
    int dcdiff;

    /* Get DC differential */
    if (n < 4) {
        dcdiff = get_vlc2(&s->gb, ff_msmp4_dc_luma_vlc[s->dc_table_index].table, DC_VLC_BITS, 3);
    } else {
        dcdiff = get_vlc2(&s->gb, ff_msmp4_dc_chroma_vlc[s->dc_table_index].table, DC_VLC_BITS, 3);
    }
    if (dcdiff < 0) {
        av_log(s->avctx, AV_LOG_ERROR, "Illegal DC VLC\n");
        return -1;
    }
    if (dcdiff) {
        if (dcdiff == 119 /* ESC index value */) {
            /* TODO: Optimize */
            if (v->pq == 1)      dcdiff = get_bits(gb, 10);
            else if (v->pq == 2) dcdiff = get_bits(gb, 9);
            else                 dcdiff = get_bits(gb, 8);
        } else {
            if (v->pq == 1)
                dcdiff = (dcdiff << 2) + get_bits(gb, 2) - 3;
            else if (v->pq == 2)
                dcdiff = (dcdiff << 1) + get_bits1(gb)   - 1;
        }
        if (get_bits1(gb))
            dcdiff = -dcdiff;
    }

    /* Prediction */
    dcdiff += vc1_i_pred_dc(&v->s, v->overlap, v->pq, n, &dc_val, &dc_pred_dir);
    *dc_val = dcdiff;

    /* Store the quantized DC coeff, used for prediction */
    if (n < 4) {
        block[0] = dcdiff * s->y_dc_scale;
    } else {
        block[0] = dcdiff * s->c_dc_scale;
    }
    /* Skip ? */
    if (!coded) {
        goto not_coded;
    }

    // AC Decoding
    i = 1;

    {
        int last = 0, skip, value;
        const uint8_t *zz_table;
        int scale;
        int k;

        scale = v->pq * 2 + v->halfpq;

        if (v->s.ac_pred) {
            if (!dc_pred_dir)
                zz_table = v->zz_8x8[2];
            else
                zz_table = v->zz_8x8[3];
        } else
            zz_table = v->zz_8x8[1];

        ac_val  = s->ac_val[0][0] + s->block_index[n] * 16;
        ac_val2 = ac_val;
        if (dc_pred_dir) // left
            ac_val -= 16;
        else // top
            ac_val -= 16 * s->block_wrap[n];

        while (!last) {
            vc1_decode_ac_coeff(v, &last, &skip, &value, codingset);
            i += skip;
            if (i > 63)
                break;
            block[zz_table[i++]] = value;
        }

        /* apply AC prediction if needed */
        if (s->ac_pred) {
            if (dc_pred_dir) { // left
                for (k = 1; k < 8; k++)
                    block[k << v->left_blk_sh] += ac_val[k];
            } else { // top
                for (k = 1; k < 8; k++)
                    block[k << v->top_blk_sh] += ac_val[k + 8];
            }
        }
        /* save AC coeffs for further prediction */
        for (k = 1; k < 8; k++) {
            ac_val2[k]     = block[k << v->left_blk_sh];
            ac_val2[k + 8] = block[k << v->top_blk_sh];
        }

        /* scale AC coeffs */
        for (k = 1; k < 64; k++)
            if (block[k]) {
                block[k] *= scale;
                if (!v->pquantizer)
                    block[k] += (block[k] < 0) ? -v->pq : v->pq;
            }

        if (s->ac_pred) i = 63;
    }

not_coded:
    if (!coded) {
        int k, scale;
        ac_val  = s->ac_val[0][0] + s->block_index[n] * 16;
        ac_val2 = ac_val;

        i = 0;
        scale = v->pq * 2 + v->halfpq;
        memset(ac_val2, 0, 16 * 2);
        if (dc_pred_dir) { // left
            ac_val -= 16;
            if (s->ac_pred)
                memcpy(ac_val2, ac_val, 8 * 2);
        } else { // top
            ac_val -= 16 * s->block_wrap[n];
            if (s->ac_pred)
                memcpy(ac_val2 + 8, ac_val + 8, 8 * 2);
        }

        /* apply AC prediction if needed */
        if (s->ac_pred) {
            if (dc_pred_dir) { //left
                for (k = 1; k < 8; k++) {
                    block[k << v->left_blk_sh] = ac_val[k] * scale;
                    if (!v->pquantizer && block[k << v->left_blk_sh])
                        block[k << v->left_blk_sh] += (block[k << v->left_blk_sh] < 0) ? -v->pq : v->pq;
                }
            } else { // top
                for (k = 1; k < 8; k++) {
                    block[k << v->top_blk_sh] = ac_val[k + 8] * scale;
                    if (!v->pquantizer && block[k << v->top_blk_sh])
                        block[k << v->top_blk_sh] += (block[k << v->top_blk_sh] < 0) ? -v->pq : v->pq;
                }
            }
            i = 63;
        }
    }
    s->block_last_index[n] = i;

    return 0;
}

/** Decode intra block in intra frames - should be faster than decode_intra_block
 * @param v VC1Context
 * @param block block to decode
 * @param[in] n subblock number
 * @param coded are AC coeffs present or not
 * @param codingset set of VLC to decode data
 * @param mquant quantizer value for this macroblock
 */
static int vc1_decode_i_block_adv(VC1Context *v, DCTELEM block[64], int n,
                                  int coded, int codingset, int mquant)
{
    GetBitContext *gb = &v->s.gb;
    MpegEncContext *s = &v->s;
    int dc_pred_dir = 0; /* Direction of the DC prediction used */
    int i;
    int16_t *dc_val;
    int16_t *ac_val, *ac_val2;
    int dcdiff;
    int a_avail = v->a_avail, c_avail = v->c_avail;
    int use_pred = s->ac_pred;
    int scale;
    int q1, q2 = 0;
    int mb_pos = s->mb_x + s->mb_y * s->mb_stride;

    /* Get DC differential */
    if (n < 4) {
        dcdiff = get_vlc2(&s->gb, ff_msmp4_dc_luma_vlc[s->dc_table_index].table, DC_VLC_BITS, 3);
    } else {
        dcdiff = get_vlc2(&s->gb, ff_msmp4_dc_chroma_vlc[s->dc_table_index].table, DC_VLC_BITS, 3);
    }
    if (dcdiff < 0) {
        av_log(s->avctx, AV_LOG_ERROR, "Illegal DC VLC\n");
        return -1;
    }
    if (dcdiff) {
        if (dcdiff == 119 /* ESC index value */) {
            /* TODO: Optimize */
            if (mquant == 1)      dcdiff = get_bits(gb, 10);
            else if (mquant == 2) dcdiff = get_bits(gb, 9);
            else                  dcdiff = get_bits(gb, 8);
        } else {
            if (mquant == 1)
                dcdiff = (dcdiff << 2) + get_bits(gb, 2) - 3;
            else if (mquant == 2)
                dcdiff = (dcdiff << 1) + get_bits1(gb)   - 1;
        }
        if (get_bits1(gb))
            dcdiff = -dcdiff;
    }

    /* Prediction */
    dcdiff += vc1_pred_dc(&v->s, v->overlap, mquant, n, v->a_avail, v->c_avail, &dc_val, &dc_pred_dir);
    *dc_val = dcdiff;

    /* Store the quantized DC coeff, used for prediction */
    if (n < 4) {
        block[0] = dcdiff * s->y_dc_scale;
    } else {
        block[0] = dcdiff * s->c_dc_scale;
    }

    //AC Decoding
    i = 1;

    /* check if AC is needed at all */
    if (!a_avail && !c_avail)
        use_pred = 0;
    ac_val  = s->ac_val[0][0] + s->block_index[n] * 16;
    ac_val2 = ac_val;

    scale = mquant * 2 + ((mquant == v->pq) ? v->halfpq : 0);

    if (dc_pred_dir) // left
        ac_val -= 16;
    else // top
        ac_val -= 16 * s->block_wrap[n];

    q1 = s->current_picture.f.qscale_table[mb_pos];
    if ( dc_pred_dir && c_avail && mb_pos)
        q2 = s->current_picture.f.qscale_table[mb_pos - 1];
    if (!dc_pred_dir && a_avail && mb_pos >= s->mb_stride)
        q2 = s->current_picture.f.qscale_table[mb_pos - s->mb_stride];
    if ( dc_pred_dir && n == 1)
        q2 = q1;
    if (!dc_pred_dir && n == 2)
        q2 = q1;
    if (n == 3)
        q2 = q1;

    if (coded) {
        int last = 0, skip, value;
        const uint8_t *zz_table;
        int k;

        if (v->s.ac_pred) {
            if (!use_pred && v->fcm == ILACE_FRAME) {
                zz_table = v->zzi_8x8;
            } else {
                if (!dc_pred_dir) // top
                    zz_table = v->zz_8x8[2];
                else // left
                    zz_table = v->zz_8x8[3];
            }
        } else {
            if (v->fcm != ILACE_FRAME)
                zz_table = v->zz_8x8[1];
            else
                zz_table = v->zzi_8x8;
        }

        while (!last) {
            vc1_decode_ac_coeff(v, &last, &skip, &value, codingset);
            i += skip;
            if (i > 63)
                break;
            block[zz_table[i++]] = value;
        }

        /* apply AC prediction if needed */
        if (use_pred) {
            /* scale predictors if needed*/
            if (q2 && q1 != q2) {
                q1 = q1 * 2 + ((q1 == v->pq) ? v->halfpq : 0) - 1;
                q2 = q2 * 2 + ((q2 == v->pq) ? v->halfpq : 0) - 1;

                if (q1 < 1)
                    return AVERROR_INVALIDDATA;
                if (dc_pred_dir) { // left
                    for (k = 1; k < 8; k++)
                        block[k << v->left_blk_sh] += (ac_val[k] * q2 * ff_vc1_dqscale[q1 - 1] + 0x20000) >> 18;
                } else { // top
                    for (k = 1; k < 8; k++)
                        block[k << v->top_blk_sh] += (ac_val[k + 8] * q2 * ff_vc1_dqscale[q1 - 1] + 0x20000) >> 18;
                }
            } else {
                if (dc_pred_dir) { //left
                    for (k = 1; k < 8; k++)
                        block[k << v->left_blk_sh] += ac_val[k];
                } else { //top
                    for (k = 1; k < 8; k++)
                        block[k << v->top_blk_sh] += ac_val[k + 8];
                }
            }
        }
        /* save AC coeffs for further prediction */
        for (k = 1; k < 8; k++) {
            ac_val2[k    ] = block[k << v->left_blk_sh];
            ac_val2[k + 8] = block[k << v->top_blk_sh];
        }

        /* scale AC coeffs */
        for (k = 1; k < 64; k++)
            if (block[k]) {
                block[k] *= scale;
                if (!v->pquantizer)
                    block[k] += (block[k] < 0) ? -mquant : mquant;
            }

        if (use_pred) i = 63;
    } else { // no AC coeffs
        int k;

        memset(ac_val2, 0, 16 * 2);
        if (dc_pred_dir) { // left
            if (use_pred) {
                memcpy(ac_val2, ac_val, 8 * 2);
                if (q2 && q1 != q2) {
                    q1 = q1 * 2 + ((q1 == v->pq) ? v->halfpq : 0) - 1;
                    q2 = q2 * 2 + ((q2 == v->pq) ? v->halfpq : 0) - 1;
                    if (q1 < 1)
                        return AVERROR_INVALIDDATA;
                    for (k = 1; k < 8; k++)
                        ac_val2[k] = (ac_val2[k] * q2 * ff_vc1_dqscale[q1 - 1] + 0x20000) >> 18;
                }
            }
        } else { // top
            if (use_pred) {
                memcpy(ac_val2 + 8, ac_val + 8, 8 * 2);
                if (q2 && q1 != q2) {
                    q1 = q1 * 2 + ((q1 == v->pq) ? v->halfpq : 0) - 1;
                    q2 = q2 * 2 + ((q2 == v->pq) ? v->halfpq : 0) - 1;
                    if (q1 < 1)
                        return AVERROR_INVALIDDATA;
                    for (k = 1; k < 8; k++)
                        ac_val2[k + 8] = (ac_val2[k + 8] * q2 * ff_vc1_dqscale[q1 - 1] + 0x20000) >> 18;
                }
            }
        }

        /* apply AC prediction if needed */
        if (use_pred) {
            if (dc_pred_dir) { // left
                for (k = 1; k < 8; k++) {
                    block[k << v->left_blk_sh] = ac_val2[k] * scale;
                    if (!v->pquantizer && block[k << v->left_blk_sh])
                        block[k << v->left_blk_sh] += (block[k << v->left_blk_sh] < 0) ? -mquant : mquant;
                }
            } else { // top
                for (k = 1; k < 8; k++) {
                    block[k << v->top_blk_sh] = ac_val2[k + 8] * scale;
                    if (!v->pquantizer && block[k << v->top_blk_sh])
                        block[k << v->top_blk_sh] += (block[k << v->top_blk_sh] < 0) ? -mquant : mquant;
                }
            }
            i = 63;
        }
    }
    s->block_last_index[n] = i;

    return 0;
}

/** Decode intra block in inter frames - more generic version than vc1_decode_i_block
 * @param v VC1Context
 * @param block block to decode
 * @param[in] n subblock index
 * @param coded are AC coeffs present or not
 * @param mquant block quantizer
 * @param codingset set of VLC to decode data
 */
static int vc1_decode_intra_block(VC1Context *v, DCTELEM block[64], int n,
                                  int coded, int mquant, int codingset)
{
    GetBitContext *gb = &v->s.gb;
    MpegEncContext *s = &v->s;
    int dc_pred_dir = 0; /* Direction of the DC prediction used */
    int i;
    int16_t *dc_val;
    int16_t *ac_val, *ac_val2;
    int dcdiff;
    int mb_pos = s->mb_x + s->mb_y * s->mb_stride;
    int a_avail = v->a_avail, c_avail = v->c_avail;
    int use_pred = s->ac_pred;
    int scale;
    int q1, q2 = 0;

    s->dsp.clear_block(block);

    /* XXX: Guard against dumb values of mquant */
    mquant = (mquant < 1) ? 0 : ((mquant > 31) ? 31 : mquant);

    /* Set DC scale - y and c use the same */
    s->y_dc_scale = s->y_dc_scale_table[mquant];
    s->c_dc_scale = s->c_dc_scale_table[mquant];

    /* Get DC differential */
    if (n < 4) {
        dcdiff = get_vlc2(&s->gb, ff_msmp4_dc_luma_vlc[s->dc_table_index].table, DC_VLC_BITS, 3);
    } else {
        dcdiff = get_vlc2(&s->gb, ff_msmp4_dc_chroma_vlc[s->dc_table_index].table, DC_VLC_BITS, 3);
    }
    if (dcdiff < 0) {
        av_log(s->avctx, AV_LOG_ERROR, "Illegal DC VLC\n");
        return -1;
    }
    if (dcdiff) {
        if (dcdiff == 119 /* ESC index value */) {
            /* TODO: Optimize */
            if (mquant == 1)      dcdiff = get_bits(gb, 10);
            else if (mquant == 2) dcdiff = get_bits(gb, 9);
            else                  dcdiff = get_bits(gb, 8);
        } else {
            if (mquant == 1)
                dcdiff = (dcdiff << 2) + get_bits(gb, 2) - 3;
            else if (mquant == 2)
                dcdiff = (dcdiff << 1) + get_bits1(gb)   - 1;
        }
        if (get_bits1(gb))
            dcdiff = -dcdiff;
    }

    /* Prediction */
    dcdiff += vc1_pred_dc(&v->s, v->overlap, mquant, n, a_avail, c_avail, &dc_val, &dc_pred_dir);
    *dc_val = dcdiff;

    /* Store the quantized DC coeff, used for prediction */

    if (n < 4) {
        block[0] = dcdiff * s->y_dc_scale;
    } else {
        block[0] = dcdiff * s->c_dc_scale;
    }

    //AC Decoding
    i = 1;

    /* check if AC is needed at all and adjust direction if needed */
    if (!a_avail) dc_pred_dir = 1;
    if (!c_avail) dc_pred_dir = 0;
    if (!a_avail && !c_avail) use_pred = 0;
    ac_val = s->ac_val[0][0] + s->block_index[n] * 16;
    ac_val2 = ac_val;

    scale = mquant * 2 + v->halfpq;

    if (dc_pred_dir) //left
        ac_val -= 16;
    else //top
        ac_val -= 16 * s->block_wrap[n];

    q1 = s->current_picture.f.qscale_table[mb_pos];
    if (dc_pred_dir && c_avail && mb_pos)
        q2 = s->current_picture.f.qscale_table[mb_pos - 1];
    if (!dc_pred_dir && a_avail && mb_pos >= s->mb_stride)
        q2 = s->current_picture.f.qscale_table[mb_pos - s->mb_stride];
    if ( dc_pred_dir && n == 1)
        q2 = q1;
    if (!dc_pred_dir && n == 2)
        q2 = q1;
    if (n == 3) q2 = q1;

    if (coded) {
        int last = 0, skip, value;
        int k;

        while (!last) {
            vc1_decode_ac_coeff(v, &last, &skip, &value, codingset);
            i += skip;
            if (i > 63)
                break;
            if (v->fcm == PROGRESSIVE)
                block[v->zz_8x8[0][i++]] = value;
            else {
                if (use_pred && (v->fcm == ILACE_FRAME)) {
                    if (!dc_pred_dir) // top
                        block[v->zz_8x8[2][i++]] = value;
                    else // left
                        block[v->zz_8x8[3][i++]] = value;
                } else {
                    block[v->zzi_8x8[i++]] = value;
                }
            }
        }

        /* apply AC prediction if needed */
        if (use_pred) {
            /* scale predictors if needed*/
            if (q2 && q1 != q2) {
                q1 = q1 * 2 + ((q1 == v->pq) ? v->halfpq : 0) - 1;
                q2 = q2 * 2 + ((q2 == v->pq) ? v->halfpq : 0) - 1;

                if (q1 < 1)
                    return AVERROR_INVALIDDATA;
                if (dc_pred_dir) { // left
                    for (k = 1; k < 8; k++)
                        block[k << v->left_blk_sh] += (ac_val[k] * q2 * ff_vc1_dqscale[q1 - 1] + 0x20000) >> 18;
                } else { //top
                    for (k = 1; k < 8; k++)
                        block[k << v->top_blk_sh] += (ac_val[k + 8] * q2 * ff_vc1_dqscale[q1 - 1] + 0x20000) >> 18;
                }
            } else {
                if (dc_pred_dir) { // left
                    for (k = 1; k < 8; k++)
                        block[k << v->left_blk_sh] += ac_val[k];
                } else { // top
                    for (k = 1; k < 8; k++)
                        block[k << v->top_blk_sh] += ac_val[k + 8];
                }
            }
        }
        /* save AC coeffs for further prediction */
        for (k = 1; k < 8; k++) {
            ac_val2[k    ] = block[k << v->left_blk_sh];
            ac_val2[k + 8] = block[k << v->top_blk_sh];
        }

        /* scale AC coeffs */
        for (k = 1; k < 64; k++)
            if (block[k]) {
                block[k] *= scale;
                if (!v->pquantizer)
                    block[k] += (block[k] < 0) ? -mquant : mquant;
            }

        if (use_pred) i = 63;
    } else { // no AC coeffs
        int k;

        memset(ac_val2, 0, 16 * 2);
        if (dc_pred_dir) { // left
            if (use_pred) {
                memcpy(ac_val2, ac_val, 8 * 2);
                if (q2 && q1 != q2) {
                    q1 = q1 * 2 + ((q1 == v->pq) ? v->halfpq : 0) - 1;
                    q2 = q2 * 2 + ((q2 == v->pq) ? v->halfpq : 0) - 1;
                    if (q1 < 1)
                        return AVERROR_INVALIDDATA;
                    for (k = 1; k < 8; k++)
                        ac_val2[k] = (ac_val2[k] * q2 * ff_vc1_dqscale[q1 - 1] + 0x20000) >> 18;
                }
            }
        } else { // top
            if (use_pred) {
                memcpy(ac_val2 + 8, ac_val + 8, 8 * 2);
                if (q2 && q1 != q2) {
                    q1 = q1 * 2 + ((q1 == v->pq) ? v->halfpq : 0) - 1;
                    q2 = q2 * 2 + ((q2 == v->pq) ? v->halfpq : 0) - 1;
                    if (q1 < 1)
                        return AVERROR_INVALIDDATA;
                    for (k = 1; k < 8; k++)
                        ac_val2[k + 8] = (ac_val2[k + 8] * q2 * ff_vc1_dqscale[q1 - 1] + 0x20000) >> 18;
                }
            }
        }

        /* apply AC prediction if needed */
        if (use_pred) {
            if (dc_pred_dir) { // left
                for (k = 1; k < 8; k++) {
                    block[k << v->left_blk_sh] = ac_val2[k] * scale;
                    if (!v->pquantizer && block[k << v->left_blk_sh])
                        block[k << v->left_blk_sh] += (block[k << v->left_blk_sh] < 0) ? -mquant : mquant;
                }
            } else { // top
                for (k = 1; k < 8; k++) {
                    block[k << v->top_blk_sh] = ac_val2[k + 8] * scale;
                    if (!v->pquantizer && block[k << v->top_blk_sh])
                        block[k << v->top_blk_sh] += (block[k << v->top_blk_sh] < 0) ? -mquant : mquant;
                }
            }
            i = 63;
        }
    }
    s->block_last_index[n] = i;

    return 0;
}

/** Decode P block
 */
static int vc1_decode_p_block(VC1Context *v, DCTELEM block[64], int n,
                              int mquant, int ttmb, int first_block,
                              uint8_t *dst, int linesize, int skip_block,
                              int *ttmb_out)
{
    MpegEncContext *s = &v->s;
    GetBitContext *gb = &s->gb;
    int i, j;
    int subblkpat = 0;
    int scale, off, idx, last, skip, value;
    int ttblk = ttmb & 7;
    int pat = 0;

    s->dsp.clear_block(block);

    if (ttmb == -1) {
        ttblk = ff_vc1_ttblk_to_tt[v->tt_index][get_vlc2(gb, ff_vc1_ttblk_vlc[v->tt_index].table, VC1_TTBLK_VLC_BITS, 1)];
    }
    if (ttblk == TT_4X4) {
        subblkpat = ~(get_vlc2(gb, ff_vc1_subblkpat_vlc[v->tt_index].table, VC1_SUBBLKPAT_VLC_BITS, 1) + 1);
    }
    if ((ttblk != TT_8X8 && ttblk != TT_4X4)
        && ((v->ttmbf || (ttmb != -1 && (ttmb & 8) && !first_block))
            || (!v->res_rtm_flag && !first_block))) {
        subblkpat = decode012(gb);
        if (subblkpat)
            subblkpat ^= 3; // swap decoded pattern bits
        if (ttblk == TT_8X4_TOP || ttblk == TT_8X4_BOTTOM)
            ttblk = TT_8X4;
        if (ttblk == TT_4X8_RIGHT || ttblk == TT_4X8_LEFT)
            ttblk = TT_4X8;
    }
    scale = 2 * mquant + ((v->pq == mquant) ? v->halfpq : 0);

    // convert transforms like 8X4_TOP to generic TT and SUBBLKPAT
    if (ttblk == TT_8X4_TOP || ttblk == TT_8X4_BOTTOM) {
        subblkpat = 2 - (ttblk == TT_8X4_TOP);
        ttblk     = TT_8X4;
    }
    if (ttblk == TT_4X8_RIGHT || ttblk == TT_4X8_LEFT) {
        subblkpat = 2 - (ttblk == TT_4X8_LEFT);
        ttblk     = TT_4X8;
    }
    switch (ttblk) {
    case TT_8X8:
        pat  = 0xF;
        i    = 0;
        last = 0;
        while (!last) {
            vc1_decode_ac_coeff(v, &last, &skip, &value, v->codingset2);
            i += skip;
            if (i > 63)
                break;
            if (!v->fcm)
                idx = v->zz_8x8[0][i++];
            else
                idx = v->zzi_8x8[i++];
            block[idx] = value * scale;
            if (!v->pquantizer)
                block[idx] += (block[idx] < 0) ? -mquant : mquant;
        }
        if (!skip_block) {
            if (i == 1)
                v->vc1dsp.vc1_inv_trans_8x8_dc(dst, linesize, block);
            else {
                v->vc1dsp.vc1_inv_trans_8x8(block);
                s->dsp.add_pixels_clamped(block, dst, linesize);
            }
        }
        break;
    case TT_4X4:
        pat = ~subblkpat & 0xF;
        for (j = 0; j < 4; j++) {
            last = subblkpat & (1 << (3 - j));
            i    = 0;
            off  = (j & 1) * 4 + (j & 2) * 16;
            while (!last) {
                vc1_decode_ac_coeff(v, &last, &skip, &value, v->codingset2);
                i += skip;
                if (i > 15)
                    break;
                if (!v->fcm)
                    idx = ff_vc1_simple_progressive_4x4_zz[i++];
                else
                    idx = ff_vc1_adv_interlaced_4x4_zz[i++];
                block[idx + off] = value * scale;
                if (!v->pquantizer)
                    block[idx + off] += (block[idx + off] < 0) ? -mquant : mquant;
            }
            if (!(subblkpat & (1 << (3 - j))) && !skip_block) {
                if (i == 1)
                    v->vc1dsp.vc1_inv_trans_4x4_dc(dst + (j & 1) * 4 + (j & 2) * 2 * linesize, linesize, block + off);
                else
                    v->vc1dsp.vc1_inv_trans_4x4(dst + (j & 1) * 4 + (j & 2) *  2 * linesize, linesize, block + off);
            }
        }
        break;
    case TT_8X4:
        pat = ~((subblkpat & 2) * 6 + (subblkpat & 1) * 3) & 0xF;
        for (j = 0; j < 2; j++) {
            last = subblkpat & (1 << (1 - j));
            i    = 0;
            off  = j * 32;
            while (!last) {
                vc1_decode_ac_coeff(v, &last, &skip, &value, v->codingset2);
                i += skip;
                if (i > 31)
                    break;
                if (!v->fcm)
                    idx = v->zz_8x4[i++] + off;
                else
                    idx = ff_vc1_adv_interlaced_8x4_zz[i++] + off;
                block[idx] = value * scale;
                if (!v->pquantizer)
                    block[idx] += (block[idx] < 0) ? -mquant : mquant;
            }
            if (!(subblkpat & (1 << (1 - j))) && !skip_block) {
                if (i == 1)
                    v->vc1dsp.vc1_inv_trans_8x4_dc(dst + j * 4 * linesize, linesize, block + off);
                else
                    v->vc1dsp.vc1_inv_trans_8x4(dst + j * 4 * linesize, linesize, block + off);
            }
        }
        break;
    case TT_4X8:
        pat = ~(subblkpat * 5) & 0xF;
        for (j = 0; j < 2; j++) {
            last = subblkpat & (1 << (1 - j));
            i    = 0;
            off  = j * 4;
            while (!last) {
                vc1_decode_ac_coeff(v, &last, &skip, &value, v->codingset2);
                i += skip;
                if (i > 31)
                    break;
                if (!v->fcm)
                    idx = v->zz_4x8[i++] + off;
                else
                    idx = ff_vc1_adv_interlaced_4x8_zz[i++] + off;
                block[idx] = value * scale;
                if (!v->pquantizer)
                    block[idx] += (block[idx] < 0) ? -mquant : mquant;
            }
            if (!(subblkpat & (1 << (1 - j))) && !skip_block) {
                if (i == 1)
                    v->vc1dsp.vc1_inv_trans_4x8_dc(dst + j * 4, linesize, block + off);
                else
                    v->vc1dsp.vc1_inv_trans_4x8(dst + j*4, linesize, block + off);
            }
        }
        break;
    }
    if (ttmb_out)
        *ttmb_out |= ttblk << (n * 4);
    return pat;
}

/** @} */ // Macroblock group

static const int size_table  [6] = { 0, 2, 3, 4,  5,  8 };
static const int offset_table[6] = { 0, 1, 3, 7, 15, 31 };

static av_always_inline void vc1_apply_p_v_loop_filter(VC1Context *v, int block_num)
{
    MpegEncContext *s  = &v->s;
    int mb_cbp         = v->cbp[s->mb_x - s->mb_stride],
        block_cbp      = mb_cbp      >> (block_num * 4), bottom_cbp,
        mb_is_intra    = v->is_intra[s->mb_x - s->mb_stride],
        block_is_intra = mb_is_intra >> (block_num * 4), bottom_is_intra;
    int idx, linesize  = block_num > 3 ? s->uvlinesize : s->linesize, ttblk;
    uint8_t *dst;

    if (block_num > 3) {
        dst      = s->dest[block_num - 3];
    } else {
        dst      = s->dest[0] + (block_num & 1) * 8 + ((block_num & 2) * 4 - 8) * linesize;
    }
    if (s->mb_y != s->end_mb_y || block_num < 2) {
        int16_t (*mv)[2];
        int mv_stride;

        if (block_num > 3) {
            bottom_cbp      = v->cbp[s->mb_x]      >> (block_num * 4);
            bottom_is_intra = v->is_intra[s->mb_x] >> (block_num * 4);
            mv              = &v->luma_mv[s->mb_x - s->mb_stride];
            mv_stride       = s->mb_stride;
        } else {
            bottom_cbp      = (block_num < 2) ? (mb_cbp               >> ((block_num + 2) * 4))
                                              : (v->cbp[s->mb_x]      >> ((block_num - 2) * 4));
            bottom_is_intra = (block_num < 2) ? (mb_is_intra          >> ((block_num + 2) * 4))
                                              : (v->is_intra[s->mb_x] >> ((block_num - 2) * 4));
            mv_stride       = s->b8_stride;
            mv              = &s->current_picture.f.motion_val[0][s->block_index[block_num] - 2 * mv_stride];
        }

        if (bottom_is_intra & 1 || block_is_intra & 1 ||
            mv[0][0] != mv[mv_stride][0] || mv[0][1] != mv[mv_stride][1]) {
            v->vc1dsp.vc1_v_loop_filter8(dst, linesize, v->pq);
        } else {
            idx = ((bottom_cbp >> 2) | block_cbp) & 3;
            if (idx == 3) {
                v->vc1dsp.vc1_v_loop_filter8(dst, linesize, v->pq);
            } else if (idx) {
                if (idx == 1)
                    v->vc1dsp.vc1_v_loop_filter4(dst + 4, linesize, v->pq);
                else
                    v->vc1dsp.vc1_v_loop_filter4(dst,     linesize, v->pq);
            }
        }
    }

    dst -= 4 * linesize;
    ttblk = (v->ttblk[s->mb_x - s->mb_stride] >> (block_num * 4)) & 0xF;
    if (ttblk == TT_4X4 || ttblk == TT_8X4) {
        idx = (block_cbp | (block_cbp >> 2)) & 3;
        if (idx == 3) {
            v->vc1dsp.vc1_v_loop_filter8(dst, linesize, v->pq);
        } else if (idx) {
            if (idx == 1)
                v->vc1dsp.vc1_v_loop_filter4(dst + 4, linesize, v->pq);
            else
                v->vc1dsp.vc1_v_loop_filter4(dst,     linesize, v->pq);
        }
    }
}

static av_always_inline void vc1_apply_p_h_loop_filter(VC1Context *v, int block_num)
{
    MpegEncContext *s  = &v->s;
    int mb_cbp         = v->cbp[s->mb_x - 1 - s->mb_stride],
        block_cbp      = mb_cbp      >> (block_num * 4), right_cbp,
        mb_is_intra    = v->is_intra[s->mb_x - 1 - s->mb_stride],
        block_is_intra = mb_is_intra >> (block_num * 4), right_is_intra;
    int idx, linesize  = block_num > 3 ? s->uvlinesize : s->linesize, ttblk;
    uint8_t *dst;

    if (block_num > 3) {
        dst = s->dest[block_num - 3] - 8 * linesize;
    } else {
        dst = s->dest[0] + (block_num & 1) * 8 + ((block_num & 2) * 4 - 16) * linesize - 8;
    }

    if (s->mb_x != s->mb_width || !(block_num & 5)) {
        int16_t (*mv)[2];

        if (block_num > 3) {
            right_cbp      = v->cbp[s->mb_x - s->mb_stride] >> (block_num * 4);
            right_is_intra = v->is_intra[s->mb_x - s->mb_stride] >> (block_num * 4);
            mv             = &v->luma_mv[s->mb_x - s->mb_stride - 1];
        } else {
            right_cbp      = (block_num & 1) ? (v->cbp[s->mb_x - s->mb_stride]      >> ((block_num - 1) * 4))
                                             : (mb_cbp                              >> ((block_num + 1) * 4));
            right_is_intra = (block_num & 1) ? (v->is_intra[s->mb_x - s->mb_stride] >> ((block_num - 1) * 4))
                                             : (mb_is_intra                         >> ((block_num + 1) * 4));
            mv             = &s->current_picture.f.motion_val[0][s->block_index[block_num] - s->b8_stride * 2 - 2];
        }
        if (block_is_intra & 1 || right_is_intra & 1 || mv[0][0] != mv[1][0] || mv[0][1] != mv[1][1]) {
            v->vc1dsp.vc1_h_loop_filter8(dst, linesize, v->pq);
        } else {
            idx = ((right_cbp >> 1) | block_cbp) & 5; // FIXME check
            if (idx == 5) {
                v->vc1dsp.vc1_h_loop_filter8(dst, linesize, v->pq);
            } else if (idx) {
                if (idx == 1)
                    v->vc1dsp.vc1_h_loop_filter4(dst + 4 * linesize, linesize, v->pq);
                else
                    v->vc1dsp.vc1_h_loop_filter4(dst,                linesize, v->pq);
            }
        }
    }

    dst -= 4;
    ttblk = (v->ttblk[s->mb_x - s->mb_stride - 1] >> (block_num * 4)) & 0xf;
    if (ttblk == TT_4X4 || ttblk == TT_4X8) {
        idx = (block_cbp | (block_cbp >> 1)) & 5;
        if (idx == 5) {
            v->vc1dsp.vc1_h_loop_filter8(dst, linesize, v->pq);
        } else if (idx) {
            if (idx == 1)
                v->vc1dsp.vc1_h_loop_filter4(dst + linesize * 4, linesize, v->pq);
            else
                v->vc1dsp.vc1_h_loop_filter4(dst,                linesize, v->pq);
        }
    }
}

static void vc1_apply_p_loop_filter(VC1Context *v)
{
    MpegEncContext *s = &v->s;
    int i;

    for (i = 0; i < 6; i++) {
        vc1_apply_p_v_loop_filter(v, i);
    }

    /* V always precedes H, therefore we run H one MB before V;
     * at the end of a row, we catch up to complete the row */
    if (s->mb_x) {
        for (i = 0; i < 6; i++) {
            vc1_apply_p_h_loop_filter(v, i);
        }
        if (s->mb_x == s->mb_width - 1) {
            s->mb_x++;
            ff_update_block_index(s);
            for (i = 0; i < 6; i++) {
                vc1_apply_p_h_loop_filter(v, i);
            }
        }
    }
}

/** Decode one P-frame MB
 */
static int vc1_decode_p_mb(VC1Context *v)
{
    MpegEncContext *s = &v->s;
    GetBitContext *gb = &s->gb;
    int i, j;
    int mb_pos = s->mb_x + s->mb_y * s->mb_stride;
    int cbp; /* cbp decoding stuff */
    int mqdiff, mquant; /* MB quantization */
    int ttmb = v->ttfrm; /* MB Transform type */

    int mb_has_coeffs = 1; /* last_flag */
    int dmv_x, dmv_y; /* Differential MV components */
    int index, index1; /* LUT indexes */
    int val, sign; /* temp values */
    int first_block = 1;
    int dst_idx, off;
    int skipped, fourmv;
    int block_cbp = 0, pat, block_tt = 0, block_intra = 0;

    mquant = v->pq; /* lossy initialization */

    if (v->mv_type_is_raw)
        fourmv = get_bits1(gb);
    else
        fourmv = v->mv_type_mb_plane[mb_pos];
    if (v->skip_is_raw)
        skipped = get_bits1(gb);
    else
        skipped = v->s.mbskip_table[mb_pos];

    if (!fourmv) { /* 1MV mode */
        if (!skipped) {
            GET_MVDATA(dmv_x, dmv_y);

            if (s->mb_intra) {
                s->current_picture.f.motion_val[1][s->block_index[0]][0] = 0;
                s->current_picture.f.motion_val[1][s->block_index[0]][1] = 0;
            }
            s->current_picture.f.mb_type[mb_pos] = s->mb_intra ? MB_TYPE_INTRA : MB_TYPE_16x16;
            vc1_pred_mv(v, 0, dmv_x, dmv_y, 1, v->range_x, v->range_y, v->mb_type[0], 0, 0);

            /* FIXME Set DC val for inter block ? */
            if (s->mb_intra && !mb_has_coeffs) {
                GET_MQUANT();
                s->ac_pred = get_bits1(gb);
                cbp        = 0;
            } else if (mb_has_coeffs) {
                if (s->mb_intra)
                    s->ac_pred = get_bits1(gb);
                cbp = get_vlc2(&v->s.gb, v->cbpcy_vlc->table, VC1_CBPCY_P_VLC_BITS, 2);
                GET_MQUANT();
            } else {
                mquant = v->pq;
                cbp    = 0;
            }
            s->current_picture.f.qscale_table[mb_pos] = mquant;

            if (!v->ttmbf && !s->mb_intra && mb_has_coeffs)
                ttmb = get_vlc2(gb, ff_vc1_ttmb_vlc[v->tt_index].table,
                                VC1_TTMB_VLC_BITS, 2);
            if (!s->mb_intra) vc1_mc_1mv(v, 0);
            dst_idx = 0;
            for (i = 0; i < 6; i++) {
                s->dc_val[0][s->block_index[i]] = 0;
                dst_idx += i >> 2;
                val = ((cbp >> (5 - i)) & 1);
                off = (i & 4) ? 0 : ((i & 1) * 8 + (i & 2) * 4 * s->linesize);
                v->mb_type[0][s->block_index[i]] = s->mb_intra;
                if (s->mb_intra) {
                    /* check if prediction blocks A and C are available */
                    v->a_avail = v->c_avail = 0;
                    if (i == 2 || i == 3 || !s->first_slice_line)
                        v->a_avail = v->mb_type[0][s->block_index[i] - s->block_wrap[i]];
                    if (i == 1 || i == 3 || s->mb_x)
                        v->c_avail = v->mb_type[0][s->block_index[i] - 1];

                    vc1_decode_intra_block(v, s->block[i], i, val, mquant,
                                           (i & 4) ? v->codingset2 : v->codingset);
                    if ((i>3) && (s->flags & CODEC_FLAG_GRAY))
                        continue;
                    v->vc1dsp.vc1_inv_trans_8x8(s->block[i]);
                    if (v->rangeredfrm)
                        for (j = 0; j < 64; j++)
                            s->block[i][j] <<= 1;
                    s->dsp.put_signed_pixels_clamped(s->block[i], s->dest[dst_idx] + off, i & 4 ? s->uvlinesize : s->linesize);
                    if (v->pq >= 9 && v->overlap) {
                        if (v->c_avail)
                            v->vc1dsp.vc1_h_overlap(s->dest[dst_idx] + off, i & 4 ? s->uvlinesize : s->linesize);
                        if (v->a_avail)
                            v->vc1dsp.vc1_v_overlap(s->dest[dst_idx] + off, i & 4 ? s->uvlinesize : s->linesize);
                    }
                    block_cbp   |= 0xF << (i << 2);
                    block_intra |= 1 << i;
                } else if (val) {
                    pat = vc1_decode_p_block(v, s->block[i], i, mquant, ttmb, first_block,
                                             s->dest[dst_idx] + off, (i & 4) ? s->uvlinesize : s->linesize,
                                             (i & 4) && (s->flags & CODEC_FLAG_GRAY), &block_tt);
                    block_cbp |= pat << (i << 2);
                    if (!v->ttmbf && ttmb < 8)
                        ttmb = -1;
                    first_block = 0;
                }
            }
        } else { // skipped
            s->mb_intra = 0;
            for (i = 0; i < 6; i++) {
                v->mb_type[0][s->block_index[i]] = 0;
                s->dc_val[0][s->block_index[i]]  = 0;
            }
            s->current_picture.f.mb_type[mb_pos]      = MB_TYPE_SKIP;
            s->current_picture.f.qscale_table[mb_pos] = 0;
            vc1_pred_mv(v, 0, 0, 0, 1, v->range_x, v->range_y, v->mb_type[0], 0, 0);
            vc1_mc_1mv(v, 0);
        }
    } else { // 4MV mode
        if (!skipped /* unskipped MB */) {
            int intra_count = 0, coded_inter = 0;
            int is_intra[6], is_coded[6];
            /* Get CBPCY */
            cbp = get_vlc2(&v->s.gb, v->cbpcy_vlc->table, VC1_CBPCY_P_VLC_BITS, 2);
            for (i = 0; i < 6; i++) {
                val = ((cbp >> (5 - i)) & 1);
                s->dc_val[0][s->block_index[i]] = 0;
                s->mb_intra                     = 0;
                if (i < 4) {
                    dmv_x = dmv_y = 0;
                    s->mb_intra   = 0;
                    mb_has_coeffs = 0;
                    if (val) {
                        GET_MVDATA(dmv_x, dmv_y);
                    }
                    vc1_pred_mv(v, i, dmv_x, dmv_y, 0, v->range_x, v->range_y, v->mb_type[0], 0, 0);
                    if (!s->mb_intra)
                        vc1_mc_4mv_luma(v, i, 0);
                    intra_count += s->mb_intra;
                    is_intra[i]  = s->mb_intra;
                    is_coded[i]  = mb_has_coeffs;
                }
                if (i & 4) {
                    is_intra[i] = (intra_count >= 3);
                    is_coded[i] = val;
                }
                if (i == 4)
                    vc1_mc_4mv_chroma(v, 0);
                v->mb_type[0][s->block_index[i]] = is_intra[i];
                if (!coded_inter)
                    coded_inter = !is_intra[i] & is_coded[i];
            }
            // if there are no coded blocks then don't do anything more
            dst_idx = 0;
            if (!intra_count && !coded_inter)
                goto end;
            GET_MQUANT();
            s->current_picture.f.qscale_table[mb_pos] = mquant;
            /* test if block is intra and has pred */
            {
                int intrapred = 0;
                for (i = 0; i < 6; i++)
                    if (is_intra[i]) {
                        if (((!s->first_slice_line || (i == 2 || i == 3)) && v->mb_type[0][s->block_index[i] - s->block_wrap[i]])
                            || ((s->mb_x || (i == 1 || i == 3)) && v->mb_type[0][s->block_index[i] - 1])) {
                            intrapred = 1;
                            break;
                        }
                    }
                if (intrapred)
                    s->ac_pred = get_bits1(gb);
                else
                    s->ac_pred = 0;
            }
            if (!v->ttmbf && coded_inter)
                ttmb = get_vlc2(gb, ff_vc1_ttmb_vlc[v->tt_index].table, VC1_TTMB_VLC_BITS, 2);
            for (i = 0; i < 6; i++) {
                dst_idx    += i >> 2;
                off         = (i & 4) ? 0 : ((i & 1) * 8 + (i & 2) * 4 * s->linesize);
                s->mb_intra = is_intra[i];
                if (is_intra[i]) {
                    /* check if prediction blocks A and C are available */
                    v->a_avail = v->c_avail = 0;
                    if (i == 2 || i == 3 || !s->first_slice_line)
                        v->a_avail = v->mb_type[0][s->block_index[i] - s->block_wrap[i]];
                    if (i == 1 || i == 3 || s->mb_x)
                        v->c_avail = v->mb_type[0][s->block_index[i] - 1];

                    vc1_decode_intra_block(v, s->block[i], i, is_coded[i], mquant,
                                           (i & 4) ? v->codingset2 : v->codingset);
                    if ((i>3) && (s->flags & CODEC_FLAG_GRAY))
                        continue;
                    v->vc1dsp.vc1_inv_trans_8x8(s->block[i]);
                    if (v->rangeredfrm)
                        for (j = 0; j < 64; j++)
                            s->block[i][j] <<= 1;
                    s->dsp.put_signed_pixels_clamped(s->block[i], s->dest[dst_idx] + off,
                                                     (i & 4) ? s->uvlinesize : s->linesize);
                    if (v->pq >= 9 && v->overlap) {
                        if (v->c_avail)
                            v->vc1dsp.vc1_h_overlap(s->dest[dst_idx] + off, i & 4 ? s->uvlinesize : s->linesize);
                        if (v->a_avail)
                            v->vc1dsp.vc1_v_overlap(s->dest[dst_idx] + off, i & 4 ? s->uvlinesize : s->linesize);
                    }
                    block_cbp   |= 0xF << (i << 2);
                    block_intra |= 1 << i;
                } else if (is_coded[i]) {
                    pat = vc1_decode_p_block(v, s->block[i], i, mquant, ttmb,
                                             first_block, s->dest[dst_idx] + off,
                                             (i & 4) ? s->uvlinesize : s->linesize,
                                             (i & 4) && (s->flags & CODEC_FLAG_GRAY),
                                             &block_tt);
                    block_cbp |= pat << (i << 2);
                    if (!v->ttmbf && ttmb < 8)
                        ttmb = -1;
                    first_block = 0;
                }
            }
        } else { // skipped MB
            s->mb_intra                               = 0;
            s->current_picture.f.qscale_table[mb_pos] = 0;
            for (i = 0; i < 6; i++) {
                v->mb_type[0][s->block_index[i]] = 0;
                s->dc_val[0][s->block_index[i]]  = 0;
            }
            for (i = 0; i < 4; i++) {
                vc1_pred_mv(v, i, 0, 0, 0, v->range_x, v->range_y, v->mb_type[0], 0, 0);
                vc1_mc_4mv_luma(v, i, 0);
            }
            vc1_mc_4mv_chroma(v, 0);
            s->current_picture.f.qscale_table[mb_pos] = 0;
        }
    }
end:
    v->cbp[s->mb_x]      = block_cbp;
    v->ttblk[s->mb_x]    = block_tt;
    v->is_intra[s->mb_x] = block_intra;

    return 0;
}

/* Decode one macroblock in an interlaced frame p picture */

static int vc1_decode_p_mb_intfr(VC1Context *v)
{
    MpegEncContext *s = &v->s;
    GetBitContext *gb = &s->gb;
    int i;
    int mb_pos = s->mb_x + s->mb_y * s->mb_stride;
    int cbp = 0; /* cbp decoding stuff */
    int mqdiff, mquant; /* MB quantization */
    int ttmb = v->ttfrm; /* MB Transform type */

    int mb_has_coeffs = 1; /* last_flag */
    int dmv_x, dmv_y; /* Differential MV components */
    int val; /* temp value */
    int first_block = 1;
    int dst_idx, off;
    int skipped, fourmv = 0, twomv = 0;
    int block_cbp = 0, pat, block_tt = 0;
    int idx_mbmode = 0, mvbp;
    int stride_y, fieldtx;

    mquant = v->pq; /* Lossy initialization */

    if (v->skip_is_raw)
        skipped = get_bits1(gb);
    else
        skipped = v->s.mbskip_table[mb_pos];
    if (!skipped) {
        if (v->fourmvswitch)
            idx_mbmode = get_vlc2(gb, v->mbmode_vlc->table, VC1_INTFR_4MV_MBMODE_VLC_BITS, 2); // try getting this done
        else
            idx_mbmode = get_vlc2(gb, v->mbmode_vlc->table, VC1_INTFR_NON4MV_MBMODE_VLC_BITS, 2); // in a single line
        switch (ff_vc1_mbmode_intfrp[v->fourmvswitch][idx_mbmode][0]) {
        /* store the motion vector type in a flag (useful later) */
        case MV_PMODE_INTFR_4MV:
            fourmv = 1;
            v->blk_mv_type[s->block_index[0]] = 0;
            v->blk_mv_type[s->block_index[1]] = 0;
            v->blk_mv_type[s->block_index[2]] = 0;
            v->blk_mv_type[s->block_index[3]] = 0;
            break;
        case MV_PMODE_INTFR_4MV_FIELD:
            fourmv = 1;
            v->blk_mv_type[s->block_index[0]] = 1;
            v->blk_mv_type[s->block_index[1]] = 1;
            v->blk_mv_type[s->block_index[2]] = 1;
            v->blk_mv_type[s->block_index[3]] = 1;
            break;
        case MV_PMODE_INTFR_2MV_FIELD:
            twomv = 1;
            v->blk_mv_type[s->block_index[0]] = 1;
            v->blk_mv_type[s->block_index[1]] = 1;
            v->blk_mv_type[s->block_index[2]] = 1;
            v->blk_mv_type[s->block_index[3]] = 1;
            break;
        case MV_PMODE_INTFR_1MV:
            v->blk_mv_type[s->block_index[0]] = 0;
            v->blk_mv_type[s->block_index[1]] = 0;
            v->blk_mv_type[s->block_index[2]] = 0;
            v->blk_mv_type[s->block_index[3]] = 0;
            break;
        }
        if (ff_vc1_mbmode_intfrp[v->fourmvswitch][idx_mbmode][0] == MV_PMODE_INTFR_INTRA) { // intra MB
            s->current_picture.f.motion_val[1][s->block_index[0]][0] = 0;
            s->current_picture.f.motion_val[1][s->block_index[0]][1] = 0;
            s->current_picture.f.mb_type[mb_pos]                     = MB_TYPE_INTRA;
            s->mb_intra = v->is_intra[s->mb_x] = 1;
            for (i = 0; i < 6; i++)
                v->mb_type[0][s->block_index[i]] = 1;
            fieldtx = v->fieldtx_plane[mb_pos] = get_bits1(gb);
            mb_has_coeffs = get_bits1(gb);
            if (mb_has_coeffs)
                cbp = 1 + get_vlc2(&v->s.gb, v->cbpcy_vlc->table, VC1_CBPCY_P_VLC_BITS, 2);
            v->s.ac_pred = v->acpred_plane[mb_pos] = get_bits1(gb);
            GET_MQUANT();
            s->current_picture.f.qscale_table[mb_pos] = mquant;
            /* Set DC scale - y and c use the same (not sure if necessary here) */
            s->y_dc_scale = s->y_dc_scale_table[mquant];
            s->c_dc_scale = s->c_dc_scale_table[mquant];
            dst_idx = 0;
            for (i = 0; i < 6; i++) {
                s->dc_val[0][s->block_index[i]] = 0;
                dst_idx += i >> 2;
                val = ((cbp >> (5 - i)) & 1);
                v->mb_type[0][s->block_index[i]] = s->mb_intra;
                v->a_avail = v->c_avail = 0;
                if (i == 2 || i == 3 || !s->first_slice_line)
                    v->a_avail = v->mb_type[0][s->block_index[i] - s->block_wrap[i]];
                if (i == 1 || i == 3 || s->mb_x)
                    v->c_avail = v->mb_type[0][s->block_index[i] - 1];

                vc1_decode_intra_block(v, s->block[i], i, val, mquant,
                                       (i & 4) ? v->codingset2 : v->codingset);
                if ((i>3) && (s->flags & CODEC_FLAG_GRAY)) continue;
                v->vc1dsp.vc1_inv_trans_8x8(s->block[i]);
                if (i < 4) {
                    stride_y = s->linesize << fieldtx;
                    off = (fieldtx) ? ((i & 1) * 8) + ((i & 2) >> 1) * s->linesize : (i & 1) * 8 + 4 * (i & 2) * s->linesize;
                } else {
                    stride_y = s->uvlinesize;
                    off = 0;
                }
                s->dsp.put_signed_pixels_clamped(s->block[i], s->dest[dst_idx] + off, stride_y);
                //TODO: loop filter
            }

        } else { // inter MB
            mb_has_coeffs = ff_vc1_mbmode_intfrp[v->fourmvswitch][idx_mbmode][3];
            if (mb_has_coeffs)
                cbp = 1 + get_vlc2(&v->s.gb, v->cbpcy_vlc->table, VC1_CBPCY_P_VLC_BITS, 2);
            if (ff_vc1_mbmode_intfrp[v->fourmvswitch][idx_mbmode][0] == MV_PMODE_INTFR_2MV_FIELD) {
                v->twomvbp = get_vlc2(gb, v->twomvbp_vlc->table, VC1_2MV_BLOCK_PATTERN_VLC_BITS, 1);
            } else {
                if ((ff_vc1_mbmode_intfrp[v->fourmvswitch][idx_mbmode][0] == MV_PMODE_INTFR_4MV)
                    || (ff_vc1_mbmode_intfrp[v->fourmvswitch][idx_mbmode][0] == MV_PMODE_INTFR_4MV_FIELD)) {
                    v->fourmvbp = get_vlc2(gb, v->fourmvbp_vlc->table, VC1_4MV_BLOCK_PATTERN_VLC_BITS, 1);
                }
            }
            s->mb_intra = v->is_intra[s->mb_x] = 0;
            for (i = 0; i < 6; i++)
                v->mb_type[0][s->block_index[i]] = 0;
            fieldtx = v->fieldtx_plane[mb_pos] = ff_vc1_mbmode_intfrp[v->fourmvswitch][idx_mbmode][1];
            /* for all motion vector read MVDATA and motion compensate each block */
            dst_idx = 0;
            if (fourmv) {
                mvbp = v->fourmvbp;
                for (i = 0; i < 6; i++) {
                    if (i < 4) {
                        dmv_x = dmv_y = 0;
                        val   = ((mvbp >> (3 - i)) & 1);
                        if (val) {
                            get_mvdata_interlaced(v, &dmv_x, &dmv_y, 0);
                        }
                        vc1_pred_mv_intfr(v, i, dmv_x, dmv_y, 0, v->range_x, v->range_y, v->mb_type[0]);
                        vc1_mc_4mv_luma(v, i, 0);
                    } else if (i == 4) {
                        vc1_mc_4mv_chroma4(v);
                    }
                }
            } else if (twomv) {
                mvbp  = v->twomvbp;
                dmv_x = dmv_y = 0;
                if (mvbp & 2) {
                    get_mvdata_interlaced(v, &dmv_x, &dmv_y, 0);
                }
                vc1_pred_mv_intfr(v, 0, dmv_x, dmv_y, 2, v->range_x, v->range_y, v->mb_type[0]);
                vc1_mc_4mv_luma(v, 0, 0);
                vc1_mc_4mv_luma(v, 1, 0);
                dmv_x = dmv_y = 0;
                if (mvbp & 1) {
                    get_mvdata_interlaced(v, &dmv_x, &dmv_y, 0);
                }
                vc1_pred_mv_intfr(v, 2, dmv_x, dmv_y, 2, v->range_x, v->range_y, v->mb_type[0]);
                vc1_mc_4mv_luma(v, 2, 0);
                vc1_mc_4mv_luma(v, 3, 0);
                vc1_mc_4mv_chroma4(v);
            } else {
                mvbp = ff_vc1_mbmode_intfrp[v->fourmvswitch][idx_mbmode][2];
                dmv_x = dmv_y = 0;
                if (mvbp) {
                    get_mvdata_interlaced(v, &dmv_x, &dmv_y, 0);
                }
                vc1_pred_mv_intfr(v, 0, dmv_x, dmv_y, 1, v->range_x, v->range_y, v->mb_type[0]);
                vc1_mc_1mv(v, 0);
            }
            if (cbp)
                GET_MQUANT();  // p. 227
            s->current_picture.f.qscale_table[mb_pos] = mquant;
            if (!v->ttmbf && cbp)
                ttmb = get_vlc2(gb, ff_vc1_ttmb_vlc[v->tt_index].table, VC1_TTMB_VLC_BITS, 2);
            for (i = 0; i < 6; i++) {
                s->dc_val[0][s->block_index[i]] = 0;
                dst_idx += i >> 2;
                val = ((cbp >> (5 - i)) & 1);
                if (!fieldtx)
                    off = (i & 4) ? 0 : ((i & 1) * 8 + (i & 2) * 4 * s->linesize);
                else
                    off = (i & 4) ? 0 : ((i & 1) * 8 + ((i > 1) * s->linesize));
                if (val) {
                    pat = vc1_decode_p_block(v, s->block[i], i, mquant, ttmb,
                                             first_block, s->dest[dst_idx] + off,
                                             (i & 4) ? s->uvlinesize : (s->linesize << fieldtx),
                                             (i & 4) && (s->flags & CODEC_FLAG_GRAY), &block_tt);
                    block_cbp |= pat << (i << 2);
                    if (!v->ttmbf && ttmb < 8)
                        ttmb = -1;
                    first_block = 0;
                }
            }
        }
    } else { // skipped
        s->mb_intra = v->is_intra[s->mb_x] = 0;
        for (i = 0; i < 6; i++) {
            v->mb_type[0][s->block_index[i]] = 0;
            s->dc_val[0][s->block_index[i]] = 0;
        }
        s->current_picture.f.mb_type[mb_pos]      = MB_TYPE_SKIP;
        s->current_picture.f.qscale_table[mb_pos] = 0;
        v->blk_mv_type[s->block_index[0]] = 0;
        v->blk_mv_type[s->block_index[1]] = 0;
        v->blk_mv_type[s->block_index[2]] = 0;
        v->blk_mv_type[s->block_index[3]] = 0;
        vc1_pred_mv_intfr(v, 0, 0, 0, 1, v->range_x, v->range_y, v->mb_type[0]);
        vc1_mc_1mv(v, 0);
    }
    if (s->mb_x == s->mb_width - 1)
        memmove(v->is_intra_base, v->is_intra, sizeof(v->is_intra_base[0])*s->mb_stride);
    return 0;
}

static int vc1_decode_p_mb_intfi(VC1Context *v)
{
    MpegEncContext *s = &v->s;
    GetBitContext *gb = &s->gb;
    int i;
    int mb_pos = s->mb_x + s->mb_y * s->mb_stride;
    int cbp = 0; /* cbp decoding stuff */
    int mqdiff, mquant; /* MB quantization */
    int ttmb = v->ttfrm; /* MB Transform type */

    int mb_has_coeffs = 1; /* last_flag */
    int dmv_x, dmv_y; /* Differential MV components */
    int val; /* temp values */
    int first_block = 1;
    int dst_idx, off;
    int pred_flag = 0;
    int block_cbp = 0, pat, block_tt = 0;
    int idx_mbmode = 0;

    mquant = v->pq; /* Lossy initialization */

    idx_mbmode = get_vlc2(gb, v->mbmode_vlc->table, VC1_IF_MBMODE_VLC_BITS, 2);
    if (idx_mbmode <= 1) { // intra MB
        s->mb_intra = v->is_intra[s->mb_x] = 1;
        s->current_picture.f.motion_val[1][s->block_index[0] + v->blocks_off][0] = 0;
        s->current_picture.f.motion_val[1][s->block_index[0] + v->blocks_off][1] = 0;
        s->current_picture.f.mb_type[mb_pos + v->mb_off] = MB_TYPE_INTRA;
        GET_MQUANT();
        s->current_picture.f.qscale_table[mb_pos] = mquant;
        /* Set DC scale - y and c use the same (not sure if necessary here) */
        s->y_dc_scale = s->y_dc_scale_table[mquant];
        s->c_dc_scale = s->c_dc_scale_table[mquant];
        v->s.ac_pred  = v->acpred_plane[mb_pos] = get_bits1(gb);
        mb_has_coeffs = idx_mbmode & 1;
        if (mb_has_coeffs)
            cbp = 1 + get_vlc2(&v->s.gb, v->cbpcy_vlc->table, VC1_ICBPCY_VLC_BITS, 2);
        dst_idx = 0;
        for (i = 0; i < 6; i++) {
            s->dc_val[0][s->block_index[i]]  = 0;
            v->mb_type[0][s->block_index[i]] = 1;
            dst_idx += i >> 2;
            val = ((cbp >> (5 - i)) & 1);
            v->a_avail = v->c_avail = 0;
            if (i == 2 || i == 3 || !s->first_slice_line)
                v->a_avail = v->mb_type[0][s->block_index[i] - s->block_wrap[i]];
            if (i == 1 || i == 3 || s->mb_x)
                v->c_avail = v->mb_type[0][s->block_index[i] - 1];

            vc1_decode_intra_block(v, s->block[i], i, val, mquant,
                                   (i & 4) ? v->codingset2 : v->codingset);
            if ((i>3) && (s->flags & CODEC_FLAG_GRAY))
                continue;
            v->vc1dsp.vc1_inv_trans_8x8(s->block[i]);
            off  = (i & 4) ? 0 : ((i & 1) * 8 + (i & 2) * 4 * s->linesize);
            off += v->second_field ? ((i & 4) ? s->current_picture_ptr->f.linesize[1] : s->current_picture_ptr->f.linesize[0]) : 0;
            s->dsp.put_signed_pixels_clamped(s->block[i], s->dest[dst_idx] + off, (i & 4) ? s->uvlinesize : s->linesize);
            // TODO: loop filter
        }
    } else {
        s->mb_intra = v->is_intra[s->mb_x] = 0;
        s->current_picture.f.mb_type[mb_pos + v->mb_off] = MB_TYPE_16x16;
        for (i = 0; i < 6; i++) v->mb_type[0][s->block_index[i]] = 0;
        if (idx_mbmode <= 5) { // 1-MV
            dmv_x = dmv_y = pred_flag = 0;
            if (idx_mbmode & 1) {
                get_mvdata_interlaced(v, &dmv_x, &dmv_y, &pred_flag);
            }
            vc1_pred_mv(v, 0, dmv_x, dmv_y, 1, v->range_x, v->range_y, v->mb_type[0], pred_flag, 0);
            vc1_mc_1mv(v, 0);
            mb_has_coeffs = !(idx_mbmode & 2);
        } else { // 4-MV
            v->fourmvbp = get_vlc2(gb, v->fourmvbp_vlc->table, VC1_4MV_BLOCK_PATTERN_VLC_BITS, 1);
            for (i = 0; i < 6; i++) {
                if (i < 4) {
                    dmv_x = dmv_y = pred_flag = 0;
                    val   = ((v->fourmvbp >> (3 - i)) & 1);
                    if (val) {
                        get_mvdata_interlaced(v, &dmv_x, &dmv_y, &pred_flag);
                    }
                    vc1_pred_mv(v, i, dmv_x, dmv_y, 0, v->range_x, v->range_y, v->mb_type[0], pred_flag, 0);
                    vc1_mc_4mv_luma(v, i, 0);
                } else if (i == 4)
                    vc1_mc_4mv_chroma(v, 0);
            }
            mb_has_coeffs = idx_mbmode & 1;
        }
        if (mb_has_coeffs)
            cbp = 1 + get_vlc2(&v->s.gb, v->cbpcy_vlc->table, VC1_CBPCY_P_VLC_BITS, 2);
        if (cbp) {
            GET_MQUANT();
        }
        s->current_picture.f.qscale_table[mb_pos] = mquant;
        if (!v->ttmbf && cbp) {
            ttmb = get_vlc2(gb, ff_vc1_ttmb_vlc[v->tt_index].table, VC1_TTMB_VLC_BITS, 2);
        }
        dst_idx = 0;
        for (i = 0; i < 6; i++) {
            s->dc_val[0][s->block_index[i]] = 0;
            dst_idx += i >> 2;
            val = ((cbp >> (5 - i)) & 1);
            off = (i & 4) ? 0 : (i & 1) * 8 + (i & 2) * 4 * s->linesize;
            if (v->second_field)
                off += (i & 4) ? s->current_picture_ptr->f.linesize[1] : s->current_picture_ptr->f.linesize[0];
            if (val) {
                pat = vc1_decode_p_block(v, s->block[i], i, mquant, ttmb,
                                         first_block, s->dest[dst_idx] + off,
                                         (i & 4) ? s->uvlinesize : s->linesize,
                                         (i & 4) && (s->flags & CODEC_FLAG_GRAY),
                                         &block_tt);
                block_cbp |= pat << (i << 2);
                if (!v->ttmbf && ttmb < 8) ttmb = -1;
                first_block = 0;
            }
        }
    }
    if (s->mb_x == s->mb_width - 1)
        memmove(v->is_intra_base, v->is_intra, sizeof(v->is_intra_base[0]) * s->mb_stride);
    return 0;
}

/** Decode one B-frame MB (in Main profile)
 */
static void vc1_decode_b_mb(VC1Context *v)
{
    MpegEncContext *s = &v->s;
    GetBitContext *gb = &s->gb;
    int i, j;
    int mb_pos = s->mb_x + s->mb_y * s->mb_stride;
    int cbp = 0; /* cbp decoding stuff */
    int mqdiff, mquant; /* MB quantization */
    int ttmb = v->ttfrm; /* MB Transform type */
    int mb_has_coeffs = 0; /* last_flag */
    int index, index1; /* LUT indexes */
    int val, sign; /* temp values */
    int first_block = 1;
    int dst_idx, off;
    int skipped, direct;
    int dmv_x[2], dmv_y[2];
    int bmvtype = BMV_TYPE_BACKWARD;

    mquant      = v->pq; /* lossy initialization */
    s->mb_intra = 0;

    if (v->dmb_is_raw)
        direct = get_bits1(gb);
    else
        direct = v->direct_mb_plane[mb_pos];
    if (v->skip_is_raw)
        skipped = get_bits1(gb);
    else
        skipped = v->s.mbskip_table[mb_pos];

    dmv_x[0] = dmv_x[1] = dmv_y[0] = dmv_y[1] = 0;
    for (i = 0; i < 6; i++) {
        v->mb_type[0][s->block_index[i]] = 0;
        s->dc_val[0][s->block_index[i]]  = 0;
    }
    s->current_picture.f.qscale_table[mb_pos] = 0;

    if (!direct) {
        if (!skipped) {
            GET_MVDATA(dmv_x[0], dmv_y[0]);
            dmv_x[1] = dmv_x[0];
            dmv_y[1] = dmv_y[0];
        }
        if (skipped || !s->mb_intra) {
            bmvtype = decode012(gb);
            switch (bmvtype) {
            case 0:
                bmvtype = (v->bfraction >= (B_FRACTION_DEN/2)) ? BMV_TYPE_BACKWARD : BMV_TYPE_FORWARD;
                break;
            case 1:
                bmvtype = (v->bfraction >= (B_FRACTION_DEN/2)) ? BMV_TYPE_FORWARD : BMV_TYPE_BACKWARD;
                break;
            case 2:
                bmvtype  = BMV_TYPE_INTERPOLATED;
                dmv_x[0] = dmv_y[0] = 0;
            }
        }
    }
    for (i = 0; i < 6; i++)
        v->mb_type[0][s->block_index[i]] = s->mb_intra;

    if (skipped) {
        if (direct)
            bmvtype = BMV_TYPE_INTERPOLATED;
        vc1_pred_b_mv(v, dmv_x, dmv_y, direct, bmvtype);
        vc1_b_mc(v, dmv_x, dmv_y, direct, bmvtype);
        return;
    }
    if (direct) {
        cbp = get_vlc2(&v->s.gb, v->cbpcy_vlc->table, VC1_CBPCY_P_VLC_BITS, 2);
        GET_MQUANT();
        s->mb_intra = 0;
        s->current_picture.f.qscale_table[mb_pos] = mquant;
        if (!v->ttmbf)
            ttmb = get_vlc2(gb, ff_vc1_ttmb_vlc[v->tt_index].table, VC1_TTMB_VLC_BITS, 2);
        dmv_x[0] = dmv_y[0] = dmv_x[1] = dmv_y[1] = 0;
        vc1_pred_b_mv(v, dmv_x, dmv_y, direct, bmvtype);
        vc1_b_mc(v, dmv_x, dmv_y, direct, bmvtype);
    } else {
        if (!mb_has_coeffs && !s->mb_intra) {
            /* no coded blocks - effectively skipped */
            vc1_pred_b_mv(v, dmv_x, dmv_y, direct, bmvtype);
            vc1_b_mc(v, dmv_x, dmv_y, direct, bmvtype);
            return;
        }
        if (s->mb_intra && !mb_has_coeffs) {
            GET_MQUANT();
            s->current_picture.f.qscale_table[mb_pos] = mquant;
            s->ac_pred = get_bits1(gb);
            cbp = 0;
            vc1_pred_b_mv(v, dmv_x, dmv_y, direct, bmvtype);
        } else {
            if (bmvtype == BMV_TYPE_INTERPOLATED) {
                GET_MVDATA(dmv_x[0], dmv_y[0]);
                if (!mb_has_coeffs) {
                    /* interpolated skipped block */
                    vc1_pred_b_mv(v, dmv_x, dmv_y, direct, bmvtype);
                    vc1_b_mc(v, dmv_x, dmv_y, direct, bmvtype);
                    return;
                }
            }
            vc1_pred_b_mv(v, dmv_x, dmv_y, direct, bmvtype);
            if (!s->mb_intra) {
                vc1_b_mc(v, dmv_x, dmv_y, direct, bmvtype);
            }
            if (s->mb_intra)
                s->ac_pred = get_bits1(gb);
            cbp = get_vlc2(&v->s.gb, v->cbpcy_vlc->table, VC1_CBPCY_P_VLC_BITS, 2);
            GET_MQUANT();
            s->current_picture.f.qscale_table[mb_pos] = mquant;
            if (!v->ttmbf && !s->mb_intra && mb_has_coeffs)
                ttmb = get_vlc2(gb, ff_vc1_ttmb_vlc[v->tt_index].table, VC1_TTMB_VLC_BITS, 2);
        }
    }
    dst_idx = 0;
    for (i = 0; i < 6; i++) {
        s->dc_val[0][s->block_index[i]] = 0;
        dst_idx += i >> 2;
        val = ((cbp >> (5 - i)) & 1);
        off = (i & 4) ? 0 : ((i & 1) * 8 + (i & 2) * 4 * s->linesize);
        v->mb_type[0][s->block_index[i]] = s->mb_intra;
        if (s->mb_intra) {
            /* check if prediction blocks A and C are available */
            v->a_avail = v->c_avail = 0;
            if (i == 2 || i == 3 || !s->first_slice_line)
                v->a_avail = v->mb_type[0][s->block_index[i] - s->block_wrap[i]];
            if (i == 1 || i == 3 || s->mb_x)
                v->c_avail = v->mb_type[0][s->block_index[i] - 1];

            vc1_decode_intra_block(v, s->block[i], i, val, mquant,
                                   (i & 4) ? v->codingset2 : v->codingset);
            if ((i>3) && (s->flags & CODEC_FLAG_GRAY))
                continue;
            v->vc1dsp.vc1_inv_trans_8x8(s->block[i]);
            if (v->rangeredfrm)
                for (j = 0; j < 64; j++)
                    s->block[i][j] <<= 1;
            s->dsp.put_signed_pixels_clamped(s->block[i], s->dest[dst_idx] + off, i & 4 ? s->uvlinesize : s->linesize);
        } else if (val) {
            vc1_decode_p_block(v, s->block[i], i, mquant, ttmb,
                               first_block, s->dest[dst_idx] + off,
                               (i & 4) ? s->uvlinesize : s->linesize,
                               (i & 4) && (s->flags & CODEC_FLAG_GRAY), NULL);
            if (!v->ttmbf && ttmb < 8)
                ttmb = -1;
            first_block = 0;
        }
    }
}

/** Decode one B-frame MB (in interlaced field B picture)
 */
static void vc1_decode_b_mb_intfi(VC1Context *v)
{
    MpegEncContext *s = &v->s;
    GetBitContext *gb = &s->gb;
    int i, j;
    int mb_pos = s->mb_x + s->mb_y * s->mb_stride;
    int cbp = 0; /* cbp decoding stuff */
    int mqdiff, mquant; /* MB quantization */
    int ttmb = v->ttfrm; /* MB Transform type */
    int mb_has_coeffs = 0; /* last_flag */
    int val; /* temp value */
    int first_block = 1;
    int dst_idx, off;
    int fwd;
    int dmv_x[2], dmv_y[2], pred_flag[2];
    int bmvtype = BMV_TYPE_BACKWARD;
    int idx_mbmode, interpmvp;

    mquant      = v->pq; /* Lossy initialization */
    s->mb_intra = 0;

    idx_mbmode = get_vlc2(gb, v->mbmode_vlc->table, VC1_IF_MBMODE_VLC_BITS, 2);
    if (idx_mbmode <= 1) { // intra MB
        s->mb_intra = v->is_intra[s->mb_x] = 1;
        s->current_picture.f.motion_val[1][s->block_index[0]][0] = 0;
        s->current_picture.f.motion_val[1][s->block_index[0]][1] = 0;
        s->current_picture.f.mb_type[mb_pos + v->mb_off]         = MB_TYPE_INTRA;
        GET_MQUANT();
        s->current_picture.f.qscale_table[mb_pos] = mquant;
        /* Set DC scale - y and c use the same (not sure if necessary here) */
        s->y_dc_scale = s->y_dc_scale_table[mquant];
        s->c_dc_scale = s->c_dc_scale_table[mquant];
        v->s.ac_pred  = v->acpred_plane[mb_pos] = get_bits1(gb);
        mb_has_coeffs = idx_mbmode & 1;
        if (mb_has_coeffs)
            cbp = 1 + get_vlc2(&v->s.gb, v->cbpcy_vlc->table, VC1_ICBPCY_VLC_BITS, 2);
        dst_idx = 0;
        for (i = 0; i < 6; i++) {
            s->dc_val[0][s->block_index[i]] = 0;
            dst_idx += i >> 2;
            val = ((cbp >> (5 - i)) & 1);
            v->mb_type[0][s->block_index[i]] = s->mb_intra;
            v->a_avail                       = v->c_avail = 0;
            if (i == 2 || i == 3 || !s->first_slice_line)
                v->a_avail = v->mb_type[0][s->block_index[i] - s->block_wrap[i]];
            if (i == 1 || i == 3 || s->mb_x)
                v->c_avail = v->mb_type[0][s->block_index[i] - 1];

            vc1_decode_intra_block(v, s->block[i], i, val, mquant,
                                   (i & 4) ? v->codingset2 : v->codingset);
            if ((i>3) && (s->flags & CODEC_FLAG_GRAY))
                continue;
            v->vc1dsp.vc1_inv_trans_8x8(s->block[i]);
            if (v->rangeredfrm)
                for (j = 0; j < 64; j++)
                    s->block[i][j] <<= 1;
            off  = (i & 4) ? 0 : ((i & 1) * 8 + (i & 2) * 4 * s->linesize);
            off += v->second_field ? ((i & 4) ? s->current_picture_ptr->f.linesize[1] : s->current_picture_ptr->f.linesize[0]) : 0;
            s->dsp.put_signed_pixels_clamped(s->block[i], s->dest[dst_idx] + off, (i & 4) ? s->uvlinesize : s->linesize);
            // TODO: yet to perform loop filter
        }
    } else {
        s->mb_intra = v->is_intra[s->mb_x] = 0;
        s->current_picture.f.mb_type[mb_pos + v->mb_off] = MB_TYPE_16x16;
        for (i = 0; i < 6; i++) v->mb_type[0][s->block_index[i]] = 0;
        if (v->fmb_is_raw)
            fwd = v->forward_mb_plane[mb_pos] = get_bits1(gb);
        else
            fwd = v->forward_mb_plane[mb_pos];
        if (idx_mbmode <= 5) { // 1-MV
            dmv_x[0]     = dmv_x[1] = dmv_y[0] = dmv_y[1] = 0;
            pred_flag[0] = pred_flag[1] = 0;
            if (fwd)
                bmvtype = BMV_TYPE_FORWARD;
            else {
                bmvtype = decode012(gb);
                switch (bmvtype) {
                case 0:
                    bmvtype = BMV_TYPE_BACKWARD;
                    break;
                case 1:
                    bmvtype = BMV_TYPE_DIRECT;
                    break;
                case 2:
                    bmvtype   = BMV_TYPE_INTERPOLATED;
                    interpmvp = get_bits1(gb);
                }
            }
            v->bmvtype = bmvtype;
            if (bmvtype != BMV_TYPE_DIRECT && idx_mbmode & 1) {
                get_mvdata_interlaced(v, &dmv_x[bmvtype == BMV_TYPE_BACKWARD], &dmv_y[bmvtype == BMV_TYPE_BACKWARD], &pred_flag[bmvtype == BMV_TYPE_BACKWARD]);
            }
            if (bmvtype == BMV_TYPE_INTERPOLATED && interpmvp) {
                get_mvdata_interlaced(v, &dmv_x[1], &dmv_y[1], &pred_flag[1]);
            }
            if (bmvtype == BMV_TYPE_DIRECT) {
                dmv_x[0] = dmv_y[0] = pred_flag[0] = 0;
                dmv_x[1] = dmv_y[1] = pred_flag[0] = 0;
            }
            vc1_pred_b_mv_intfi(v, 0, dmv_x, dmv_y, 1, pred_flag);
            vc1_b_mc(v, dmv_x, dmv_y, (bmvtype == BMV_TYPE_DIRECT), bmvtype);
            mb_has_coeffs = !(idx_mbmode & 2);
        } else { // 4-MV
            if (fwd)
                bmvtype = BMV_TYPE_FORWARD;
            v->bmvtype  = bmvtype;
            v->fourmvbp = get_vlc2(gb, v->fourmvbp_vlc->table, VC1_4MV_BLOCK_PATTERN_VLC_BITS, 1);
            for (i = 0; i < 6; i++) {
                if (i < 4) {
                    dmv_x[0] = dmv_y[0] = pred_flag[0] = 0;
                    dmv_x[1] = dmv_y[1] = pred_flag[1] = 0;
                    val = ((v->fourmvbp >> (3 - i)) & 1);
                    if (val) {
                        get_mvdata_interlaced(v, &dmv_x[bmvtype == BMV_TYPE_BACKWARD],
                                                 &dmv_y[bmvtype == BMV_TYPE_BACKWARD],
                                             &pred_flag[bmvtype == BMV_TYPE_BACKWARD]);
                    }
                    vc1_pred_b_mv_intfi(v, i, dmv_x, dmv_y, 0, pred_flag);
                    vc1_mc_4mv_luma(v, i, bmvtype == BMV_TYPE_BACKWARD);
                } else if (i == 4)
                    vc1_mc_4mv_chroma(v, bmvtype == BMV_TYPE_BACKWARD);
            }
            mb_has_coeffs = idx_mbmode & 1;
        }
        if (mb_has_coeffs)
            cbp = 1 + get_vlc2(&v->s.gb, v->cbpcy_vlc->table, VC1_CBPCY_P_VLC_BITS, 2);
        if (cbp) {
            GET_MQUANT();
        }
        s->current_picture.f.qscale_table[mb_pos] = mquant;
        if (!v->ttmbf && cbp) {
            ttmb = get_vlc2(gb, ff_vc1_ttmb_vlc[v->tt_index].table, VC1_TTMB_VLC_BITS, 2);
        }
        dst_idx = 0;
        for (i = 0; i < 6; i++) {
            s->dc_val[0][s->block_index[i]] = 0;
            dst_idx += i >> 2;
            val = ((cbp >> (5 - i)) & 1);
            off = (i & 4) ? 0 : (i & 1) * 8 + (i & 2) * 4 * s->linesize;
            if (v->second_field)
                off += (i & 4) ? s->current_picture_ptr->f.linesize[1] : s->current_picture_ptr->f.linesize[0];
            if (val) {
                vc1_decode_p_block(v, s->block[i], i, mquant, ttmb,
                                   first_block, s->dest[dst_idx] + off,
                                   (i & 4) ? s->uvlinesize : s->linesize,
                                   (i & 4) && (s->flags & CODEC_FLAG_GRAY), NULL);
                if (!v->ttmbf && ttmb < 8)
                    ttmb = -1;
                first_block = 0;
            }
        }
    }
}

/** Decode blocks of I-frame
 */
static void vc1_decode_i_blocks(VC1Context *v)
{
    int k, j;
    MpegEncContext *s = &v->s;
    int cbp, val;
    uint8_t *coded_val;
    int mb_pos;

    /* select codingmode used for VLC tables selection */
    switch (v->y_ac_table_index) {
    case 0:
        v->codingset = (v->pqindex <= 8) ? CS_HIGH_RATE_INTRA : CS_LOW_MOT_INTRA;
        break;
    case 1:
        v->codingset = CS_HIGH_MOT_INTRA;
        break;
    case 2:
        v->codingset = CS_MID_RATE_INTRA;
        break;
    }

    switch (v->c_ac_table_index) {
    case 0:
        v->codingset2 = (v->pqindex <= 8) ? CS_HIGH_RATE_INTER : CS_LOW_MOT_INTER;
        break;
    case 1:
        v->codingset2 = CS_HIGH_MOT_INTER;
        break;
    case 2:
        v->codingset2 = CS_MID_RATE_INTER;
        break;
    }

    /* Set DC scale - y and c use the same */
    s->y_dc_scale = s->y_dc_scale_table[v->pq];
    s->c_dc_scale = s->c_dc_scale_table[v->pq];

    //do frame decode
    s->mb_x = s->mb_y = 0;
    s->mb_intra         = 1;
    s->first_slice_line = 1;
    for (s->mb_y = 0; s->mb_y < s->end_mb_y; s->mb_y++) {
        s->mb_x = 0;
        ff_init_block_index(s);
        for (; s->mb_x < v->end_mb_x; s->mb_x++) {
            uint8_t *dst[6];
            ff_update_block_index(s);
            dst[0] = s->dest[0];
            dst[1] = dst[0] + 8;
            dst[2] = s->dest[0] + s->linesize * 8;
            dst[3] = dst[2] + 8;
            dst[4] = s->dest[1];
            dst[5] = s->dest[2];
            s->dsp.clear_blocks(s->block[0]);
            mb_pos = s->mb_x + s->mb_y * s->mb_width;
            s->current_picture.f.mb_type[mb_pos]                     = MB_TYPE_INTRA;
            s->current_picture.f.qscale_table[mb_pos]                = v->pq;
            s->current_picture.f.motion_val[1][s->block_index[0]][0] = 0;
            s->current_picture.f.motion_val[1][s->block_index[0]][1] = 0;

            // do actual MB decoding and displaying
            cbp = get_vlc2(&v->s.gb, ff_msmp4_mb_i_vlc.table, MB_INTRA_VLC_BITS, 2);
            v->s.ac_pred = get_bits1(&v->s.gb);

            for (k = 0; k < 6; k++) {
                val = ((cbp >> (5 - k)) & 1);

                if (k < 4) {
                    int pred   = vc1_coded_block_pred(&v->s, k, &coded_val);
                    val        = val ^ pred;
                    *coded_val = val;
                }
                cbp |= val << (5 - k);

                vc1_decode_i_block(v, s->block[k], k, val, (k < 4) ? v->codingset : v->codingset2);

                if (k > 3 && (s->flags & CODEC_FLAG_GRAY))
                    continue;
                v->vc1dsp.vc1_inv_trans_8x8(s->block[k]);
                if (v->pq >= 9 && v->overlap) {
                    if (v->rangeredfrm)
                        for (j = 0; j < 64; j++)
                            s->block[k][j] <<= 1;
                    s->dsp.put_signed_pixels_clamped(s->block[k], dst[k], k & 4 ? s->uvlinesize : s->linesize);
                } else {
                    if (v->rangeredfrm)
                        for (j = 0; j < 64; j++)
                            s->block[k][j] = (s->block[k][j] - 64) << 1;
                    s->dsp.put_pixels_clamped(s->block[k], dst[k], k & 4 ? s->uvlinesize : s->linesize);
                }
            }

            if (v->pq >= 9 && v->overlap) {
                if (s->mb_x) {
                    v->vc1dsp.vc1_h_overlap(s->dest[0], s->linesize);
                    v->vc1dsp.vc1_h_overlap(s->dest[0] + 8 * s->linesize, s->linesize);
                    if (!(s->flags & CODEC_FLAG_GRAY)) {
                        v->vc1dsp.vc1_h_overlap(s->dest[1], s->uvlinesize);
                        v->vc1dsp.vc1_h_overlap(s->dest[2], s->uvlinesize);
                    }
                }
                v->vc1dsp.vc1_h_overlap(s->dest[0] + 8, s->linesize);
                v->vc1dsp.vc1_h_overlap(s->dest[0] + 8 * s->linesize + 8, s->linesize);
                if (!s->first_slice_line) {
                    v->vc1dsp.vc1_v_overlap(s->dest[0], s->linesize);
                    v->vc1dsp.vc1_v_overlap(s->dest[0] + 8, s->linesize);
                    if (!(s->flags & CODEC_FLAG_GRAY)) {
                        v->vc1dsp.vc1_v_overlap(s->dest[1], s->uvlinesize);
                        v->vc1dsp.vc1_v_overlap(s->dest[2], s->uvlinesize);
                    }
                }
                v->vc1dsp.vc1_v_overlap(s->dest[0] + 8 * s->linesize, s->linesize);
                v->vc1dsp.vc1_v_overlap(s->dest[0] + 8 * s->linesize + 8, s->linesize);
            }
            if (v->s.loop_filter) vc1_loop_filter_iblk(v, v->pq);

            if (get_bits_count(&s->gb) > v->bits) {
                ff_er_add_slice(s, 0, 0, s->mb_x, s->mb_y, ER_MB_ERROR);
                av_log(s->avctx, AV_LOG_ERROR, "Bits overconsumption: %i > %i\n",
                       get_bits_count(&s->gb), v->bits);
                return;
            }
        }
        if (!v->s.loop_filter)
            ff_draw_horiz_band(s, s->mb_y * 16, 16);
        else if (s->mb_y)
            ff_draw_horiz_band(s, (s->mb_y - 1) * 16, 16);

        s->first_slice_line = 0;
    }
    if (v->s.loop_filter)
        ff_draw_horiz_band(s, (s->end_mb_y - 1) * 16, 16);

    /* This is intentionally mb_height and not end_mb_y - unlike in advanced
     * profile, these only differ are when decoding MSS2 rectangles. */
    ff_er_add_slice(s, 0, 0, s->mb_width - 1, s->mb_height - 1, ER_MB_END);
}

/** Decode blocks of I-frame for advanced profile
 */
static void vc1_decode_i_blocks_adv(VC1Context *v)
{
    int k;
    MpegEncContext *s = &v->s;
    int cbp, val;
    uint8_t *coded_val;
    int mb_pos;
    int mquant = v->pq;
    int mqdiff;
    GetBitContext *gb = &s->gb;

    /* select codingmode used for VLC tables selection */
    switch (v->y_ac_table_index) {
    case 0:
        v->codingset = (v->pqindex <= 8) ? CS_HIGH_RATE_INTRA : CS_LOW_MOT_INTRA;
        break;
    case 1:
        v->codingset = CS_HIGH_MOT_INTRA;
        break;
    case 2:
        v->codingset = CS_MID_RATE_INTRA;
        break;
    }

    switch (v->c_ac_table_index) {
    case 0:
        v->codingset2 = (v->pqindex <= 8) ? CS_HIGH_RATE_INTER : CS_LOW_MOT_INTER;
        break;
    case 1:
        v->codingset2 = CS_HIGH_MOT_INTER;
        break;
    case 2:
        v->codingset2 = CS_MID_RATE_INTER;
        break;
    }

    // do frame decode
    s->mb_x             = s->mb_y = 0;
    s->mb_intra         = 1;
    s->first_slice_line = 1;
    s->mb_y             = s->start_mb_y;
    if (s->start_mb_y) {
        s->mb_x = 0;
        ff_init_block_index(s);
        memset(&s->coded_block[s->block_index[0] - s->b8_stride], 0,
               (1 + s->b8_stride) * sizeof(*s->coded_block));
    }
    for (; s->mb_y < s->end_mb_y; s->mb_y++) {
        s->mb_x = 0;
        ff_init_block_index(s);
        for (;s->mb_x < s->mb_width; s->mb_x++) {
            DCTELEM (*block)[64] = v->block[v->cur_blk_idx];
            ff_update_block_index(s);
            s->dsp.clear_blocks(block[0]);
            mb_pos = s->mb_x + s->mb_y * s->mb_stride;
            s->current_picture.f.mb_type[mb_pos + v->mb_off]                         = MB_TYPE_INTRA;
            s->current_picture.f.motion_val[1][s->block_index[0] + v->blocks_off][0] = 0;
            s->current_picture.f.motion_val[1][s->block_index[0] + v->blocks_off][1] = 0;

            // do actual MB decoding and displaying
            if (v->fieldtx_is_raw)
                v->fieldtx_plane[mb_pos] = get_bits1(&v->s.gb);
            cbp = get_vlc2(&v->s.gb, ff_msmp4_mb_i_vlc.table, MB_INTRA_VLC_BITS, 2);
            if ( v->acpred_is_raw)
                v->s.ac_pred = get_bits1(&v->s.gb);
            else
                v->s.ac_pred = v->acpred_plane[mb_pos];

            if (v->condover == CONDOVER_SELECT && v->overflg_is_raw)
                v->over_flags_plane[mb_pos] = get_bits1(&v->s.gb);

            GET_MQUANT();

            s->current_picture.f.qscale_table[mb_pos] = mquant;
            /* Set DC scale - y and c use the same */
            s->y_dc_scale = s->y_dc_scale_table[mquant];
            s->c_dc_scale = s->c_dc_scale_table[mquant];

            for (k = 0; k < 6; k++) {
                val = ((cbp >> (5 - k)) & 1);

                if (k < 4) {
                    int pred   = vc1_coded_block_pred(&v->s, k, &coded_val);
                    val        = val ^ pred;
                    *coded_val = val;
                }
                cbp |= val << (5 - k);

                v->a_avail = !s->first_slice_line || (k == 2 || k == 3);
                v->c_avail = !!s->mb_x || (k == 1 || k == 3);

                vc1_decode_i_block_adv(v, block[k], k, val,
                                       (k < 4) ? v->codingset : v->codingset2, mquant);

                if (k > 3 && (s->flags & CODEC_FLAG_GRAY))
                    continue;
                v->vc1dsp.vc1_inv_trans_8x8(block[k]);
            }

            vc1_smooth_overlap_filter_iblk(v);
            vc1_put_signed_blocks_clamped(v);
            if (v->s.loop_filter) vc1_loop_filter_iblk_delayed(v, v->pq);

            if (get_bits_count(&s->gb) > v->bits) {
                // TODO: may need modification to handle slice coding
                ff_er_add_slice(s, 0, s->start_mb_y, s->mb_x, s->mb_y, ER_MB_ERROR);
                av_log(s->avctx, AV_LOG_ERROR, "Bits overconsumption: %i > %i\n",
                       get_bits_count(&s->gb), v->bits);
                return;
            }
        }
        if (!v->s.loop_filter)
            ff_draw_horiz_band(s, s->mb_y * 16, 16);
        else if (s->mb_y)
            ff_draw_horiz_band(s, (s->mb_y-1) * 16, 16);
        s->first_slice_line = 0;
    }

    /* raw bottom MB row */
    s->mb_x = 0;
    ff_init_block_index(s);
    for (;s->mb_x < s->mb_width; s->mb_x++) {
        ff_update_block_index(s);
        vc1_put_signed_blocks_clamped(v);
        if (v->s.loop_filter)
            vc1_loop_filter_iblk_delayed(v, v->pq);
    }
    if (v->s.loop_filter)
        ff_draw_horiz_band(s, (s->end_mb_y-1)*16, 16);
    ff_er_add_slice(s, 0, s->start_mb_y << v->field_mode, s->mb_width - 1,
                    (s->end_mb_y << v->field_mode) - 1, ER_MB_END);
}

static void vc1_decode_p_blocks(VC1Context *v)
{
    MpegEncContext *s = &v->s;
    int apply_loop_filter;

    /* select codingmode used for VLC tables selection */
    switch (v->c_ac_table_index) {
    case 0:
        v->codingset = (v->pqindex <= 8) ? CS_HIGH_RATE_INTRA : CS_LOW_MOT_INTRA;
        break;
    case 1:
        v->codingset = CS_HIGH_MOT_INTRA;
        break;
    case 2:
        v->codingset = CS_MID_RATE_INTRA;
        break;
    }

    switch (v->c_ac_table_index) {
    case 0:
        v->codingset2 = (v->pqindex <= 8) ? CS_HIGH_RATE_INTER : CS_LOW_MOT_INTER;
        break;
    case 1:
        v->codingset2 = CS_HIGH_MOT_INTER;
        break;
    case 2:
        v->codingset2 = CS_MID_RATE_INTER;
        break;
    }

    apply_loop_filter   = s->loop_filter && !(s->avctx->skip_loop_filter >= AVDISCARD_NONKEY);
    s->first_slice_line = 1;
    memset(v->cbp_base, 0, sizeof(v->cbp_base[0])*2*s->mb_stride);
    for (s->mb_y = s->start_mb_y; s->mb_y < s->end_mb_y; s->mb_y++) {
        s->mb_x = 0;
        ff_init_block_index(s);
        for (; s->mb_x < s->mb_width; s->mb_x++) {
            ff_update_block_index(s);

            if (v->fcm == ILACE_FIELD)
                vc1_decode_p_mb_intfi(v);
            else if (v->fcm == ILACE_FRAME)
                vc1_decode_p_mb_intfr(v);
            else vc1_decode_p_mb(v);
            if (s->mb_y != s->start_mb_y && apply_loop_filter && v->fcm == PROGRESSIVE)
                vc1_apply_p_loop_filter(v);
            if (get_bits_count(&s->gb) > v->bits || get_bits_count(&s->gb) < 0) {
                // TODO: may need modification to handle slice coding
                ff_er_add_slice(s, 0, s->start_mb_y, s->mb_x, s->mb_y, ER_MB_ERROR);
                av_log(s->avctx, AV_LOG_ERROR, "Bits overconsumption: %i > %i at %ix%i\n",
                       get_bits_count(&s->gb), v->bits, s->mb_x, s->mb_y);
                return;
            }
        }
        memmove(v->cbp_base,      v->cbp,      sizeof(v->cbp_base[0])      * s->mb_stride);
        memmove(v->ttblk_base,    v->ttblk,    sizeof(v->ttblk_base[0])    * s->mb_stride);
        memmove(v->is_intra_base, v->is_intra, sizeof(v->is_intra_base[0]) * s->mb_stride);
        memmove(v->luma_mv_base,  v->luma_mv,  sizeof(v->luma_mv_base[0])  * s->mb_stride);
        if (s->mb_y != s->start_mb_y) ff_draw_horiz_band(s, (s->mb_y - 1) * 16, 16);
        s->first_slice_line = 0;
    }
    if (apply_loop_filter && v->fcm == PROGRESSIVE) {
        s->mb_x = 0;
        ff_init_block_index(s);
        for (; s->mb_x < s->mb_width; s->mb_x++) {
            ff_update_block_index(s);
            vc1_apply_p_loop_filter(v);
        }
    }
    if (s->end_mb_y >= s->start_mb_y)
        ff_draw_horiz_band(s, (s->end_mb_y - 1) * 16, 16);
    ff_er_add_slice(s, 0, s->start_mb_y << v->field_mode, s->mb_width - 1,
                    (s->end_mb_y << v->field_mode) - 1, ER_MB_END);
}

static void vc1_decode_b_blocks(VC1Context *v)
{
    MpegEncContext *s = &v->s;

    /* select codingmode used for VLC tables selection */
    switch (v->c_ac_table_index) {
    case 0:
        v->codingset = (v->pqindex <= 8) ? CS_HIGH_RATE_INTRA : CS_LOW_MOT_INTRA;
        break;
    case 1:
        v->codingset = CS_HIGH_MOT_INTRA;
        break;
    case 2:
        v->codingset = CS_MID_RATE_INTRA;
        break;
    }

    switch (v->c_ac_table_index) {
    case 0:
        v->codingset2 = (v->pqindex <= 8) ? CS_HIGH_RATE_INTER : CS_LOW_MOT_INTER;
        break;
    case 1:
        v->codingset2 = CS_HIGH_MOT_INTER;
        break;
    case 2:
        v->codingset2 = CS_MID_RATE_INTER;
        break;
    }

    s->first_slice_line = 1;
    for (s->mb_y = s->start_mb_y; s->mb_y < s->end_mb_y; s->mb_y++) {
        s->mb_x = 0;
        ff_init_block_index(s);
        for (; s->mb_x < s->mb_width; s->mb_x++) {
            ff_update_block_index(s);

            if (v->fcm == ILACE_FIELD)
                vc1_decode_b_mb_intfi(v);
            else
                vc1_decode_b_mb(v);
            if (get_bits_count(&s->gb) > v->bits || get_bits_count(&s->gb) < 0) {
                // TODO: may need modification to handle slice coding
                ff_er_add_slice(s, 0, s->start_mb_y, s->mb_x, s->mb_y, ER_MB_ERROR);
                av_log(s->avctx, AV_LOG_ERROR, "Bits overconsumption: %i > %i at %ix%i\n",
                       get_bits_count(&s->gb), v->bits, s->mb_x, s->mb_y);
                return;
            }
            if (v->s.loop_filter) vc1_loop_filter_iblk(v, v->pq);
        }
        if (!v->s.loop_filter)
            ff_draw_horiz_band(s, s->mb_y * 16, 16);
        else if (s->mb_y)
            ff_draw_horiz_band(s, (s->mb_y - 1) * 16, 16);
        s->first_slice_line = 0;
    }
    if (v->s.loop_filter)
        ff_draw_horiz_band(s, (s->end_mb_y - 1) * 16, 16);
    ff_er_add_slice(s, 0, s->start_mb_y << v->field_mode, s->mb_width - 1,
                    (s->end_mb_y << v->field_mode) - 1, ER_MB_END);
}

static void vc1_decode_skip_blocks(VC1Context *v)
{
    MpegEncContext *s = &v->s;

    if (!v->s.last_picture.f.data[0])
        return;

    ff_er_add_slice(s, 0, s->start_mb_y, s->mb_width - 1, s->end_mb_y - 1, ER_MB_END);
    s->first_slice_line = 1;
    for (s->mb_y = s->start_mb_y; s->mb_y < s->end_mb_y; s->mb_y++) {
        s->mb_x = 0;
        ff_init_block_index(s);
        ff_update_block_index(s);
        if (s->last_picture.f.data[0]) {
            memcpy(s->dest[0], s->last_picture.f.data[0] + s->mb_y * 16 * s->linesize,   s->linesize   * 16);
            memcpy(s->dest[1], s->last_picture.f.data[1] + s->mb_y *  8 * s->uvlinesize, s->uvlinesize *  8);
            memcpy(s->dest[2], s->last_picture.f.data[2] + s->mb_y *  8 * s->uvlinesize, s->uvlinesize *  8);
        }
        ff_draw_horiz_band(s, s->mb_y * 16, 16);
        s->first_slice_line = 0;
    }
    s->pict_type = AV_PICTURE_TYPE_P;
}

void ff_vc1_decode_blocks(VC1Context *v)
{

    v->s.esc3_level_length = 0;
    if (v->x8_type) {
        ff_intrax8_decode_picture(&v->x8, 2*v->pq + v->halfpq, v->pq * !v->pquantizer);
    } else {
        v->cur_blk_idx     =  0;
        v->left_blk_idx    = -1;
        v->topleft_blk_idx =  1;
        v->top_blk_idx     =  2;
        switch (v->s.pict_type) {
        case AV_PICTURE_TYPE_I:
            if (v->profile == PROFILE_ADVANCED)
                vc1_decode_i_blocks_adv(v);
            else
                vc1_decode_i_blocks(v);
            break;
        case AV_PICTURE_TYPE_P:
            if (v->p_frame_skipped)
                vc1_decode_skip_blocks(v);
            else
                vc1_decode_p_blocks(v);
            break;
        case AV_PICTURE_TYPE_B:
            if (v->bi_type) {
                if (v->profile == PROFILE_ADVANCED)
                    vc1_decode_i_blocks_adv(v);
                else
                    vc1_decode_i_blocks(v);
            } else
                vc1_decode_b_blocks(v);
            break;
        }
    }
}

#if CONFIG_WMV3IMAGE_DECODER || CONFIG_VC1IMAGE_DECODER

typedef struct {
    /**
     * Transform coefficients for both sprites in 16.16 fixed point format,
     * in the order they appear in the bitstream:
     *  x scale
     *  rotation 1 (unused)
     *  x offset
     *  rotation 2 (unused)
     *  y scale
     *  y offset
     *  alpha
     */
    int coefs[2][7];

    int effect_type, effect_flag;
    int effect_pcount1, effect_pcount2;   ///< amount of effect parameters stored in effect_params
    int effect_params1[15], effect_params2[10]; ///< effect parameters in 16.16 fixed point format
} SpriteData;

static inline int get_fp_val(GetBitContext* gb)
{
    return (get_bits_long(gb, 30) - (1 << 29)) << 1;
}

static void vc1_sprite_parse_transform(GetBitContext* gb, int c[7])
{
    c[1] = c[3] = 0;

    switch (get_bits(gb, 2)) {
    case 0:
        c[0] = 1 << 16;
        c[2] = get_fp_val(gb);
        c[4] = 1 << 16;
        break;
    case 1:
        c[0] = c[4] = get_fp_val(gb);
        c[2] = get_fp_val(gb);
        break;
    case 2:
        c[0] = get_fp_val(gb);
        c[2] = get_fp_val(gb);
        c[4] = get_fp_val(gb);
        break;
    case 3:
        c[0] = get_fp_val(gb);
        c[1] = get_fp_val(gb);
        c[2] = get_fp_val(gb);
        c[3] = get_fp_val(gb);
        c[4] = get_fp_val(gb);
        break;
    }
    c[5] = get_fp_val(gb);
    if (get_bits1(gb))
        c[6] = get_fp_val(gb);
    else
        c[6] = 1 << 16;
}

static void vc1_parse_sprites(VC1Context *v, GetBitContext* gb, SpriteData* sd)
{
    AVCodecContext *avctx = v->s.avctx;
    int sprite, i;

    for (sprite = 0; sprite <= v->two_sprites; sprite++) {
        vc1_sprite_parse_transform(gb, sd->coefs[sprite]);
        if (sd->coefs[sprite][1] || sd->coefs[sprite][3])
            av_log_ask_for_sample(avctx, "Rotation coefficients are not zero");
        av_log(avctx, AV_LOG_DEBUG, sprite ? "S2:" : "S1:");
        for (i = 0; i < 7; i++)
            av_log(avctx, AV_LOG_DEBUG, " %d.%.3d",
                   sd->coefs[sprite][i] / (1<<16),
                   (abs(sd->coefs[sprite][i]) & 0xFFFF) * 1000 / (1 << 16));
        av_log(avctx, AV_LOG_DEBUG, "\n");
    }

    skip_bits(gb, 2);
    if (sd->effect_type = get_bits_long(gb, 30)) {
        switch (sd->effect_pcount1 = get_bits(gb, 4)) {
        case 7:
            vc1_sprite_parse_transform(gb, sd->effect_params1);
            break;
        case 14:
            vc1_sprite_parse_transform(gb, sd->effect_params1);
            vc1_sprite_parse_transform(gb, sd->effect_params1 + 7);
            break;
        default:
            for (i = 0; i < sd->effect_pcount1; i++)
                sd->effect_params1[i] = get_fp_val(gb);
        }
        if (sd->effect_type != 13 || sd->effect_params1[0] != sd->coefs[0][6]) {
            // effect 13 is simple alpha blending and matches the opacity above
            av_log(avctx, AV_LOG_DEBUG, "Effect: %d; params: ", sd->effect_type);
            for (i = 0; i < sd->effect_pcount1; i++)
                av_log(avctx, AV_LOG_DEBUG, " %d.%.2d",
                       sd->effect_params1[i] / (1 << 16),
                       (abs(sd->effect_params1[i]) & 0xFFFF) * 1000 / (1 << 16));
            av_log(avctx, AV_LOG_DEBUG, "\n");
        }

        sd->effect_pcount2 = get_bits(gb, 16);
        if (sd->effect_pcount2 > 10) {
            av_log(avctx, AV_LOG_ERROR, "Too many effect parameters\n");
            return;
        } else if (sd->effect_pcount2) {
            i = -1;
            av_log(avctx, AV_LOG_DEBUG, "Effect params 2: ");
            while (++i < sd->effect_pcount2) {
                sd->effect_params2[i] = get_fp_val(gb);
                av_log(avctx, AV_LOG_DEBUG, " %d.%.2d",
                       sd->effect_params2[i] / (1 << 16),
                       (abs(sd->effect_params2[i]) & 0xFFFF) * 1000 / (1 << 16));
            }
            av_log(avctx, AV_LOG_DEBUG, "\n");
        }
    }
    if (sd->effect_flag = get_bits1(gb))
        av_log(avctx, AV_LOG_DEBUG, "Effect flag set\n");

    if (get_bits_count(gb) >= gb->size_in_bits +
       (avctx->codec_id == AV_CODEC_ID_WMV3IMAGE ? 64 : 0))
        av_log(avctx, AV_LOG_ERROR, "Buffer overrun\n");
    if (get_bits_count(gb) < gb->size_in_bits - 8)
        av_log(avctx, AV_LOG_WARNING, "Buffer not fully read\n");
}

static void vc1_draw_sprites(VC1Context *v, SpriteData* sd)
{
    int i, plane, row, sprite;
    int sr_cache[2][2] = { { -1, -1 }, { -1, -1 } };
    uint8_t* src_h[2][2];
    int xoff[2], xadv[2], yoff[2], yadv[2], alpha;
    int ysub[2];
    MpegEncContext *s = &v->s;

    for (i = 0; i < 2; i++) {
        xoff[i] = av_clip(sd->coefs[i][2], 0, v->sprite_width-1 << 16);
        xadv[i] = sd->coefs[i][0];
        if (xadv[i] != 1<<16 || (v->sprite_width << 16) - (v->output_width << 16) - xoff[i])
            xadv[i] = av_clip(xadv[i], 0, ((v->sprite_width<<16) - xoff[i] - 1) / v->output_width);

        yoff[i] = av_clip(sd->coefs[i][5], 0, v->sprite_height-1 << 16);
        yadv[i] = av_clip(sd->coefs[i][4], 0, ((v->sprite_height << 16) - yoff[i]) / v->output_height);
    }
    alpha = av_clip(sd->coefs[1][6], 0, (1<<16) - 1);

    for (plane = 0; plane < (s->flags&CODEC_FLAG_GRAY ? 1 : 3); plane++) {
        int width = v->output_width>>!!plane;

        for (row = 0; row < v->output_height>>!!plane; row++) {
            uint8_t *dst = v->sprite_output_frame.data[plane] +
                           v->sprite_output_frame.linesize[plane] * row;

            for (sprite = 0; sprite <= v->two_sprites; sprite++) {
                uint8_t *iplane = s->current_picture.f.data[plane];
                int      iline  = s->current_picture.f.linesize[plane];
                int      ycoord = yoff[sprite] + yadv[sprite] * row;
                int      yline  = ycoord >> 16;
                int      next_line;
                ysub[sprite] = ycoord & 0xFFFF;
                if (sprite) {
                    iplane = s->last_picture.f.data[plane];
                    iline  = s->last_picture.f.linesize[plane];
                }
                next_line = FFMIN(yline + 1, (v->sprite_height >> !!plane) - 1) * iline;
                if (!(xoff[sprite] & 0xFFFF) && xadv[sprite] == 1 << 16) {
                        src_h[sprite][0] = iplane + (xoff[sprite] >> 16) +  yline      * iline;
                    if (ysub[sprite])
                        src_h[sprite][1] = iplane + (xoff[sprite] >> 16) + next_line;
                } else {
                    if (sr_cache[sprite][0] != yline) {
                        if (sr_cache[sprite][1] == yline) {
                            FFSWAP(uint8_t*, v->sr_rows[sprite][0], v->sr_rows[sprite][1]);
                            FFSWAP(int,        sr_cache[sprite][0],   sr_cache[sprite][1]);
                        } else {
                            v->vc1dsp.sprite_h(v->sr_rows[sprite][0], iplane + yline * iline, xoff[sprite], xadv[sprite], width);
                            sr_cache[sprite][0] = yline;
                        }
                    }
                    if (ysub[sprite] && sr_cache[sprite][1] != yline + 1) {
                        v->vc1dsp.sprite_h(v->sr_rows[sprite][1],
                                           iplane + next_line, xoff[sprite],
                                           xadv[sprite], width);
                        sr_cache[sprite][1] = yline + 1;
                    }
                    src_h[sprite][0] = v->sr_rows[sprite][0];
                    src_h[sprite][1] = v->sr_rows[sprite][1];
                }
            }

            if (!v->two_sprites) {
                if (ysub[0]) {
                    v->vc1dsp.sprite_v_single(dst, src_h[0][0], src_h[0][1], ysub[0], width);
                } else {
                    memcpy(dst, src_h[0][0], width);
                }
            } else {
                if (ysub[0] && ysub[1]) {
                    v->vc1dsp.sprite_v_double_twoscale(dst, src_h[0][0], src_h[0][1], ysub[0],
                                                       src_h[1][0], src_h[1][1], ysub[1], alpha, width);
                } else if (ysub[0]) {
                    v->vc1dsp.sprite_v_double_onescale(dst, src_h[0][0], src_h[0][1], ysub[0],
                                                       src_h[1][0], alpha, width);
                } else if (ysub[1]) {
                    v->vc1dsp.sprite_v_double_onescale(dst, src_h[1][0], src_h[1][1], ysub[1],
                                                       src_h[0][0], (1<<16)-1-alpha, width);
                } else {
                    v->vc1dsp.sprite_v_double_noscale(dst, src_h[0][0], src_h[1][0], alpha, width);
                }
            }
        }

        if (!plane) {
            for (i = 0; i < 2; i++) {
                xoff[i] >>= 1;
                yoff[i] >>= 1;
            }
        }

    }
}


static int vc1_decode_sprites(VC1Context *v, GetBitContext* gb)
{
    MpegEncContext *s     = &v->s;
    AVCodecContext *avctx = s->avctx;
    SpriteData sd;

    vc1_parse_sprites(v, gb, &sd);

    if (!s->current_picture.f.data[0]) {
        av_log(avctx, AV_LOG_ERROR, "Got no sprites\n");
        return -1;
    }

    if (v->two_sprites && (!s->last_picture_ptr || !s->last_picture.f.data[0])) {
        av_log(avctx, AV_LOG_WARNING, "Need two sprites, only got one\n");
        v->two_sprites = 0;
    }

    if (v->sprite_output_frame.data[0])
        avctx->release_buffer(avctx, &v->sprite_output_frame);

    v->sprite_output_frame.buffer_hints = FF_BUFFER_HINTS_VALID;
    v->sprite_output_frame.reference = 0;
    if (ff_get_buffer(avctx, &v->sprite_output_frame) < 0) {
        av_log(avctx, AV_LOG_ERROR, "get_buffer() failed\n");
        return -1;
    }

    vc1_draw_sprites(v, &sd);

    return 0;
}

static void vc1_sprite_flush(AVCodecContext *avctx)
{
    VC1Context *v     = avctx->priv_data;
    MpegEncContext *s = &v->s;
    AVFrame *f = &s->current_picture.f;
    int plane, i;

    /* Windows Media Image codecs have a convergence interval of two keyframes.
       Since we can't enforce it, clear to black the missing sprite. This is
       wrong but it looks better than doing nothing. */

    if (f->data[0])
        for (plane = 0; plane < (s->flags&CODEC_FLAG_GRAY ? 1 : 3); plane++)
            for (i = 0; i < v->sprite_height>>!!plane; i++)
                memset(f->data[plane] + i * f->linesize[plane],
                       plane ? 128 : 0, f->linesize[plane]);
}

#endif

av_cold int ff_vc1_decode_init_alloc_tables(VC1Context *v)
{
    MpegEncContext *s = &v->s;
    int i;

    /* Allocate mb bitplanes */
    v->mv_type_mb_plane = av_malloc (s->mb_stride * s->mb_height);
    v->direct_mb_plane  = av_malloc (s->mb_stride * s->mb_height);
    v->forward_mb_plane = av_malloc (s->mb_stride * s->mb_height);
    v->fieldtx_plane    = av_mallocz(s->mb_stride * s->mb_height);
    v->acpred_plane     = av_malloc (s->mb_stride * s->mb_height);
    v->over_flags_plane = av_malloc (s->mb_stride * s->mb_height);

    v->n_allocated_blks = s->mb_width + 2;
    v->block            = av_malloc(sizeof(*v->block) * v->n_allocated_blks);
    v->cbp_base         = av_malloc(sizeof(v->cbp_base[0]) * 2 * s->mb_stride);
    v->cbp              = v->cbp_base + s->mb_stride;
    v->ttblk_base       = av_malloc(sizeof(v->ttblk_base[0]) * 2 * s->mb_stride);
    v->ttblk            = v->ttblk_base + s->mb_stride;
    v->is_intra_base    = av_mallocz(sizeof(v->is_intra_base[0]) * 2 * s->mb_stride);
    v->is_intra         = v->is_intra_base + s->mb_stride;
    v->luma_mv_base     = av_malloc(sizeof(v->luma_mv_base[0]) * 2 * s->mb_stride);
    v->luma_mv          = v->luma_mv_base + s->mb_stride;

    /* allocate block type info in that way so it could be used with s->block_index[] */
    v->mb_type_base = av_malloc(s->b8_stride * (s->mb_height * 2 + 1) + s->mb_stride * (s->mb_height + 1) * 2);
    v->mb_type[0]   = v->mb_type_base + s->b8_stride + 1;
    v->mb_type[1]   = v->mb_type_base + s->b8_stride * (s->mb_height * 2 + 1) + s->mb_stride + 1;
    v->mb_type[2]   = v->mb_type[1] + s->mb_stride * (s->mb_height + 1);

    /* allocate memory to store block level MV info */
    v->blk_mv_type_base = av_mallocz(     s->b8_stride * (s->mb_height * 2 + 1) + s->mb_stride * (s->mb_height + 1) * 2);
    v->blk_mv_type      = v->blk_mv_type_base + s->b8_stride + 1;
    v->mv_f_base        = av_mallocz(2 * (s->b8_stride * (s->mb_height * 2 + 1) + s->mb_stride * (s->mb_height + 1) * 2));
    v->mv_f[0]          = v->mv_f_base + s->b8_stride + 1;
    v->mv_f[1]          = v->mv_f[0] + (s->b8_stride * (s->mb_height * 2 + 1) + s->mb_stride * (s->mb_height + 1) * 2);
    v->mv_f_last_base   = av_mallocz(2 * (s->b8_stride * (s->mb_height * 2 + 1) + s->mb_stride * (s->mb_height + 1) * 2));
    v->mv_f_last[0]     = v->mv_f_last_base + s->b8_stride + 1;
    v->mv_f_last[1]     = v->mv_f_last[0] + (s->b8_stride * (s->mb_height * 2 + 1) + s->mb_stride * (s->mb_height + 1) * 2);
    v->mv_f_next_base   = av_mallocz(2 * (s->b8_stride * (s->mb_height * 2 + 1) + s->mb_stride * (s->mb_height + 1) * 2));
    v->mv_f_next[0]     = v->mv_f_next_base + s->b8_stride + 1;
    v->mv_f_next[1]     = v->mv_f_next[0] + (s->b8_stride * (s->mb_height * 2 + 1) + s->mb_stride * (s->mb_height + 1) * 2);

    /* Init coded blocks info */
    if (v->profile == PROFILE_ADVANCED) {
//        if (alloc_bitplane(&v->over_flags_plane, s->mb_width, s->mb_height) < 0)
//            return -1;
//        if (alloc_bitplane(&v->ac_pred_plane, s->mb_width, s->mb_height) < 0)
//            return -1;
    }

    ff_intrax8_common_init(&v->x8,s);

    if (s->avctx->codec_id == AV_CODEC_ID_WMV3IMAGE || s->avctx->codec_id == AV_CODEC_ID_VC1IMAGE) {
        for (i = 0; i < 4; i++)
            if (!(v->sr_rows[i >> 1][i & 1] = av_malloc(v->output_width))) return -1;
    }

    if (!v->mv_type_mb_plane || !v->direct_mb_plane || !v->acpred_plane || !v->over_flags_plane ||
        !v->block || !v->cbp_base || !v->ttblk_base || !v->is_intra_base || !v->luma_mv_base ||
        !v->mb_type_base) {
        av_freep(&v->mv_type_mb_plane);
        av_freep(&v->direct_mb_plane);
        av_freep(&v->acpred_plane);
        av_freep(&v->over_flags_plane);
        av_freep(&v->block);
        av_freep(&v->cbp_base);
        av_freep(&v->ttblk_base);
        av_freep(&v->is_intra_base);
        av_freep(&v->luma_mv_base);
        av_freep(&v->mb_type_base);
        return AVERROR(ENOMEM);
    }

    return 0;
}

av_cold void ff_vc1_init_transposed_scantables(VC1Context *v)
{
    int i;
    for (i = 0; i < 64; i++) {
#define transpose(x) ((x >> 3) | ((x & 7) << 3))
        v->zz_8x8[0][i] = transpose(ff_wmv1_scantable[0][i]);
        v->zz_8x8[1][i] = transpose(ff_wmv1_scantable[1][i]);
        v->zz_8x8[2][i] = transpose(ff_wmv1_scantable[2][i]);
        v->zz_8x8[3][i] = transpose(ff_wmv1_scantable[3][i]);
        v->zzi_8x8[i]   = transpose(ff_vc1_adv_interlaced_8x8_zz[i]);
    }
    v->left_blk_sh = 0;
    v->top_blk_sh  = 3;
}

/** Initialize a VC1/WMV3 decoder
 * @todo TODO: Handle VC-1 IDUs (Transport level?)
 * @todo TODO: Decypher remaining bits in extra_data
 */
static av_cold int vc1_decode_init(AVCodecContext *avctx)
{
    VC1Context *v = avctx->priv_data;
    MpegEncContext *s = &v->s;
    GetBitContext gb;

    /* save the container output size for WMImage */
    v->output_width  = avctx->width;
    v->output_height = avctx->height;

    if (!avctx->extradata_size || !avctx->extradata)
        return -1;
    if (!(avctx->flags & CODEC_FLAG_GRAY))
        avctx->pix_fmt = avctx->get_format(avctx, avctx->codec->pix_fmts);
    else
        avctx->pix_fmt = AV_PIX_FMT_GRAY8;
    avctx->hwaccel = ff_find_hwaccel(avctx->codec->id, avctx->pix_fmt);
    v->s.avctx = avctx;
    avctx->flags |= CODEC_FLAG_EMU_EDGE;
    v->s.flags   |= CODEC_FLAG_EMU_EDGE;

    if (avctx->idct_algo == FF_IDCT_AUTO) {
        avctx->idct_algo = FF_IDCT_WMV2;
    }

    if (ff_vc1_init_common(v) < 0)
        return -1;
    // ensure static VLC tables are initialized
    if (ff_msmpeg4_decode_init(avctx) < 0)
        return -1;
    if (ff_vc1_decode_init_alloc_tables(v) < 0)
        return -1;
    // Hack to ensure the above functions will be called
    // again once we know all necessary settings.
    // That this is necessary might indicate a bug.
    ff_vc1_decode_end(avctx);
    ff_vc1dsp_init(&v->vc1dsp);

    if (avctx->codec_id == AV_CODEC_ID_WMV3 || avctx->codec_id == AV_CODEC_ID_WMV3IMAGE) {
        int count = 0;

        // looks like WMV3 has a sequence header stored in the extradata
        // advanced sequence header may be before the first frame
        // the last byte of the extradata is a version number, 1 for the
        // samples we can decode

        init_get_bits(&gb, avctx->extradata, avctx->extradata_size*8);

        if (ff_vc1_decode_sequence_header(avctx, v, &gb) < 0)
          return -1;

        count = avctx->extradata_size*8 - get_bits_count(&gb);
        if (count > 0) {
            av_log(avctx, AV_LOG_INFO, "Extra data: %i bits left, value: %X\n",
                   count, get_bits(&gb, count));
        } else if (count < 0) {
            av_log(avctx, AV_LOG_INFO, "Read %i bits in overflow\n", -count);
        }
    } else { // VC1/WVC1/WVP2
        const uint8_t *start = avctx->extradata;
        uint8_t *end = avctx->extradata + avctx->extradata_size;
        const uint8_t *next;
        int size, buf2_size;
        uint8_t *buf2 = NULL;
        int seq_initialized = 0, ep_initialized = 0;

        if (avctx->extradata_size < 16) {
            av_log(avctx, AV_LOG_ERROR, "Extradata size too small: %i\n", avctx->extradata_size);
            return -1;
        }

        buf2  = av_mallocz(avctx->extradata_size + FF_INPUT_BUFFER_PADDING_SIZE);
        start = find_next_marker(start, end); // in WVC1 extradata first byte is its size, but can be 0 in mkv
        next  = start;
        for (; next < end; start = next) {
            next = find_next_marker(start + 4, end);
            size = next - start - 4;
            if (size <= 0)
                continue;
            buf2_size = vc1_unescape_buffer(start + 4, size, buf2);
            init_get_bits(&gb, buf2, buf2_size * 8);
            switch (AV_RB32(start)) {
            case VC1_CODE_SEQHDR:
                if (ff_vc1_decode_sequence_header(avctx, v, &gb) < 0) {
                    av_free(buf2);
                    return -1;
                }
                seq_initialized = 1;
                break;
            case VC1_CODE_ENTRYPOINT:
                if (ff_vc1_decode_entry_point(avctx, v, &gb) < 0) {
                    av_free(buf2);
                    return -1;
                }
                ep_initialized = 1;
                break;
            }
        }
        av_free(buf2);
        if (!seq_initialized || !ep_initialized) {
            av_log(avctx, AV_LOG_ERROR, "Incomplete extradata\n");
            return -1;
        }
        v->res_sprite = (avctx->codec_tag == MKTAG('W','V','P','2'));
    }

    avctx->profile = v->profile;
    if (v->profile == PROFILE_ADVANCED)
        avctx->level = v->level;

    avctx->has_b_frames = !!avctx->max_b_frames;

    s->mb_width  = (avctx->coded_width  + 15) >> 4;
    s->mb_height = (avctx->coded_height + 15) >> 4;

    if (v->profile == PROFILE_ADVANCED || v->res_fasttx) {
        ff_vc1_init_transposed_scantables(v);
    } else {
        memcpy(v->zz_8x8, ff_wmv1_scantable, 4*64);
        v->left_blk_sh = 3;
        v->top_blk_sh  = 0;
    }

    if (avctx->codec_id == AV_CODEC_ID_WMV3IMAGE || avctx->codec_id == AV_CODEC_ID_VC1IMAGE) {
        v->sprite_width  = avctx->coded_width;
        v->sprite_height = avctx->coded_height;

        avctx->coded_width  = avctx->width  = v->output_width;
        avctx->coded_height = avctx->height = v->output_height;

        // prevent 16.16 overflows
        if (v->sprite_width  > 1 << 14 ||
            v->sprite_height > 1 << 14 ||
            v->output_width  > 1 << 14 ||
            v->output_height > 1 << 14) return -1;
    }
    return 0;
}

/** Close a VC1/WMV3 decoder
 * @warning Initial try at using MpegEncContext stuff
 */
av_cold int ff_vc1_decode_end(AVCodecContext *avctx)
{
    VC1Context *v = avctx->priv_data;
    int i;

    if ((avctx->codec_id == AV_CODEC_ID_WMV3IMAGE || avctx->codec_id == AV_CODEC_ID_VC1IMAGE)
        && v->sprite_output_frame.data[0])
        avctx->release_buffer(avctx, &v->sprite_output_frame);
    for (i = 0; i < 4; i++)
        av_freep(&v->sr_rows[i >> 1][i & 1]);
    av_freep(&v->hrd_rate);
    av_freep(&v->hrd_buffer);
    ff_MPV_common_end(&v->s);
    av_freep(&v->mv_type_mb_plane);
    av_freep(&v->direct_mb_plane);
    av_freep(&v->forward_mb_plane);
    av_freep(&v->fieldtx_plane);
    av_freep(&v->acpred_plane);
    av_freep(&v->over_flags_plane);
    av_freep(&v->mb_type_base);
    av_freep(&v->blk_mv_type_base);
    av_freep(&v->mv_f_base);
    av_freep(&v->mv_f_last_base);
    av_freep(&v->mv_f_next_base);
    av_freep(&v->block);
    av_freep(&v->cbp_base);
    av_freep(&v->ttblk_base);
    av_freep(&v->is_intra_base); // FIXME use v->mb_type[]
    av_freep(&v->luma_mv_base);
    ff_intrax8_common_end(&v->x8);
    return 0;
}


/** Decode a VC1/WMV3 frame
 * @todo TODO: Handle VC-1 IDUs (Transport level?)
 */
static int vc1_decode_frame(AVCodecContext *avctx, void *data,
                            int *got_frame, AVPacket *avpkt)
{
    const uint8_t *buf = avpkt->data;
    int buf_size = avpkt->size, n_slices = 0, i;
    VC1Context *v = avctx->priv_data;
    MpegEncContext *s = &v->s;
    AVFrame *pict = data;
    uint8_t *buf2 = NULL;
    const uint8_t *buf_start = buf, *buf_start_second_field = NULL;
    int mb_height, n_slices1=-1;
    struct {
        uint8_t *buf;
        GetBitContext gb;
        int mby_start;
    } *slices = NULL, *tmp;

    v->second_field = 0;

    if(s->flags & CODEC_FLAG_LOW_DELAY)
        s->low_delay = 1;

    /* no supplementary picture */
    if (buf_size == 0 || (buf_size == 4 && AV_RB32(buf) == VC1_CODE_ENDOFSEQ)) {
        /* special case for last picture */
        if (s->low_delay == 0 && s->next_picture_ptr) {
            *pict = s->next_picture_ptr->f;
            s->next_picture_ptr = NULL;

            *got_frame = 1;
        }

        return buf_size;
    }

    if (s->avctx->codec->capabilities&CODEC_CAP_HWACCEL_VDPAU) {
        if (v->profile < PROFILE_ADVANCED)
            avctx->pix_fmt = AV_PIX_FMT_VDPAU_WMV3;
        else
            avctx->pix_fmt = AV_PIX_FMT_VDPAU_VC1;
    }

    //for advanced profile we may need to parse and unescape data
    if (avctx->codec_id == AV_CODEC_ID_VC1 || avctx->codec_id == AV_CODEC_ID_VC1IMAGE) {
        int buf_size2 = 0;
        buf2 = av_mallocz(buf_size + FF_INPUT_BUFFER_PADDING_SIZE);

        if (IS_MARKER(AV_RB32(buf))) { /* frame starts with marker and needs to be parsed */
            const uint8_t *start, *end, *next;
            int size;

            next = buf;
            for (start = buf, end = buf + buf_size; next < end; start = next) {
                next = find_next_marker(start + 4, end);
                size = next - start - 4;
                if (size <= 0) continue;
                switch (AV_RB32(start)) {
                case VC1_CODE_FRAME:
                    if (avctx->hwaccel ||
                        s->avctx->codec->capabilities&CODEC_CAP_HWACCEL_VDPAU)
                        buf_start = start;
                    buf_size2 = vc1_unescape_buffer(start + 4, size, buf2);
                    break;
                case VC1_CODE_FIELD: {
                    int buf_size3;
                    if (avctx->hwaccel ||
                        s->avctx->codec->capabilities&CODEC_CAP_HWACCEL_VDPAU)
                        buf_start_second_field = start;
                    tmp = av_realloc(slices, sizeof(*slices) * (n_slices+1));
                    if (!tmp)
                        goto err;
                    slices = tmp;
                    slices[n_slices].buf = av_mallocz(buf_size + FF_INPUT_BUFFER_PADDING_SIZE);
                    if (!slices[n_slices].buf)
                        goto err;
                    buf_size3 = vc1_unescape_buffer(start + 4, size,
                                                    slices[n_slices].buf);
                    init_get_bits(&slices[n_slices].gb, slices[n_slices].buf,
                                  buf_size3 << 3);
                    /* assuming that the field marker is at the exact middle,
                       hope it's correct */
                    slices[n_slices].mby_start = s->mb_height >> 1;
                    n_slices1 = n_slices - 1; // index of the last slice of the first field
                    n_slices++;
                    break;
                }
                case VC1_CODE_ENTRYPOINT: /* it should be before frame data */
                    buf_size2 = vc1_unescape_buffer(start + 4, size, buf2);
                    init_get_bits(&s->gb, buf2, buf_size2 * 8);
                    ff_vc1_decode_entry_point(avctx, v, &s->gb);
                    break;
                case VC1_CODE_SLICE: {
                    int buf_size3;
                    tmp = av_realloc(slices, sizeof(*slices) * (n_slices+1));
                    if (!tmp)
                        goto err;
                    slices = tmp;
                    slices[n_slices].buf = av_mallocz(buf_size + FF_INPUT_BUFFER_PADDING_SIZE);
                    if (!slices[n_slices].buf)
                        goto err;
                    buf_size3 = vc1_unescape_buffer(start + 4, size,
                                                    slices[n_slices].buf);
                    init_get_bits(&slices[n_slices].gb, slices[n_slices].buf,
                                  buf_size3 << 3);
                    slices[n_slices].mby_start = get_bits(&slices[n_slices].gb, 9);
                    n_slices++;
                    break;
                }
                }
            }
        } else if (v->interlace && ((buf[0] & 0xC0) == 0xC0)) { /* WVC1 interlaced stores both fields divided by marker */
            const uint8_t *divider;
            int buf_size3;

            divider = find_next_marker(buf, buf + buf_size);
            if ((divider == (buf + buf_size)) || AV_RB32(divider) != VC1_CODE_FIELD) {
                av_log(avctx, AV_LOG_ERROR, "Error in WVC1 interlaced frame\n");
                goto err;
            } else { // found field marker, unescape second field
                if (avctx->hwaccel ||
                    s->avctx->codec->capabilities&CODEC_CAP_HWACCEL_VDPAU)
                    buf_start_second_field = divider;
                tmp = av_realloc(slices, sizeof(*slices) * (n_slices+1));
                if (!tmp)
                    goto err;
                slices = tmp;
                slices[n_slices].buf = av_mallocz(buf_size + FF_INPUT_BUFFER_PADDING_SIZE);
                if (!slices[n_slices].buf)
                    goto err;
                buf_size3 = vc1_unescape_buffer(divider + 4, buf + buf_size - divider - 4, slices[n_slices].buf);
                init_get_bits(&slices[n_slices].gb, slices[n_slices].buf,
                              buf_size3 << 3);
                slices[n_slices].mby_start = s->mb_height >> 1;
                n_slices1 = n_slices - 1;
                n_slices++;
            }
            buf_size2 = vc1_unescape_buffer(buf, divider - buf, buf2);
        } else {
            buf_size2 = vc1_unescape_buffer(buf, buf_size, buf2);
        }
        init_get_bits(&s->gb, buf2, buf_size2*8);
    } else
        init_get_bits(&s->gb, buf, buf_size*8);

    if (v->res_sprite) {
        v->new_sprite  = !get_bits1(&s->gb);
        v->two_sprites =  get_bits1(&s->gb);
        /* res_sprite means a Windows Media Image stream, AV_CODEC_ID_*IMAGE means
           we're using the sprite compositor. These are intentionally kept separate
           so you can get the raw sprites by using the wmv3 decoder for WMVP or
           the vc1 one for WVP2 */
        if (avctx->codec_id == AV_CODEC_ID_WMV3IMAGE || avctx->codec_id == AV_CODEC_ID_VC1IMAGE) {
            if (v->new_sprite) {
                // switch AVCodecContext parameters to those of the sprites
                avctx->width  = avctx->coded_width  = v->sprite_width;
                avctx->height = avctx->coded_height = v->sprite_height;
            } else {
                goto image;
            }
        }
    }

    if (s->context_initialized &&
        (s->width  != avctx->coded_width ||
         s->height != avctx->coded_height)) {
        ff_vc1_decode_end(avctx);
    }

    if (!s->context_initialized) {
        if (ff_msmpeg4_decode_init(avctx) < 0)
            goto err;
        if (ff_vc1_decode_init_alloc_tables(v) < 0) {
            ff_MPV_common_end(s);
            goto err;
        }

        s->low_delay = !avctx->has_b_frames || v->res_sprite;

        if (v->profile == PROFILE_ADVANCED) {
            if(avctx->coded_width<=1 || avctx->coded_height<=1)
                goto err;
            s->h_edge_pos = avctx->coded_width;
            s->v_edge_pos = avctx->coded_height;
        }
    }

    /* We need to set current_picture_ptr before reading the header,
     * otherwise we cannot store anything in there. */
    if (s->current_picture_ptr == NULL || s->current_picture_ptr->f.data[0]) {
        int i = ff_find_unused_picture(s, 0);
        if (i < 0)
            goto err;
        s->current_picture_ptr = &s->picture[i];
    }

    // do parse frame header
    v->pic_header_flag = 0;
    v->first_pic_header_flag = 1;
    if (v->profile < PROFILE_ADVANCED) {
        if (ff_vc1_parse_frame_header(v, &s->gb) < 0) {
            goto err;
        }
    } else {
        if (ff_vc1_parse_frame_header_adv(v, &s->gb) < 0) {
            goto err;
        }
    }
    v->first_pic_header_flag = 0;

    if (avctx->debug & FF_DEBUG_PICT_INFO)
        av_log(v->s.avctx, AV_LOG_DEBUG, "pict_type: %c\n", av_get_picture_type_char(s->pict_type));

    if ((avctx->codec_id == AV_CODEC_ID_WMV3IMAGE || avctx->codec_id == AV_CODEC_ID_VC1IMAGE)
        && s->pict_type != AV_PICTURE_TYPE_I) {
        av_log(v->s.avctx, AV_LOG_ERROR, "Sprite decoder: expected I-frame\n");
        goto err;
    }

    if ((s->mb_height >> v->field_mode) == 0) {
        av_log(v->s.avctx, AV_LOG_ERROR, "image too short\n");
        goto err;
    }

    // process pulldown flags
    s->current_picture_ptr->f.repeat_pict = 0;
    // Pulldown flags are only valid when 'broadcast' has been set.
    // So ticks_per_frame will be 2
    if (v->rff) {
        // repeat field
        s->current_picture_ptr->f.repeat_pict = 1;
    } else if (v->rptfrm) {
        // repeat frames
        s->current_picture_ptr->f.repeat_pict = v->rptfrm * 2;
    }

    // for skipping the frame
    s->current_picture.f.pict_type = s->pict_type;
    s->current_picture.f.key_frame = s->pict_type == AV_PICTURE_TYPE_I;

    /* skip B-frames if we don't have reference frames */
    if (s->last_picture_ptr == NULL && (s->pict_type == AV_PICTURE_TYPE_B || s->droppable)) {
        goto err;
    }
    if ((avctx->skip_frame >= AVDISCARD_NONREF && s->pict_type == AV_PICTURE_TYPE_B) ||
        (avctx->skip_frame >= AVDISCARD_NONKEY && s->pict_type != AV_PICTURE_TYPE_I) ||
         avctx->skip_frame >= AVDISCARD_ALL) {
        goto end;
    }

    if (s->next_p_frame_damaged) {
        if (s->pict_type == AV_PICTURE_TYPE_B)
            goto end;
        else
            s->next_p_frame_damaged = 0;
    }

    if (ff_MPV_frame_start(s, avctx) < 0) {
        goto err;
    }

    v->s.current_picture_ptr->f.interlaced_frame = (v->fcm != PROGRESSIVE);
    v->s.current_picture_ptr->f.top_field_first  = v->tff;

    s->me.qpel_put = s->dsp.put_qpel_pixels_tab;
    s->me.qpel_avg = s->dsp.avg_qpel_pixels_tab;

    if ((CONFIG_VC1_VDPAU_DECODER)
        &&s->avctx->codec->capabilities&CODEC_CAP_HWACCEL_VDPAU)
        ff_vdpau_vc1_decode_picture(s, buf_start, (buf + buf_size) - buf_start);
    else if (avctx->hwaccel) {
        if (v->field_mode && buf_start_second_field) {
            // decode first field
            s->picture_structure = PICT_BOTTOM_FIELD - v->tff;
            if (avctx->hwaccel->start_frame(avctx, buf_start, buf_start_second_field - buf_start) < 0)
                goto err;
            if (avctx->hwaccel->decode_slice(avctx, buf_start, buf_start_second_field - buf_start) < 0)
                goto err;
            if (avctx->hwaccel->end_frame(avctx) < 0)
                goto err;

            // decode second field
            s->gb = slices[n_slices1 + 1].gb;
            s->picture_structure = PICT_TOP_FIELD + v->tff;
            v->second_field = 1;
            v->pic_header_flag = 0;
            if (ff_vc1_parse_frame_header_adv(v, &s->gb) < 0) {
                av_log(avctx, AV_LOG_ERROR, "parsing header for second field failed");
                goto err;
            }
            v->s.current_picture_ptr->f.pict_type = v->s.pict_type;

            if (avctx->hwaccel->start_frame(avctx, buf_start_second_field, (buf + buf_size) - buf_start_second_field) < 0)
                goto err;
            if (avctx->hwaccel->decode_slice(avctx, buf_start_second_field, (buf + buf_size) - buf_start_second_field) < 0)
                goto err;
            if (avctx->hwaccel->end_frame(avctx) < 0)
                goto err;
        } else {
            s->picture_structure = PICT_FRAME;
            if (avctx->hwaccel->start_frame(avctx, buf_start, (buf + buf_size) - buf_start) < 0)
                goto err;
            if (avctx->hwaccel->decode_slice(avctx, buf_start, (buf + buf_size) - buf_start) < 0)
                goto err;
            if (avctx->hwaccel->end_frame(avctx) < 0)
                goto err;
        }
    } else {
<<<<<<< HEAD
        if (v->fcm == ILACE_FRAME && s->pict_type == AV_PICTURE_TYPE_B)
            goto err; // This codepath is still incomplete thus it is disabled
=======
        int header_ret = 0;
>>>>>>> a9fc88ea

        ff_er_frame_start(s);

        v->bits = buf_size * 8;
        v->end_mb_x = s->mb_width;
        if (v->field_mode) {
            uint8_t *tmp[2];
            s->current_picture.f.linesize[0] <<= 1;
            s->current_picture.f.linesize[1] <<= 1;
            s->current_picture.f.linesize[2] <<= 1;
            s->linesize                      <<= 1;
            s->uvlinesize                    <<= 1;
            tmp[0]          = v->mv_f_last[0];
            tmp[1]          = v->mv_f_last[1];
            v->mv_f_last[0] = v->mv_f_next[0];
            v->mv_f_last[1] = v->mv_f_next[1];
            v->mv_f_next[0] = v->mv_f[0];
            v->mv_f_next[1] = v->mv_f[1];
            v->mv_f[0] = tmp[0];
            v->mv_f[1] = tmp[1];
        }
        mb_height = s->mb_height >> v->field_mode;

        if (!mb_height) {
            av_log(v->s.avctx, AV_LOG_ERROR, "Invalid mb_height.\n");
            goto err;
        }

        for (i = 0; i <= n_slices; i++) {
            if (i > 0 &&  slices[i - 1].mby_start >= mb_height) {
                if (v->field_mode <= 0) {
                    av_log(v->s.avctx, AV_LOG_ERROR, "Slice %d starts beyond "
                           "picture boundary (%d >= %d)\n", i,
                           slices[i - 1].mby_start, mb_height);
                    continue;
                }
                v->second_field = 1;
                v->blocks_off   = s->mb_width  * s->mb_height << 1;
                v->mb_off       = s->mb_stride * s->mb_height >> 1;
            } else {
                v->second_field = 0;
                v->blocks_off   = 0;
                v->mb_off       = 0;
            }
            if (i) {
                v->pic_header_flag = 0;
                if (v->field_mode && i == n_slices1 + 2) {
                    if ((header_ret = ff_vc1_parse_frame_header_adv(v, &s->gb)) < 0) {
                        av_log(v->s.avctx, AV_LOG_ERROR, "Field header damaged\n");
                        continue;
                    }
                } else if (get_bits1(&s->gb)) {
                    v->pic_header_flag = 1;
                    if ((header_ret = ff_vc1_parse_frame_header_adv(v, &s->gb)) < 0) {
                        av_log(v->s.avctx, AV_LOG_ERROR, "Slice header damaged\n");
                        continue;
                    }
                }
            }
            if (header_ret < 0)
                continue;
            s->start_mb_y = (i == 0) ? 0 : FFMAX(0, slices[i-1].mby_start % mb_height);
            if (!v->field_mode || v->second_field)
                s->end_mb_y = (i == n_slices     ) ? mb_height : FFMIN(mb_height, slices[i].mby_start % mb_height);
            else {
                if (i >= n_slices) {
                    av_log(v->s.avctx, AV_LOG_ERROR, "first field slice count too large\n");
                    continue;
                }
                s->end_mb_y = (i <= n_slices1 + 1) ? mb_height : FFMIN(mb_height, slices[i].mby_start % mb_height);
            }
            if (s->end_mb_y <= s->start_mb_y) {
                av_log(v->s.avctx, AV_LOG_ERROR, "end mb y %d %d invalid\n", s->end_mb_y, s->start_mb_y);
                continue;
            }
            ff_vc1_decode_blocks(v);
            if (i != n_slices)
                s->gb = slices[i].gb;
        }
        if (v->field_mode) {
            v->second_field = 0;
            if (s->pict_type == AV_PICTURE_TYPE_B) {
                memcpy(v->mv_f_base, v->mv_f_next_base,
                       2 * (s->b8_stride * (s->mb_height * 2 + 1) + s->mb_stride * (s->mb_height + 1) * 2));
            }
            s->current_picture.f.linesize[0] >>= 1;
            s->current_picture.f.linesize[1] >>= 1;
            s->current_picture.f.linesize[2] >>= 1;
            s->linesize                      >>= 1;
            s->uvlinesize                    >>= 1;
        }
        av_dlog(s->avctx, "Consumed %i/%i bits\n",
                get_bits_count(&s->gb), s->gb.size_in_bits);
//  if (get_bits_count(&s->gb) > buf_size * 8)
//      return -1;
        if(s->error_occurred && s->pict_type == AV_PICTURE_TYPE_B)
            goto err;
        if(!v->field_mode)
            ff_er_frame_end(s);
    }

    ff_MPV_frame_end(s);

    if (avctx->codec_id == AV_CODEC_ID_WMV3IMAGE || avctx->codec_id == AV_CODEC_ID_VC1IMAGE) {
image:
        avctx->width  = avctx->coded_width  = v->output_width;
        avctx->height = avctx->coded_height = v->output_height;
        if (avctx->skip_frame >= AVDISCARD_NONREF)
            goto end;
#if CONFIG_WMV3IMAGE_DECODER || CONFIG_VC1IMAGE_DECODER
        if (vc1_decode_sprites(v, &s->gb))
            goto err;
#endif
        *pict      = v->sprite_output_frame;
        *got_frame = 1;
    } else {
        if (s->pict_type == AV_PICTURE_TYPE_B || s->low_delay) {
            *pict = s->current_picture_ptr->f;
        } else if (s->last_picture_ptr != NULL) {
            *pict = s->last_picture_ptr->f;
        }
        if (s->last_picture_ptr || s->low_delay) {
            *got_frame = 1;
            ff_print_debug_info(s, pict);
        }
    }

end:
    av_free(buf2);
    for (i = 0; i < n_slices; i++)
        av_free(slices[i].buf);
    av_free(slices);
    return buf_size;

err:
    av_free(buf2);
    for (i = 0; i < n_slices; i++)
        av_free(slices[i].buf);
    av_free(slices);
    return -1;
}


static const AVProfile profiles[] = {
    { FF_PROFILE_VC1_SIMPLE,   "Simple"   },
    { FF_PROFILE_VC1_MAIN,     "Main"     },
    { FF_PROFILE_VC1_COMPLEX,  "Complex"  },
    { FF_PROFILE_VC1_ADVANCED, "Advanced" },
    { FF_PROFILE_UNKNOWN },
};

AVCodec ff_vc1_decoder = {
    .name           = "vc1",
    .type           = AVMEDIA_TYPE_VIDEO,
    .id             = AV_CODEC_ID_VC1,
    .priv_data_size = sizeof(VC1Context),
    .init           = vc1_decode_init,
    .close          = ff_vc1_decode_end,
    .decode         = vc1_decode_frame,
    .flush          = ff_mpeg_flush,
    .capabilities   = CODEC_CAP_DR1 | CODEC_CAP_DELAY,
    .long_name      = NULL_IF_CONFIG_SMALL("SMPTE VC-1"),
    .pix_fmts       = ff_hwaccel_pixfmt_list_420,
    .profiles       = NULL_IF_CONFIG_SMALL(profiles)
};

#if CONFIG_WMV3_DECODER
AVCodec ff_wmv3_decoder = {
    .name           = "wmv3",
    .type           = AVMEDIA_TYPE_VIDEO,
    .id             = AV_CODEC_ID_WMV3,
    .priv_data_size = sizeof(VC1Context),
    .init           = vc1_decode_init,
    .close          = ff_vc1_decode_end,
    .decode         = vc1_decode_frame,
    .flush          = ff_mpeg_flush,
    .capabilities   = CODEC_CAP_DR1 | CODEC_CAP_DELAY,
    .long_name      = NULL_IF_CONFIG_SMALL("Windows Media Video 9"),
    .pix_fmts       = ff_hwaccel_pixfmt_list_420,
    .profiles       = NULL_IF_CONFIG_SMALL(profiles)
};
#endif

#if CONFIG_WMV3_VDPAU_DECODER
AVCodec ff_wmv3_vdpau_decoder = {
    .name           = "wmv3_vdpau",
    .type           = AVMEDIA_TYPE_VIDEO,
    .id             = AV_CODEC_ID_WMV3,
    .priv_data_size = sizeof(VC1Context),
    .init           = vc1_decode_init,
    .close          = ff_vc1_decode_end,
    .decode         = vc1_decode_frame,
    .capabilities   = CODEC_CAP_DR1 | CODEC_CAP_DELAY | CODEC_CAP_HWACCEL_VDPAU,
    .long_name      = NULL_IF_CONFIG_SMALL("Windows Media Video 9 VDPAU"),
    .pix_fmts       = (const enum AVPixelFormat[]){ AV_PIX_FMT_VDPAU_WMV3, AV_PIX_FMT_NONE },
    .profiles       = NULL_IF_CONFIG_SMALL(profiles)
};
#endif

#if CONFIG_VC1_VDPAU_DECODER
AVCodec ff_vc1_vdpau_decoder = {
    .name           = "vc1_vdpau",
    .type           = AVMEDIA_TYPE_VIDEO,
    .id             = AV_CODEC_ID_VC1,
    .priv_data_size = sizeof(VC1Context),
    .init           = vc1_decode_init,
    .close          = ff_vc1_decode_end,
    .decode         = vc1_decode_frame,
    .capabilities   = CODEC_CAP_DR1 | CODEC_CAP_DELAY | CODEC_CAP_HWACCEL_VDPAU,
    .long_name      = NULL_IF_CONFIG_SMALL("SMPTE VC-1 VDPAU"),
    .pix_fmts       = (const enum AVPixelFormat[]){ AV_PIX_FMT_VDPAU_VC1, AV_PIX_FMT_NONE },
    .profiles       = NULL_IF_CONFIG_SMALL(profiles)
};
#endif

#if CONFIG_WMV3IMAGE_DECODER
AVCodec ff_wmv3image_decoder = {
    .name           = "wmv3image",
    .type           = AVMEDIA_TYPE_VIDEO,
    .id             = AV_CODEC_ID_WMV3IMAGE,
    .priv_data_size = sizeof(VC1Context),
    .init           = vc1_decode_init,
    .close          = ff_vc1_decode_end,
    .decode         = vc1_decode_frame,
    .capabilities   = CODEC_CAP_DR1,
    .flush          = vc1_sprite_flush,
    .long_name      = NULL_IF_CONFIG_SMALL("Windows Media Video 9 Image"),
    .pix_fmts       = ff_pixfmt_list_420
};
#endif

#if CONFIG_VC1IMAGE_DECODER
AVCodec ff_vc1image_decoder = {
    .name           = "vc1image",
    .type           = AVMEDIA_TYPE_VIDEO,
    .id             = AV_CODEC_ID_VC1IMAGE,
    .priv_data_size = sizeof(VC1Context),
    .init           = vc1_decode_init,
    .close          = ff_vc1_decode_end,
    .decode         = vc1_decode_frame,
    .capabilities   = CODEC_CAP_DR1,
    .flush          = vc1_sprite_flush,
    .long_name      = NULL_IF_CONFIG_SMALL("Windows Media Video 9 Image v2"),
    .pix_fmts       = ff_pixfmt_list_420
};
#endif<|MERGE_RESOLUTION|>--- conflicted
+++ resolved
@@ -5666,12 +5666,9 @@
                 goto err;
         }
     } else {
-<<<<<<< HEAD
+        int header_ret = 0;
         if (v->fcm == ILACE_FRAME && s->pict_type == AV_PICTURE_TYPE_B)
             goto err; // This codepath is still incomplete thus it is disabled
-=======
-        int header_ret = 0;
->>>>>>> a9fc88ea
 
         ff_er_frame_start(s);
 
