--- conflicted
+++ resolved
@@ -47,24 +47,6 @@
 extern VLC ff_h263_inter_MCBPC_vlc;
 extern VLC ff_h263_cbpy_vlc;
 
-<<<<<<< HEAD
-extern const uint16_t ff_inter_vlc[103][2];
-extern const int8_t ff_inter_level[102];
-extern const int8_t ff_inter_run[102];
-
-extern RLTable ff_h263_rl_inter;
-
-extern RLTable ff_rl_intra_aic;
-
-extern const uint16_t ff_h263_format[8][2];
-extern const uint8_t ff_modified_quant_tab[2][32];
-extern const uint16_t ff_mba_max[6];
-extern const uint8_t ff_mba_length[7];
-
-extern uint8_t ff_h263_static_rl_table_store[2][2][2*MAX_RUN + MAX_LEVEL + 3];
-
-=======
->>>>>>> e3d0f49a
 extern const enum AVPixelFormat ff_h263_hwaccel_pixfmt_list_420[];
 
 
