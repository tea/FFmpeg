/*
 * Atrac 1 compatible decoder
 * Copyright (c) 2009 Maxim Poliakovski
 * Copyright (c) 2009 Benjamin Larsson
 *
 * This file is part of FFmpeg.
 *
 * FFmpeg is free software; you can redistribute it and/or
 * modify it under the terms of the GNU Lesser General Public
 * License as published by the Free Software Foundation; either
 * version 2.1 of the License, or (at your option) any later version.
 *
 * FFmpeg is distributed in the hope that it will be useful,
 * but WITHOUT ANY WARRANTY; without even the implied warranty of
 * MERCHANTABILITY or FITNESS FOR A PARTICULAR PURPOSE.  See the GNU
 * Lesser General Public License for more details.
 *
 * You should have received a copy of the GNU Lesser General Public
 * License along with FFmpeg; if not, write to the Free Software
 * Foundation, Inc., 51 Franklin Street, Fifth Floor, Boston, MA 02110-1301 USA
 */

/**
 * @file
 * Atrac 1 compatible decoder.
 * This decoder handles raw ATRAC1 data and probably SDDS data.
 */

/* Many thanks to Tim Craig for all the help! */

#include <math.h>
#include <stddef.h>
#include <stdio.h>

#include "avcodec.h"
#include "get_bits.h"
#include "dsputil.h"
#include "fft.h"
#include "fmtconvert.h"
#include "sinewin.h"

#include "atrac.h"
#include "atrac1data.h"

#define AT1_MAX_BFU      52                 ///< max number of block floating units in a sound unit
#define AT1_SU_SIZE      212                ///< number of bytes in a sound unit
#define AT1_SU_SAMPLES   512                ///< number of samples in a sound unit
#define AT1_FRAME_SIZE   AT1_SU_SIZE * 2
#define AT1_SU_MAX_BITS  AT1_SU_SIZE * 8
#define AT1_MAX_CHANNELS 2

#define AT1_QMF_BANDS    3
#define IDX_LOW_BAND     0
#define IDX_MID_BAND     1
#define IDX_HIGH_BAND    2

/**
 * Sound unit struct, one unit is used per channel
 */
typedef struct {
    int                 log2_block_count[AT1_QMF_BANDS];    ///< log2 number of blocks in a band
    int                 num_bfus;                           ///< number of Block Floating Units
    float*              spectrum[2];
    DECLARE_ALIGNED(32, float, spec1)[AT1_SU_SAMPLES];     ///< mdct buffer
    DECLARE_ALIGNED(32, float, spec2)[AT1_SU_SAMPLES];     ///< mdct buffer
    DECLARE_ALIGNED(32, float, fst_qmf_delay)[46];         ///< delay line for the 1st stacked QMF filter
    DECLARE_ALIGNED(32, float, snd_qmf_delay)[46];         ///< delay line for the 2nd stacked QMF filter
    DECLARE_ALIGNED(32, float, last_qmf_delay)[256+23];    ///< delay line for the last stacked QMF filter
} AT1SUCtx;

/**
 * The atrac1 context, holds all needed parameters for decoding
 */
typedef struct {
    AT1SUCtx            SUs[AT1_MAX_CHANNELS];              ///< channel sound unit
    DECLARE_ALIGNED(32, float, spec)[AT1_SU_SAMPLES];      ///< the mdct spectrum buffer

    DECLARE_ALIGNED(32, float,  low)[256];
    DECLARE_ALIGNED(32, float,  mid)[256];
    DECLARE_ALIGNED(32, float, high)[512];
    float*              bands[3];
    float              *out_samples[AT1_MAX_CHANNELS];
    FFTContext          mdct_ctx[3];
    int                 channels;
    DSPContext          dsp;
    FmtConvertContext   fmt_conv;
} AT1Ctx;

/** size of the transform in samples in the long mode for each QMF band */
static const uint16_t samples_per_band[3] = {128, 128, 256};
static const uint8_t   mdct_long_nbits[3] = {7, 7, 8};


static void at1_imdct(AT1Ctx *q, float *spec, float *out, int nbits,
                      int rev_spec)
{
    FFTContext* mdct_context = &q->mdct_ctx[nbits - 5 - (nbits > 6)];
    int transf_size = 1 << nbits;

    if (rev_spec) {
        int i;
        for (i = 0; i < transf_size / 2; i++)
            FFSWAP(float, spec[i], spec[transf_size - 1 - i]);
    }
    mdct_context->imdct_half(mdct_context, out, spec);
}


static int at1_imdct_block(AT1SUCtx* su, AT1Ctx *q)
{
    int          band_num, band_samples, log2_block_count, nbits, num_blocks, block_size;
    unsigned int start_pos, ref_pos = 0, pos = 0;

    for (band_num = 0; band_num < AT1_QMF_BANDS; band_num++) {
        float *prev_buf;
        int j;

        band_samples = samples_per_band[band_num];
        log2_block_count = su->log2_block_count[band_num];

        /* number of mdct blocks in the current QMF band: 1 - for long mode */
        /* 4 for short mode(low/middle bands) and 8 for short mode(high band)*/
        num_blocks = 1 << log2_block_count;

        if (num_blocks == 1) {
            /* mdct block size in samples: 128 (long mode, low & mid bands), */
            /* 256 (long mode, high band) and 32 (short mode, all bands) */
            block_size = band_samples >> log2_block_count;

            /* calc transform size in bits according to the block_size_mode */
            nbits = mdct_long_nbits[band_num] - log2_block_count;

            if (nbits != 5 && nbits != 7 && nbits != 8)
                return AVERROR_INVALIDDATA;
        } else {
            block_size = 32;
            nbits = 5;
        }

        start_pos = 0;
        prev_buf = &su->spectrum[1][ref_pos + band_samples - 16];
        for (j=0; j < num_blocks; j++) {
            at1_imdct(q, &q->spec[pos], &su->spectrum[0][ref_pos + start_pos], nbits, band_num);

            /* overlap and window */
            q->dsp.vector_fmul_window(&q->bands[band_num][start_pos], prev_buf,
                                      &su->spectrum[0][ref_pos + start_pos], ff_sine_32, 16);

            prev_buf = &su->spectrum[0][ref_pos+start_pos + 16];
            start_pos += block_size;
            pos += block_size;
        }

        if (num_blocks == 1)
            memcpy(q->bands[band_num] + 32, &su->spectrum[0][ref_pos + 16], 240 * sizeof(float));

        ref_pos += band_samples;
    }

    /* Swap buffers so the mdct overlap works */
    FFSWAP(float*, su->spectrum[0], su->spectrum[1]);

    return 0;
}

/**
 * Parse the block size mode byte
 */

static int at1_parse_bsm(GetBitContext* gb, int log2_block_cnt[AT1_QMF_BANDS])
{
    int log2_block_count_tmp, i;

    for (i = 0; i < 2; i++) {
        /* low and mid band */
        log2_block_count_tmp = get_bits(gb, 2);
        if (log2_block_count_tmp & 1)
            return AVERROR_INVALIDDATA;
        log2_block_cnt[i] = 2 - log2_block_count_tmp;
    }

    /* high band */
    log2_block_count_tmp = get_bits(gb, 2);
    if (log2_block_count_tmp != 0 && log2_block_count_tmp != 3)
        return AVERROR_INVALIDDATA;
    log2_block_cnt[IDX_HIGH_BAND] = 3 - log2_block_count_tmp;

    skip_bits(gb, 2);
    return 0;
}


static int at1_unpack_dequant(GetBitContext* gb, AT1SUCtx* su,
                              float spec[AT1_SU_SAMPLES])
{
    int bits_used, band_num, bfu_num, i;
    uint8_t idwls[AT1_MAX_BFU];                 ///< the word length indexes for each BFU
    uint8_t idsfs[AT1_MAX_BFU];                 ///< the scalefactor indexes for each BFU

    /* parse the info byte (2nd byte) telling how much BFUs were coded */
    su->num_bfus = bfu_amount_tab1[get_bits(gb, 3)];

    /* calc number of consumed bits:
        num_BFUs * (idwl(4bits) + idsf(6bits)) + log2_block_count(8bits) + info_byte(8bits)
        + info_byte_copy(8bits) + log2_block_count_copy(8bits) */
    bits_used = su->num_bfus * 10 + 32 +
                bfu_amount_tab2[get_bits(gb, 2)] +
                (bfu_amount_tab3[get_bits(gb, 3)] << 1);

    /* get word length index (idwl) for each BFU */
    for (i = 0; i < su->num_bfus; i++)
        idwls[i] = get_bits(gb, 4);

    /* get scalefactor index (idsf) for each BFU */
    for (i = 0; i < su->num_bfus; i++)
        idsfs[i] = get_bits(gb, 6);

    /* zero idwl/idsf for empty BFUs */
    for (i = su->num_bfus; i < AT1_MAX_BFU; i++)
        idwls[i] = idsfs[i] = 0;

    /* read in the spectral data and reconstruct MDCT spectrum of this channel */
    for (band_num = 0; band_num < AT1_QMF_BANDS; band_num++) {
        for (bfu_num = bfu_bands_t[band_num]; bfu_num < bfu_bands_t[band_num+1]; bfu_num++) {
            int pos;

            int num_specs = specs_per_bfu[bfu_num];
            int word_len  = !!idwls[bfu_num] + idwls[bfu_num];
            float scale_factor = ff_atrac_sf_table[idsfs[bfu_num]];
            bits_used += word_len * num_specs; /* add number of bits consumed by current BFU */

            /* check for bitstream overflow */
            if (bits_used > AT1_SU_MAX_BITS)
                return AVERROR_INVALIDDATA;

            /* get the position of the 1st spec according to the block size mode */
            pos = su->log2_block_count[band_num] ? bfu_start_short[bfu_num] : bfu_start_long[bfu_num];

            if (word_len) {
                float   max_quant = 1.0 / (float)((1 << (word_len - 1)) - 1);

                for (i = 0; i < num_specs; i++) {
                    /* read in a quantized spec and convert it to
                     * signed int and then inverse quantization
                     */
                    spec[pos+i] = get_sbits(gb, word_len) * scale_factor * max_quant;
                }
            } else { /* word_len = 0 -> empty BFU, zero all specs in the emty BFU */
                memset(&spec[pos], 0, num_specs * sizeof(float));
            }
        }
    }

    return 0;
}


static void at1_subband_synthesis(AT1Ctx *q, AT1SUCtx* su, float *pOut)
{
    float temp[256];
    float iqmf_temp[512 + 46];

    /* combine low and middle bands */
    atrac_iqmf(q->bands[0], q->bands[1], 128, temp, su->fst_qmf_delay, iqmf_temp);

    /* delay the signal of the high band by 23 samples */
    memcpy( su->last_qmf_delay,    &su->last_qmf_delay[256], sizeof(float) *  23);
    memcpy(&su->last_qmf_delay[23], q->bands[2],             sizeof(float) * 256);

    /* combine (low + middle) and high bands */
    atrac_iqmf(temp, su->last_qmf_delay, 256, pOut, su->snd_qmf_delay, iqmf_temp);
}


static int atrac1_decode_frame(AVCodecContext *avctx, void *data,
                               int *data_size, AVPacket *avpkt)
{
    const uint8_t *buf = avpkt->data;
    int buf_size       = avpkt->size;
    AT1Ctx *q          = avctx->priv_data;
    int ch, ret, out_size;
    GetBitContext gb;
    float* samples = data;


    if (buf_size < 212 * q->channels) {
<<<<<<< HEAD
        av_log(avctx,AV_LOG_ERROR,"Not enough data to decode!\n");
=======
        av_log(avctx, AV_LOG_ERROR, "Not enough data to decode!\n");
>>>>>>> 299809de
        return AVERROR_INVALIDDATA;
    }

    out_size = q->channels * AT1_SU_SAMPLES *
               av_get_bytes_per_sample(avctx->sample_fmt);
    if (*data_size < out_size) {
        av_log(avctx, AV_LOG_ERROR, "Output buffer is too small\n");
        return AVERROR(EINVAL);
    }

    for (ch = 0; ch < q->channels; ch++) {
        AT1SUCtx* su = &q->SUs[ch];

        init_get_bits(&gb, &buf[212 * ch], 212 * 8);

        /* parse block_size_mode, 1st byte */
        ret = at1_parse_bsm(&gb, su->log2_block_count);
        if (ret < 0)
            return ret;

        ret = at1_unpack_dequant(&gb, su, q->spec);
        if (ret < 0)
            return ret;

        ret = at1_imdct_block(su, q);
        if (ret < 0)
            return ret;
        at1_subband_synthesis(q, su, q->channels == 1 ? samples : q->out_samples[ch]);
    }

    /* interleave */
    if (q->channels == 2) {
        q->fmt_conv.float_interleave(samples, (const float **)q->out_samples,
                                     AT1_SU_SAMPLES, 2);
    }

    *data_size = out_size;
    return avctx->block_align;
}


static av_cold int atrac1_decode_end(AVCodecContext * avctx)
{
    AT1Ctx *q = avctx->priv_data;

    av_freep(&q->out_samples[0]);

    ff_mdct_end(&q->mdct_ctx[0]);
    ff_mdct_end(&q->mdct_ctx[1]);
    ff_mdct_end(&q->mdct_ctx[2]);

    return 0;
}


static av_cold int atrac1_decode_init(AVCodecContext *avctx)
{
    AT1Ctx *q = avctx->priv_data;
    int ret;

    avctx->sample_fmt = AV_SAMPLE_FMT_FLT;

    if (avctx->channels < 1 || avctx->channels > AT1_MAX_CHANNELS) {
        av_log(avctx, AV_LOG_ERROR, "Unsupported number of channels: %d\n",
               avctx->channels);
        return AVERROR(EINVAL);
    }
    q->channels = avctx->channels;

    if (avctx->channels == 2) {
        q->out_samples[0] = av_malloc(2 * AT1_SU_SAMPLES * sizeof(*q->out_samples[0]));
        q->out_samples[1] = q->out_samples[0] + AT1_SU_SAMPLES;
        if (!q->out_samples[0]) {
            av_freep(&q->out_samples[0]);
            return AVERROR(ENOMEM);
        }
    }

    /* Init the mdct transforms */
    if ((ret = ff_mdct_init(&q->mdct_ctx[0], 6, 1, -1.0/ (1 << 15))) ||
        (ret = ff_mdct_init(&q->mdct_ctx[1], 8, 1, -1.0/ (1 << 15))) ||
        (ret = ff_mdct_init(&q->mdct_ctx[2], 9, 1, -1.0/ (1 << 15)))) {
        av_log(avctx, AV_LOG_ERROR, "Error initializing MDCT\n");
        atrac1_decode_end(avctx);
        return ret;
    }

    ff_init_ff_sine_windows(5);

    atrac_generate_tables();

    dsputil_init(&q->dsp, avctx);
    ff_fmt_convert_init(&q->fmt_conv, avctx);

    q->bands[0] = q->low;
    q->bands[1] = q->mid;
    q->bands[2] = q->high;

    /* Prepare the mdct overlap buffers */
    q->SUs[0].spectrum[0] = q->SUs[0].spec1;
    q->SUs[0].spectrum[1] = q->SUs[0].spec2;
    q->SUs[1].spectrum[0] = q->SUs[1].spec1;
    q->SUs[1].spectrum[1] = q->SUs[1].spec2;

    return 0;
}


AVCodec ff_atrac1_decoder = {
    .name = "atrac1",
    .type = AVMEDIA_TYPE_AUDIO,
    .id = CODEC_ID_ATRAC1,
    .priv_data_size = sizeof(AT1Ctx),
    .init = atrac1_decode_init,
    .close = atrac1_decode_end,
    .decode = atrac1_decode_frame,
    .long_name = NULL_IF_CONFIG_SMALL("Atrac 1 (Adaptive TRansform Acoustic Coding)"),
};<|MERGE_RESOLUTION|>--- conflicted
+++ resolved
@@ -284,11 +284,7 @@
 
 
     if (buf_size < 212 * q->channels) {
-<<<<<<< HEAD
-        av_log(avctx,AV_LOG_ERROR,"Not enough data to decode!\n");
-=======
         av_log(avctx, AV_LOG_ERROR, "Not enough data to decode!\n");
->>>>>>> 299809de
         return AVERROR_INVALIDDATA;
     }
 
