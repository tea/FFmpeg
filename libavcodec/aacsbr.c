--- conflicted
+++ resolved
@@ -556,12 +556,8 @@
             k = sbr->n_master;
     } while (sb != sbr->kx[1] + sbr->m[1]);
 
-<<<<<<< HEAD
-    if (sbr->num_patches > 1 && sbr->patch_num_subbands[sbr->num_patches-1] < 3)
-=======
     if (sbr->num_patches > 1 &&
         sbr->patch_num_subbands[sbr->num_patches - 1] < 3)
->>>>>>> 930ffd46
         sbr->num_patches--;
 
     return 0;
