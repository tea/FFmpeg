/*
 * The simplest mpeg encoder (well, it was the simplest!)
 * Copyright (c) 2000,2001 Fabrice Bellard
 * Copyright (c) 2002-2004 Michael Niedermayer <michaelni@gmx.at>
 *
 * 4MV & hq & B-frame encoding stuff by Michael Niedermayer <michaelni@gmx.at>
 *
 * This file is part of FFmpeg.
 *
 * FFmpeg is free software; you can redistribute it and/or
 * modify it under the terms of the GNU Lesser General Public
 * License as published by the Free Software Foundation; either
 * version 2.1 of the License, or (at your option) any later version.
 *
 * FFmpeg is distributed in the hope that it will be useful,
 * but WITHOUT ANY WARRANTY; without even the implied warranty of
 * MERCHANTABILITY or FITNESS FOR A PARTICULAR PURPOSE.  See the GNU
 * Lesser General Public License for more details.
 *
 * You should have received a copy of the GNU Lesser General Public
 * License along with FFmpeg; if not, write to the Free Software
 * Foundation, Inc., 51 Franklin Street, Fifth Floor, Boston, MA 02110-1301 USA
 */

/**
 * @file
 * The simplest mpeg encoder (well, it was the simplest!).
 */

#include "libavutil/intmath.h"
#include "libavutil/mathematics.h"
#include "libavutil/opt.h"
#include "avcodec.h"
#include "dsputil.h"
#include "mpegvideo.h"
#include "h263.h"
#include "mjpegenc.h"
#include "msmpeg4.h"
#include "faandct.h"
#include "thread.h"
#include "aandcttab.h"
#include "flv.h"
#include "mpeg4video.h"
#include "internal.h"
#include "bytestream.h"
#include <limits.h>
#include "sp5x.h"

//#undef NDEBUG
//#include <assert.h>

static int encode_picture(MpegEncContext *s, int picture_number);
static int dct_quantize_refine(MpegEncContext *s, DCTELEM *block, int16_t *weight, DCTELEM *orig, int n, int qscale);
static int sse_mb(MpegEncContext *s);
static void denoise_dct_c(MpegEncContext *s, DCTELEM *block);
static int dct_quantize_trellis_c(MpegEncContext *s, DCTELEM *block, int n, int qscale, int *overflow);

/* enable all paranoid tests for rounding, overflows, etc... */
//#define PARANOID

//#define DEBUG

static uint8_t default_mv_penalty[MAX_FCODE + 1][MAX_MV * 2 + 1];
static uint8_t default_fcode_tab[MAX_MV * 2 + 1];

const AVOption ff_mpv_generic_options[] = {
    FF_MPV_COMMON_OPTS
    { NULL },
};

void ff_convert_matrix(DSPContext *dsp, int (*qmat)[64],
                       uint16_t (*qmat16)[2][64],
                       const uint16_t *quant_matrix,
                       int bias, int qmin, int qmax, int intra)
{
    int qscale;
    int shift = 0;

    for (qscale = qmin; qscale <= qmax; qscale++) {
        int i;
        if (dsp->fdct == ff_jpeg_fdct_islow_8 ||
            dsp->fdct == ff_jpeg_fdct_islow_10 ||
            dsp->fdct == ff_faandct) {
            for (i = 0; i < 64; i++) {
                const int j = dsp->idct_permutation[i];
                /* 16 <= qscale * quant_matrix[i] <= 7905
                 * Assume x = ff_aanscales[i] * qscale * quant_matrix[i]
                 *             19952 <=              x  <= 249205026
                 * (1 << 36) / 19952 >= (1 << 36) / (x) >= (1 << 36) / 249205026
                 *           3444240 >= (1 << 36) / (x) >= 275 */

                qmat[qscale][i] = (int)((UINT64_C(1) << QMAT_SHIFT) /
                                        (qscale * quant_matrix[j]));
            }
        } else if (dsp->fdct == ff_fdct_ifast) {
            for (i = 0; i < 64; i++) {
                const int j = dsp->idct_permutation[i];
                /* 16 <= qscale * quant_matrix[i] <= 7905
                 * Assume x = ff_aanscales[i] * qscale * quant_matrix[i]
                 *             19952 <=              x  <= 249205026
                 * (1 << 36) / 19952 >= (1 << 36) / (x) >= (1 << 36) / 249205026
                 *           3444240 >= (1 << 36) / (x) >= 275 */

                qmat[qscale][i] = (int)((UINT64_C(1) << (QMAT_SHIFT + 14)) /
                                        (ff_aanscales[i] * qscale * quant_matrix[j]));
            }
        } else {
            for (i = 0; i < 64; i++) {
                const int j = dsp->idct_permutation[i];
                /* We can safely suppose that 16 <= quant_matrix[i] <= 255
                 * Assume x = qscale * quant_matrix[i]
                 * So             16 <=              x  <= 7905
                 * so (1 << 19) / 16 >= (1 << 19) / (x) >= (1 << 19) / 7905
                 * so          32768 >= (1 << 19) / (x) >= 67 */
                qmat[qscale][i] = (int)((UINT64_C(1) << QMAT_SHIFT) /
                                        (qscale * quant_matrix[j]));
                //qmat  [qscale][i] = (1 << QMAT_SHIFT_MMX) /
                //                    (qscale * quant_matrix[i]);
                qmat16[qscale][0][i] = (1 << QMAT_SHIFT_MMX) /
                                       (qscale * quant_matrix[j]);

                if (qmat16[qscale][0][i] == 0 ||
                    qmat16[qscale][0][i] == 128 * 256)
                    qmat16[qscale][0][i] = 128 * 256 - 1;
                qmat16[qscale][1][i] =
                    ROUNDED_DIV(bias << (16 - QUANT_BIAS_SHIFT),
                                qmat16[qscale][0][i]);
            }
        }

        for (i = intra; i < 64; i++) {
            int64_t max = 8191;
            if (dsp->fdct == ff_fdct_ifast) {
                max = (8191LL * ff_aanscales[i]) >> 14;
            }
            while (((max * qmat[qscale][i]) >> shift) > INT_MAX) {
                shift++;
            }
        }
    }
    if (shift) {
        av_log(NULL, AV_LOG_INFO,
               "Warning, QMAT_SHIFT is larger than %d, overflows possible\n",
               QMAT_SHIFT - shift);
    }
}

static inline void update_qscale(MpegEncContext *s)
{
    s->qscale = (s->lambda * 139 + FF_LAMBDA_SCALE * 64) >>
                (FF_LAMBDA_SHIFT + 7);
    s->qscale = av_clip(s->qscale, s->avctx->qmin, s->avctx->qmax);

    s->lambda2 = (s->lambda * s->lambda + FF_LAMBDA_SCALE / 2) >>
                 FF_LAMBDA_SHIFT;
}

void ff_write_quant_matrix(PutBitContext *pb, uint16_t *matrix)
{
    int i;

    if (matrix) {
        put_bits(pb, 1, 1);
        for (i = 0; i < 64; i++) {
            put_bits(pb, 8, matrix[ff_zigzag_direct[i]]);
        }
    } else
        put_bits(pb, 1, 0);
}

/**
 * init s->current_picture.qscale_table from s->lambda_table
 */
void ff_init_qscale_tab(MpegEncContext *s)
{
    int8_t * const qscale_table = s->current_picture.f.qscale_table;
    int i;

    for (i = 0; i < s->mb_num; i++) {
        unsigned int lam = s->lambda_table[s->mb_index2xy[i]];
        int qp = (lam * 139 + FF_LAMBDA_SCALE * 64) >> (FF_LAMBDA_SHIFT + 7);
        qscale_table[s->mb_index2xy[i]] = av_clip(qp, s->avctx->qmin,
                                                  s->avctx->qmax);
    }
}

static void copy_picture_attributes(MpegEncContext *s,
                                    AVFrame *dst,
                                    AVFrame *src)
{
    int i;

    dst->pict_type              = src->pict_type;
    dst->quality                = src->quality;
    dst->coded_picture_number   = src->coded_picture_number;
    dst->display_picture_number = src->display_picture_number;
    //dst->reference              = src->reference;
    dst->pts                    = src->pts;
    dst->interlaced_frame       = src->interlaced_frame;
    dst->top_field_first        = src->top_field_first;

    if (s->avctx->me_threshold) {
        if (!src->motion_val[0])
            av_log(s->avctx, AV_LOG_ERROR, "AVFrame.motion_val not set!\n");
        if (!src->mb_type)
            av_log(s->avctx, AV_LOG_ERROR, "AVFrame.mb_type not set!\n");
        if (!src->ref_index[0])
            av_log(s->avctx, AV_LOG_ERROR, "AVFrame.ref_index not set!\n");
        if (src->motion_subsample_log2 != dst->motion_subsample_log2)
            av_log(s->avctx, AV_LOG_ERROR,
                   "AVFrame.motion_subsample_log2 doesn't match! (%d!=%d)\n",
                   src->motion_subsample_log2, dst->motion_subsample_log2);

        memcpy(dst->mb_type, src->mb_type,
               s->mb_stride * s->mb_height * sizeof(dst->mb_type[0]));

        for (i = 0; i < 2; i++) {
            int stride = ((16 * s->mb_width ) >>
                          src->motion_subsample_log2) + 1;
            int height = ((16 * s->mb_height) >> src->motion_subsample_log2);

            if (src->motion_val[i] &&
                src->motion_val[i] != dst->motion_val[i]) {
                memcpy(dst->motion_val[i], src->motion_val[i],
                       2 * stride * height * sizeof(int16_t));
            }
            if (src->ref_index[i] && src->ref_index[i] != dst->ref_index[i]) {
                memcpy(dst->ref_index[i], src->ref_index[i],
                       s->mb_stride * 4 * s->mb_height * sizeof(int8_t));
            }
        }
    }
}

static void update_duplicate_context_after_me(MpegEncContext *dst,
                                              MpegEncContext *src)
{
#define COPY(a) dst->a= src->a
    COPY(pict_type);
    COPY(current_picture);
    COPY(f_code);
    COPY(b_code);
    COPY(qscale);
    COPY(lambda);
    COPY(lambda2);
    COPY(picture_in_gop_number);
    COPY(gop_picture_number);
    COPY(frame_pred_frame_dct); // FIXME don't set in encode_header
    COPY(progressive_frame);    // FIXME don't set in encode_header
    COPY(partitioned_frame);    // FIXME don't set in encode_header
#undef COPY
}

/**
 * Set the given MpegEncContext to defaults for encoding.
 * the changed fields will not depend upon the prior state of the MpegEncContext.
 */
static void MPV_encode_defaults(MpegEncContext *s)
{
    int i;
    ff_MPV_common_defaults(s);

    for (i = -16; i < 16; i++) {
        default_fcode_tab[i + MAX_MV] = 1;
    }
    s->me.mv_penalty = default_mv_penalty;
    s->fcode_tab     = default_fcode_tab;
}

av_cold int ff_dct_encode_init(MpegEncContext *s) {
    if (ARCH_X86)
        ff_dct_encode_init_x86(s);

    if (!s->dct_quantize)
        s->dct_quantize = ff_dct_quantize_c;
    if (!s->denoise_dct)
        s->denoise_dct  = denoise_dct_c;
    s->fast_dct_quantize = s->dct_quantize;
    if (s->avctx->trellis)
        s->dct_quantize  = dct_quantize_trellis_c;

    return 0;
}

/* init video encoder */
av_cold int ff_MPV_encode_init(AVCodecContext *avctx)
{
    MpegEncContext *s = avctx->priv_data;
    int i;
    int chroma_h_shift, chroma_v_shift;

    MPV_encode_defaults(s);

    switch (avctx->codec_id) {
    case AV_CODEC_ID_MPEG2VIDEO:
        if (avctx->pix_fmt != AV_PIX_FMT_YUV420P &&
            avctx->pix_fmt != AV_PIX_FMT_YUV422P) {
            av_log(avctx, AV_LOG_ERROR,
                   "only YUV420 and YUV422 are supported\n");
            return -1;
        }
        break;
    case AV_CODEC_ID_LJPEG:
<<<<<<< HEAD
        if (avctx->pix_fmt != PIX_FMT_YUVJ420P &&
            avctx->pix_fmt != PIX_FMT_YUVJ422P &&
            avctx->pix_fmt != PIX_FMT_YUVJ444P &&
            avctx->pix_fmt != PIX_FMT_BGR0     &&
            avctx->pix_fmt != PIX_FMT_BGRA     &&
            avctx->pix_fmt != PIX_FMT_BGR24    &&
            ((avctx->pix_fmt != PIX_FMT_YUV420P &&
              avctx->pix_fmt != PIX_FMT_YUV422P &&
              avctx->pix_fmt != PIX_FMT_YUV444P) ||
=======
        if (avctx->pix_fmt != AV_PIX_FMT_YUVJ420P &&
            avctx->pix_fmt != AV_PIX_FMT_YUVJ422P &&
            avctx->pix_fmt != AV_PIX_FMT_YUVJ444P &&
            avctx->pix_fmt != AV_PIX_FMT_BGRA     &&
            ((avctx->pix_fmt != AV_PIX_FMT_YUV420P &&
              avctx->pix_fmt != AV_PIX_FMT_YUV422P &&
              avctx->pix_fmt != AV_PIX_FMT_YUV444P) ||
>>>>>>> 716d413c
             avctx->strict_std_compliance > FF_COMPLIANCE_UNOFFICIAL)) {
            av_log(avctx, AV_LOG_ERROR, "colorspace not supported in LJPEG\n");
            return -1;
        }
        break;
    case AV_CODEC_ID_MJPEG:
<<<<<<< HEAD
    case AV_CODEC_ID_AMV:
        if (avctx->pix_fmt != PIX_FMT_YUVJ420P &&
            avctx->pix_fmt != PIX_FMT_YUVJ422P &&
            ((avctx->pix_fmt != PIX_FMT_YUV420P &&
              avctx->pix_fmt != PIX_FMT_YUV422P) ||
=======
        if (avctx->pix_fmt != AV_PIX_FMT_YUVJ420P &&
            avctx->pix_fmt != AV_PIX_FMT_YUVJ422P &&
            ((avctx->pix_fmt != AV_PIX_FMT_YUV420P &&
              avctx->pix_fmt != AV_PIX_FMT_YUV422P) ||
>>>>>>> 716d413c
             avctx->strict_std_compliance > FF_COMPLIANCE_UNOFFICIAL)) {
            av_log(avctx, AV_LOG_ERROR, "colorspace not supported in jpeg\n");
            return -1;
        }
        break;
    default:
        if (avctx->pix_fmt != AV_PIX_FMT_YUV420P) {
            av_log(avctx, AV_LOG_ERROR, "only YUV420 is supported\n");
            return -1;
        }
    }

    switch (avctx->pix_fmt) {
    case AV_PIX_FMT_YUVJ422P:
    case AV_PIX_FMT_YUV422P:
        s->chroma_format = CHROMA_422;
        break;
    case AV_PIX_FMT_YUVJ420P:
    case AV_PIX_FMT_YUV420P:
    default:
        s->chroma_format = CHROMA_420;
        break;
    }

    s->bit_rate = avctx->bit_rate;
    s->width    = avctx->width;
    s->height   = avctx->height;
    if (avctx->gop_size > 600 &&
        avctx->strict_std_compliance > FF_COMPLIANCE_EXPERIMENTAL) {
        av_log(avctx, AV_LOG_WARNING,
               "keyframe interval too large!, reducing it from %d to %d\n",
               avctx->gop_size, 600);
        avctx->gop_size = 600;
    }
    s->gop_size     = avctx->gop_size;
    s->avctx        = avctx;
    s->flags        = avctx->flags;
    s->flags2       = avctx->flags2;
    s->max_b_frames = avctx->max_b_frames;
    s->codec_id     = avctx->codec->id;
#if FF_API_MPV_GLOBAL_OPTS
    if (avctx->luma_elim_threshold)
        s->luma_elim_threshold   = avctx->luma_elim_threshold;
    if (avctx->chroma_elim_threshold)
        s->chroma_elim_threshold = avctx->chroma_elim_threshold;
#endif
    s->strict_std_compliance = avctx->strict_std_compliance;
    s->quarter_sample     = (avctx->flags & CODEC_FLAG_QPEL) != 0;
    s->mpeg_quant         = avctx->mpeg_quant;
    s->rtp_mode           = !!avctx->rtp_payload_size;
    s->intra_dc_precision = avctx->intra_dc_precision;
    s->user_specified_pts = AV_NOPTS_VALUE;

    if (s->gop_size <= 1) {
        s->intra_only = 1;
        s->gop_size   = 12;
    } else {
        s->intra_only = 0;
    }

    s->me_method = avctx->me_method;

    /* Fixed QSCALE */
    s->fixed_qscale = !!(avctx->flags & CODEC_FLAG_QSCALE);

#if FF_API_MPV_GLOBAL_OPTS
    if (s->flags & CODEC_FLAG_QP_RD)
        s->mpv_flags |= FF_MPV_FLAG_QP_RD;
#endif

    s->adaptive_quant = (s->avctx->lumi_masking ||
                         s->avctx->dark_masking ||
                         s->avctx->temporal_cplx_masking ||
                         s->avctx->spatial_cplx_masking  ||
                         s->avctx->p_masking      ||
                         s->avctx->border_masking ||
                         (s->mpv_flags & FF_MPV_FLAG_QP_RD)) &&
                        !s->fixed_qscale;

    s->loop_filter      = !!(s->flags & CODEC_FLAG_LOOP_FILTER);

    if ((!avctx->rc_max_rate) != (!avctx->rc_buffer_size)) {
        av_log(avctx, AV_LOG_ERROR, "Either both buffer size and max rate or neither must be specified\n");
        if (avctx->rc_max_rate && !avctx->rc_buffer_size)
            return -1;
    }

    if (avctx->rc_min_rate && avctx->rc_max_rate != avctx->rc_min_rate) {
        av_log(avctx, AV_LOG_INFO,
               "Warning min_rate > 0 but min_rate != max_rate isn't recommended!\n");
    }

    if (avctx->rc_min_rate && avctx->rc_min_rate > avctx->bit_rate) {
        av_log(avctx, AV_LOG_ERROR, "bitrate below min bitrate\n");
        return -1;
    }

    if (avctx->rc_max_rate && avctx->rc_max_rate < avctx->bit_rate) {
        av_log(avctx, AV_LOG_ERROR, "bitrate above max bitrate\n");
        return -1;
    }

    if (avctx->rc_max_rate &&
        avctx->rc_max_rate == avctx->bit_rate &&
        avctx->rc_max_rate != avctx->rc_min_rate) {
        av_log(avctx, AV_LOG_INFO,
               "impossible bitrate constraints, this will fail\n");
    }

    if (avctx->rc_buffer_size &&
        avctx->bit_rate * (int64_t)avctx->time_base.num >
            avctx->rc_buffer_size * (int64_t)avctx->time_base.den) {
        av_log(avctx, AV_LOG_ERROR, "VBV buffer too small for bitrate\n");
        return -1;
    }

    if (!s->fixed_qscale &&
        avctx->bit_rate * av_q2d(avctx->time_base) >
            avctx->bit_rate_tolerance) {
        av_log(avctx, AV_LOG_ERROR,
               "bitrate tolerance too small for bitrate\n");
        return -1;
    }

    if (s->avctx->rc_max_rate &&
        s->avctx->rc_min_rate == s->avctx->rc_max_rate &&
        (s->codec_id == AV_CODEC_ID_MPEG1VIDEO ||
         s->codec_id == AV_CODEC_ID_MPEG2VIDEO) &&
        90000LL * (avctx->rc_buffer_size - 1) >
            s->avctx->rc_max_rate * 0xFFFFLL) {
        av_log(avctx, AV_LOG_INFO,
               "Warning vbv_delay will be set to 0xFFFF (=VBR) as the "
               "specified vbv buffer is too large for the given bitrate!\n");
    }

    if ((s->flags & CODEC_FLAG_4MV)  && s->codec_id != AV_CODEC_ID_MPEG4 &&
        s->codec_id != AV_CODEC_ID_H263 && s->codec_id != AV_CODEC_ID_H263P &&
        s->codec_id != AV_CODEC_ID_FLV1) {
        av_log(avctx, AV_LOG_ERROR, "4MV not supported by codec\n");
        return -1;
    }

    if (s->obmc && s->avctx->mb_decision != FF_MB_DECISION_SIMPLE) {
        av_log(avctx, AV_LOG_ERROR,
               "OBMC is only supported with simple mb decision\n");
        return -1;
    }

    if (s->quarter_sample && s->codec_id != AV_CODEC_ID_MPEG4) {
        av_log(avctx, AV_LOG_ERROR, "qpel not supported by codec\n");
        return -1;
    }

    if (s->max_b_frames                    &&
        s->codec_id != AV_CODEC_ID_MPEG4      &&
        s->codec_id != AV_CODEC_ID_MPEG1VIDEO &&
        s->codec_id != AV_CODEC_ID_MPEG2VIDEO) {
        av_log(avctx, AV_LOG_ERROR, "b frames not supported by codec\n");
        return -1;
    }

    if ((s->codec_id == AV_CODEC_ID_MPEG4 ||
         s->codec_id == AV_CODEC_ID_H263  ||
         s->codec_id == AV_CODEC_ID_H263P) &&
        (avctx->sample_aspect_ratio.num > 255 ||
         avctx->sample_aspect_ratio.den > 255)) {
        av_log(avctx, AV_LOG_WARNING,
               "Invalid pixel aspect ratio %i/%i, limit is 255/255 reducing\n",
               avctx->sample_aspect_ratio.num, avctx->sample_aspect_ratio.den);
        av_reduce(&avctx->sample_aspect_ratio.num, &avctx->sample_aspect_ratio.den,
                   avctx->sample_aspect_ratio.num,  avctx->sample_aspect_ratio.den, 255);
    }

    if ((s->codec_id == AV_CODEC_ID_H263  ||
         s->codec_id == AV_CODEC_ID_H263P) &&
        (avctx->width  > 2048 ||
         avctx->height > 1152 )) {
        av_log(avctx, AV_LOG_ERROR, "H.263 does not support resolutions above 2048x1152\n");
        return -1;
    }
    if ((s->codec_id == AV_CODEC_ID_H263  ||
         s->codec_id == AV_CODEC_ID_H263P) &&
        ((avctx->width &3) ||
         (avctx->height&3) )) {
        av_log(avctx, AV_LOG_ERROR, "w/h must be a multiple of 4\n");
        return -1;
    }

    if (s->codec_id == AV_CODEC_ID_MPEG1VIDEO &&
        (avctx->width  > 4095 ||
         avctx->height > 4095 )) {
        av_log(avctx, AV_LOG_ERROR, "MPEG-1 does not support resolutions above 4095x4095\n");
        return -1;
    }

    if (s->codec_id == AV_CODEC_ID_MPEG2VIDEO &&
        (avctx->width  > 16383 ||
         avctx->height > 16383 )) {
        av_log(avctx, AV_LOG_ERROR, "MPEG-2 does not support resolutions above 16383x16383\n");
        return -1;
    }

    if ((s->codec_id == AV_CODEC_ID_WMV1 ||
         s->codec_id == AV_CODEC_ID_WMV2) &&
         avctx->width & 1) {
         av_log(avctx, AV_LOG_ERROR, "width must be multiple of 2\n");
         return -1;
    }

    if ((s->flags & (CODEC_FLAG_INTERLACED_DCT | CODEC_FLAG_INTERLACED_ME)) &&
        s->codec_id != AV_CODEC_ID_MPEG4 && s->codec_id != AV_CODEC_ID_MPEG2VIDEO) {
        av_log(avctx, AV_LOG_ERROR, "interlacing not supported by codec\n");
        return -1;
    }

    // FIXME mpeg2 uses that too
    if (s->mpeg_quant && s->codec_id != AV_CODEC_ID_MPEG4) {
        av_log(avctx, AV_LOG_ERROR,
               "mpeg2 style quantization not supported by codec\n");
        return -1;
    }

#if FF_API_MPV_GLOBAL_OPTS
    if (s->flags & CODEC_FLAG_CBP_RD)
        s->mpv_flags |= FF_MPV_FLAG_CBP_RD;
#endif

    if ((s->mpv_flags & FF_MPV_FLAG_CBP_RD) && !avctx->trellis) {
        av_log(avctx, AV_LOG_ERROR, "CBP RD needs trellis quant\n");
        return -1;
    }

    if ((s->mpv_flags & FF_MPV_FLAG_QP_RD) &&
        s->avctx->mb_decision != FF_MB_DECISION_RD) {
        av_log(avctx, AV_LOG_ERROR, "QP RD needs mbd=2\n");
        return -1;
    }

    if (s->avctx->scenechange_threshold < 1000000000 &&
        (s->flags & CODEC_FLAG_CLOSED_GOP)) {
        av_log(avctx, AV_LOG_ERROR,
               "closed gop with scene change detection are not supported yet, "
               "set threshold to 1000000000\n");
        return -1;
    }

    if (s->flags & CODEC_FLAG_LOW_DELAY) {
        if (s->codec_id != AV_CODEC_ID_MPEG2VIDEO) {
            av_log(avctx, AV_LOG_ERROR,
                  "low delay forcing is only available for mpeg2\n");
            return -1;
        }
        if (s->max_b_frames != 0) {
            av_log(avctx, AV_LOG_ERROR,
                   "b frames cannot be used with low delay\n");
            return -1;
        }
    }

    if (s->q_scale_type == 1) {
        if (avctx->qmax > 12) {
            av_log(avctx, AV_LOG_ERROR,
                   "non linear quant only supports qmax <= 12 currently\n");
            return -1;
        }
    }

    if (s->avctx->thread_count > 1         &&
        s->codec_id != AV_CODEC_ID_MPEG4      &&
        s->codec_id != AV_CODEC_ID_MPEG1VIDEO &&
        s->codec_id != AV_CODEC_ID_MPEG2VIDEO &&
        s->codec_id != AV_CODEC_ID_MJPEG      &&
        (s->codec_id != AV_CODEC_ID_H263P)) {
        av_log(avctx, AV_LOG_ERROR,
               "multi threaded encoding not supported by codec\n");
        return -1;
    }

    if (s->avctx->thread_count < 1) {
        av_log(avctx, AV_LOG_ERROR,
               "automatic thread number detection not supported by codec, "
               "patch welcome\n");
        return -1;
    }

    if (s->avctx->thread_count > 1)
        s->rtp_mode = 1;

    if (s->avctx->thread_count > 1 && s->codec_id == AV_CODEC_ID_H263P)
        s->h263_slice_structured = 1;

    if (!avctx->time_base.den || !avctx->time_base.num) {
        av_log(avctx, AV_LOG_ERROR, "framerate not set\n");
        return -1;
    }

    i = (INT_MAX / 2 + 128) >> 8;
    if (avctx->me_threshold >= i) {
        av_log(avctx, AV_LOG_ERROR, "me_threshold too large, max is %d\n",
               i - 1);
        return -1;
    }
    if (avctx->mb_threshold >= i) {
        av_log(avctx, AV_LOG_ERROR, "mb_threshold too large, max is %d\n",
               i - 1);
        return -1;
    }

    if (avctx->b_frame_strategy && (avctx->flags & CODEC_FLAG_PASS2)) {
        av_log(avctx, AV_LOG_INFO,
               "notice: b_frame_strategy only affects the first pass\n");
        avctx->b_frame_strategy = 0;
    }

    i = av_gcd(avctx->time_base.den, avctx->time_base.num);
    if (i > 1) {
        av_log(avctx, AV_LOG_INFO, "removing common factors from framerate\n");
        avctx->time_base.den /= i;
        avctx->time_base.num /= i;
        //return -1;
    }

    if (s->mpeg_quant || s->codec_id == AV_CODEC_ID_MPEG1VIDEO || s->codec_id == AV_CODEC_ID_MPEG2VIDEO || s->codec_id == AV_CODEC_ID_MJPEG || s->codec_id==AV_CODEC_ID_AMV) {
        // (a + x * 3 / 8) / x
        s->intra_quant_bias = 3 << (QUANT_BIAS_SHIFT - 3);
        s->inter_quant_bias = 0;
    } else {
        s->intra_quant_bias = 0;
        // (a - x / 4) / x
        s->inter_quant_bias = -(1 << (QUANT_BIAS_SHIFT - 2));
    }

    if (avctx->intra_quant_bias != FF_DEFAULT_QUANT_BIAS)
        s->intra_quant_bias = avctx->intra_quant_bias;
    if (avctx->inter_quant_bias != FF_DEFAULT_QUANT_BIAS)
        s->inter_quant_bias = avctx->inter_quant_bias;

    av_log(avctx, AV_LOG_DEBUG, "intra_quant_bias = %d inter_quant_bias = %d\n",s->intra_quant_bias,s->inter_quant_bias);

    avcodec_get_chroma_sub_sample(avctx->pix_fmt, &chroma_h_shift,
                                  &chroma_v_shift);

    if (avctx->codec_id == AV_CODEC_ID_MPEG4 &&
        s->avctx->time_base.den > (1 << 16) - 1) {
        av_log(avctx, AV_LOG_ERROR,
               "timebase %d/%d not supported by MPEG 4 standard, "
               "the maximum admitted value for the timebase denominator "
               "is %d\n", s->avctx->time_base.num, s->avctx->time_base.den,
               (1 << 16) - 1);
        return -1;
    }
    s->time_increment_bits = av_log2(s->avctx->time_base.den - 1) + 1;

#if FF_API_MPV_GLOBAL_OPTS
    if (avctx->flags2 & CODEC_FLAG2_SKIP_RD)
        s->mpv_flags |= FF_MPV_FLAG_SKIP_RD;
    if (avctx->flags2 & CODEC_FLAG2_STRICT_GOP)
        s->mpv_flags |= FF_MPV_FLAG_STRICT_GOP;
    if (avctx->quantizer_noise_shaping)
        s->quantizer_noise_shaping = avctx->quantizer_noise_shaping;
#endif

    switch (avctx->codec->id) {
    case AV_CODEC_ID_MPEG1VIDEO:
        s->out_format = FMT_MPEG1;
        s->low_delay  = !!(s->flags & CODEC_FLAG_LOW_DELAY);
        avctx->delay  = s->low_delay ? 0 : (s->max_b_frames + 1);
        break;
    case AV_CODEC_ID_MPEG2VIDEO:
        s->out_format = FMT_MPEG1;
        s->low_delay  = !!(s->flags & CODEC_FLAG_LOW_DELAY);
        avctx->delay  = s->low_delay ? 0 : (s->max_b_frames + 1);
        s->rtp_mode   = 1;
        break;
    case AV_CODEC_ID_LJPEG:
    case AV_CODEC_ID_MJPEG:
    case AV_CODEC_ID_AMV:
        s->out_format = FMT_MJPEG;
        s->intra_only = 1; /* force intra only for jpeg */
        if (avctx->codec->id == AV_CODEC_ID_LJPEG &&
<<<<<<< HEAD
            (avctx->pix_fmt == PIX_FMT_BGR0
             || s->avctx->pix_fmt == PIX_FMT_BGRA
             || s->avctx->pix_fmt == PIX_FMT_BGR24)) {
=======
            avctx->pix_fmt   == AV_PIX_FMT_BGRA) {
>>>>>>> 716d413c
            s->mjpeg_vsample[0] = s->mjpeg_hsample[0] =
            s->mjpeg_vsample[1] = s->mjpeg_hsample[1] =
            s->mjpeg_vsample[2] = s->mjpeg_hsample[2] = 1;
        } else {
            s->mjpeg_vsample[0] = 2;
            s->mjpeg_vsample[1] = 2 >> chroma_v_shift;
            s->mjpeg_vsample[2] = 2 >> chroma_v_shift;
            s->mjpeg_hsample[0] = 2;
            s->mjpeg_hsample[1] = 2 >> chroma_h_shift;
            s->mjpeg_hsample[2] = 2 >> chroma_h_shift;
        }
        if (!(CONFIG_MJPEG_ENCODER || CONFIG_LJPEG_ENCODER) ||
            ff_mjpeg_encode_init(s) < 0)
            return -1;
        avctx->delay = 0;
        s->low_delay = 1;
        break;
    case AV_CODEC_ID_H261:
        if (!CONFIG_H261_ENCODER)
            return -1;
        if (ff_h261_get_picture_format(s->width, s->height) < 0) {
            av_log(avctx, AV_LOG_ERROR,
                   "The specified picture size of %dx%d is not valid for the "
                   "H.261 codec.\nValid sizes are 176x144, 352x288\n",
                    s->width, s->height);
            return -1;
        }
        s->out_format = FMT_H261;
        avctx->delay  = 0;
        s->low_delay  = 1;
        break;
    case AV_CODEC_ID_H263:
        if (!CONFIG_H263_ENCODER)
            return -1;
        if (ff_match_2uint16(ff_h263_format, FF_ARRAY_ELEMS(ff_h263_format),
                             s->width, s->height) == 8) {
            av_log(avctx, AV_LOG_ERROR,
                   "The specified picture size of %dx%d is not valid for "
                   "the H.263 codec.\nValid sizes are 128x96, 176x144, "
                   "352x288, 704x576, and 1408x1152. "
                   "Try H.263+.\n", s->width, s->height);
            return -1;
        }
        s->out_format = FMT_H263;
        avctx->delay  = 0;
        s->low_delay  = 1;
        break;
    case AV_CODEC_ID_H263P:
        s->out_format = FMT_H263;
        s->h263_plus  = 1;
        /* Fx */
        s->h263_aic        = (avctx->flags & CODEC_FLAG_AC_PRED) ? 1 : 0;
        s->modified_quant  = s->h263_aic;
        s->loop_filter     = (avctx->flags & CODEC_FLAG_LOOP_FILTER) ? 1 : 0;
        s->unrestricted_mv = s->obmc || s->loop_filter || s->umvplus;

        /* /Fx */
        /* These are just to be sure */
        avctx->delay = 0;
        s->low_delay = 1;
        break;
    case AV_CODEC_ID_FLV1:
        s->out_format      = FMT_H263;
        s->h263_flv        = 2; /* format = 1; 11-bit codes */
        s->unrestricted_mv = 1;
        s->rtp_mode  = 0; /* don't allow GOB */
        avctx->delay = 0;
        s->low_delay = 1;
        break;
    case AV_CODEC_ID_RV10:
        s->out_format = FMT_H263;
        avctx->delay  = 0;
        s->low_delay  = 1;
        break;
    case AV_CODEC_ID_RV20:
        s->out_format      = FMT_H263;
        avctx->delay       = 0;
        s->low_delay       = 1;
        s->modified_quant  = 1;
        s->h263_aic        = 1;
        s->h263_plus       = 1;
        s->loop_filter     = 1;
        s->unrestricted_mv = 0;
        break;
    case AV_CODEC_ID_MPEG4:
        s->out_format      = FMT_H263;
        s->h263_pred       = 1;
        s->unrestricted_mv = 1;
        s->low_delay       = s->max_b_frames ? 0 : 1;
        avctx->delay       = s->low_delay ? 0 : (s->max_b_frames + 1);
        break;
    case AV_CODEC_ID_MSMPEG4V2:
        s->out_format      = FMT_H263;
        s->h263_pred       = 1;
        s->unrestricted_mv = 1;
        s->msmpeg4_version = 2;
        avctx->delay       = 0;
        s->low_delay       = 1;
        break;
    case AV_CODEC_ID_MSMPEG4V3:
        s->out_format        = FMT_H263;
        s->h263_pred         = 1;
        s->unrestricted_mv   = 1;
        s->msmpeg4_version   = 3;
        s->flipflop_rounding = 1;
        avctx->delay         = 0;
        s->low_delay         = 1;
        break;
    case AV_CODEC_ID_WMV1:
        s->out_format        = FMT_H263;
        s->h263_pred         = 1;
        s->unrestricted_mv   = 1;
        s->msmpeg4_version   = 4;
        s->flipflop_rounding = 1;
        avctx->delay         = 0;
        s->low_delay         = 1;
        break;
    case AV_CODEC_ID_WMV2:
        s->out_format        = FMT_H263;
        s->h263_pred         = 1;
        s->unrestricted_mv   = 1;
        s->msmpeg4_version   = 5;
        s->flipflop_rounding = 1;
        avctx->delay         = 0;
        s->low_delay         = 1;
        break;
    default:
        return -1;
    }

    avctx->has_b_frames = !s->low_delay;

    s->encoding = 1;

    s->progressive_frame    =
    s->progressive_sequence = !(avctx->flags & (CODEC_FLAG_INTERLACED_DCT |
                                                CODEC_FLAG_INTERLACED_ME) ||
                                s->alternate_scan);

    /* init */
    if (ff_MPV_common_init(s) < 0)
        return -1;

    ff_dct_encode_init(s);

    if ((CONFIG_H263P_ENCODER || CONFIG_RV20_ENCODER) && s->modified_quant)
        s->chroma_qscale_table = ff_h263_chroma_qscale_table;

    s->quant_precision = 5;

    ff_set_cmp(&s->dsp, s->dsp.ildct_cmp, s->avctx->ildct_cmp);
    ff_set_cmp(&s->dsp, s->dsp.frame_skip_cmp, s->avctx->frame_skip_cmp);

    if (CONFIG_H261_ENCODER && s->out_format == FMT_H261)
        ff_h261_encode_init(s);
    if (CONFIG_H263_ENCODER && s->out_format == FMT_H263)
        ff_h263_encode_init(s);
    if (CONFIG_MSMPEG4_ENCODER && s->msmpeg4_version)
        ff_msmpeg4_encode_init(s);
    if ((CONFIG_MPEG1VIDEO_ENCODER || CONFIG_MPEG2VIDEO_ENCODER)
        && s->out_format == FMT_MPEG1)
        ff_mpeg1_encode_init(s);

    /* init q matrix */
    for (i = 0; i < 64; i++) {
        int j = s->dsp.idct_permutation[i];
        if (CONFIG_MPEG4_ENCODER && s->codec_id == AV_CODEC_ID_MPEG4 &&
            s->mpeg_quant) {
            s->intra_matrix[j] = ff_mpeg4_default_intra_matrix[i];
            s->inter_matrix[j] = ff_mpeg4_default_non_intra_matrix[i];
        } else if (s->out_format == FMT_H263 || s->out_format == FMT_H261) {
            s->intra_matrix[j] =
            s->inter_matrix[j] = ff_mpeg1_default_non_intra_matrix[i];
        } else {
            /* mpeg1/2 */
            s->intra_matrix[j] = ff_mpeg1_default_intra_matrix[i];
            s->inter_matrix[j] = ff_mpeg1_default_non_intra_matrix[i];
        }
        if (s->avctx->intra_matrix)
            s->intra_matrix[j] = s->avctx->intra_matrix[i];
        if (s->avctx->inter_matrix)
            s->inter_matrix[j] = s->avctx->inter_matrix[i];
    }

    /* precompute matrix */
    /* for mjpeg, we do include qscale in the matrix */
    if (s->out_format != FMT_MJPEG) {
        ff_convert_matrix(&s->dsp, s->q_intra_matrix, s->q_intra_matrix16,
                          s->intra_matrix, s->intra_quant_bias, avctx->qmin,
                          31, 1);
        ff_convert_matrix(&s->dsp, s->q_inter_matrix, s->q_inter_matrix16,
                          s->inter_matrix, s->inter_quant_bias, avctx->qmin,
                          31, 0);
    }

    if (ff_rate_control_init(s) < 0)
        return -1;

    return 0;
}

av_cold int ff_MPV_encode_end(AVCodecContext *avctx)
{
    MpegEncContext *s = avctx->priv_data;

    ff_rate_control_uninit(s);

    ff_MPV_common_end(s);
    if ((CONFIG_MJPEG_ENCODER || CONFIG_LJPEG_ENCODER) &&
        s->out_format == FMT_MJPEG)
        ff_mjpeg_encode_close(s);

    av_freep(&avctx->extradata);

    return 0;
}

static int get_sae(uint8_t *src, int ref, int stride)
{
    int x,y;
    int acc = 0;

    for (y = 0; y < 16; y++) {
        for (x = 0; x < 16; x++) {
            acc += FFABS(src[x + y * stride] - ref);
        }
    }

    return acc;
}

static int get_intra_count(MpegEncContext *s, uint8_t *src,
                           uint8_t *ref, int stride)
{
    int x, y, w, h;
    int acc = 0;

    w = s->width  & ~15;
    h = s->height & ~15;

    for (y = 0; y < h; y += 16) {
        for (x = 0; x < w; x += 16) {
            int offset = x + y * stride;
            int sad  = s->dsp.sad[0](NULL, src + offset, ref + offset, stride,
                                     16);
            int mean = (s->dsp.pix_sum(src + offset, stride) + 128) >> 8;
            int sae  = get_sae(src + offset, mean, stride);

            acc += sae + 500 < sad;
        }
    }
    return acc;
}


static int load_input_picture(MpegEncContext *s, AVFrame *pic_arg)
{
    AVFrame *pic = NULL;
    int64_t pts;
    int i;
    const int encoding_delay = s->max_b_frames ? s->max_b_frames :
                                                 (s->low_delay ? 0 : 1);
    int direct = 1;

    if (pic_arg) {
        pts = pic_arg->pts;
        pic_arg->display_picture_number = s->input_picture_number++;

        if (pts != AV_NOPTS_VALUE) {
            if (s->user_specified_pts != AV_NOPTS_VALUE) {
                int64_t time = pts;
                int64_t last = s->user_specified_pts;

                if (time <= last) {
                    av_log(s->avctx, AV_LOG_ERROR,
                           "Error, Invalid timestamp=%"PRId64", "
                           "last=%"PRId64"\n", pts, s->user_specified_pts);
                    return -1;
                }

                if (!s->low_delay && pic_arg->display_picture_number == 1)
                    s->dts_delta = time - last;
            }
            s->user_specified_pts = pts;
        } else {
            if (s->user_specified_pts != AV_NOPTS_VALUE) {
                s->user_specified_pts =
                pts = s->user_specified_pts + 1;
                av_log(s->avctx, AV_LOG_INFO,
                       "Warning: AVFrame.pts=? trying to guess (%"PRId64")\n",
                       pts);
            } else {
                pts = pic_arg->display_picture_number;
            }
        }
    }

  if (pic_arg) {
    if (encoding_delay && !(s->flags & CODEC_FLAG_INPUT_PRESERVED))
        direct = 0;
    if (pic_arg->linesize[0] != s->linesize)
        direct = 0;
    if (pic_arg->linesize[1] != s->uvlinesize)
        direct = 0;
    if (pic_arg->linesize[2] != s->uvlinesize)
        direct = 0;

    av_dlog(s->avctx, "%d %d %d %d\n", pic_arg->linesize[0],
            pic_arg->linesize[1], s->linesize, s->uvlinesize);

    if (direct) {
        i = ff_find_unused_picture(s, 1);
        if (i < 0)
            return i;

        pic = &s->picture[i].f;
        pic->reference = 3;

        for (i = 0; i < 4; i++) {
            pic->data[i]     = pic_arg->data[i];
            pic->linesize[i] = pic_arg->linesize[i];
        }
        if (ff_alloc_picture(s, (Picture *) pic, 1) < 0) {
            return -1;
        }
    } else {
        i = ff_find_unused_picture(s, 0);
        if (i < 0)
            return i;

        pic = &s->picture[i].f;
        pic->reference = 3;

        if (ff_alloc_picture(s, (Picture *) pic, 0) < 0) {
            return -1;
        }

        if (pic->data[0] + INPLACE_OFFSET == pic_arg->data[0] &&
            pic->data[1] + INPLACE_OFFSET == pic_arg->data[1] &&
            pic->data[2] + INPLACE_OFFSET == pic_arg->data[2]) {
            // empty
        } else {
            int h_chroma_shift, v_chroma_shift;
            avcodec_get_chroma_sub_sample(s->avctx->pix_fmt, &h_chroma_shift,
                                          &v_chroma_shift);

            for (i = 0; i < 3; i++) {
                int src_stride = pic_arg->linesize[i];
                int dst_stride = i ? s->uvlinesize : s->linesize;
                int h_shift = i ? h_chroma_shift : 0;
                int v_shift = i ? v_chroma_shift : 0;
                int w = s->width  >> h_shift;
                int h = s->height >> v_shift;
                uint8_t *src = pic_arg->data[i];
                uint8_t *dst = pic->data[i];

                if(s->codec_id == AV_CODEC_ID_AMV && !(s->avctx->flags & CODEC_FLAG_EMU_EDGE)){
                    h= ((s->height+15)/16*16)>>v_shift;
                }

                if (!s->avctx->rc_buffer_size)
                    dst += INPLACE_OFFSET;

                if (src_stride == dst_stride)
                    memcpy(dst, src, src_stride * h);
                else {
                    while (h--) {
                        memcpy(dst, src, w);
                        dst += dst_stride;
                        src += src_stride;
                    }
                }
            }
        }
    }
    copy_picture_attributes(s, pic, pic_arg);
    pic->pts = pts; // we set this here to avoid modifiying pic_arg
  }

    /* shift buffer entries */
    for (i = 1; i < MAX_PICTURE_COUNT /*s->encoding_delay + 1*/; i++)
        s->input_picture[i - 1] = s->input_picture[i];

    s->input_picture[encoding_delay] = (Picture*) pic;

    return 0;
}

static int skip_check(MpegEncContext *s, Picture *p, Picture *ref)
{
    int x, y, plane;
    int score = 0;
    int64_t score64 = 0;

    for (plane = 0; plane < 3; plane++) {
        const int stride = p->f.linesize[plane];
        const int bw = plane ? 1 : 2;
        for (y = 0; y < s->mb_height * bw; y++) {
            for (x = 0; x < s->mb_width * bw; x++) {
                int off = p->f.type == FF_BUFFER_TYPE_SHARED ? 0 : 16;
                uint8_t *dptr = p->f.data[plane] + 8 * (x + y * stride) + off;
                uint8_t *rptr = ref->f.data[plane] + 8 * (x + y * stride);
                int v   = s->dsp.frame_skip_cmp[1](s, dptr, rptr, stride, 8);

                switch (s->avctx->frame_skip_exp) {
                case 0: score    =  FFMAX(score, v);          break;
                case 1: score   += FFABS(v);                  break;
                case 2: score   += v * v;                     break;
                case 3: score64 += FFABS(v * v * (int64_t)v); break;
                case 4: score64 += v * v * (int64_t)(v * v);  break;
                }
            }
        }
    }

    if (score)
        score64 = score;

    if (score64 < s->avctx->frame_skip_threshold)
        return 1;
    if (score64 < ((s->avctx->frame_skip_factor * (int64_t)s->lambda) >> 8))
        return 1;
    return 0;
}

static int encode_frame(AVCodecContext *c, AVFrame *frame)
{
    AVPacket pkt = { 0 };
    int ret, got_output;

    av_init_packet(&pkt);
    ret = avcodec_encode_video2(c, &pkt, frame, &got_output);
    if (ret < 0)
        return ret;

    ret = pkt.size;
    av_free_packet(&pkt);
    return ret;
}

static int estimate_best_b_count(MpegEncContext *s)
{
    AVCodec *codec    = avcodec_find_encoder(s->avctx->codec_id);
    AVCodecContext *c = avcodec_alloc_context3(NULL);
    AVFrame input[FF_MAX_B_FRAMES + 2];
    const int scale = s->avctx->brd_scale;
    int i, j, out_size, p_lambda, b_lambda, lambda2;
    int64_t best_rd  = INT64_MAX;
    int best_b_count = -1;

    av_assert0(scale >= 0 && scale <= 3);

    //emms_c();
    //s->next_picture_ptr->quality;
    p_lambda = s->last_lambda_for[AV_PICTURE_TYPE_P];
    //p_lambda * FFABS(s->avctx->b_quant_factor) + s->avctx->b_quant_offset;
    b_lambda = s->last_lambda_for[AV_PICTURE_TYPE_B];
    if (!b_lambda) // FIXME we should do this somewhere else
        b_lambda = p_lambda;
    lambda2  = (b_lambda * b_lambda + (1 << FF_LAMBDA_SHIFT) / 2) >>
               FF_LAMBDA_SHIFT;

    c->width        = s->width  >> scale;
    c->height       = s->height >> scale;
    c->flags        = CODEC_FLAG_QSCALE | CODEC_FLAG_PSNR |
                      CODEC_FLAG_INPUT_PRESERVED /*| CODEC_FLAG_EMU_EDGE*/;
    c->flags       |= s->avctx->flags & CODEC_FLAG_QPEL;
    c->mb_decision  = s->avctx->mb_decision;
    c->me_cmp       = s->avctx->me_cmp;
    c->mb_cmp       = s->avctx->mb_cmp;
    c->me_sub_cmp   = s->avctx->me_sub_cmp;
    c->pix_fmt      = AV_PIX_FMT_YUV420P;
    c->time_base    = s->avctx->time_base;
    c->max_b_frames = s->max_b_frames;

    if (avcodec_open2(c, codec, NULL) < 0)
        return -1;

    for (i = 0; i < s->max_b_frames + 2; i++) {
        int ysize = c->width * c->height;
        int csize = (c->width / 2) * (c->height / 2);
        Picture pre_input, *pre_input_ptr = i ? s->input_picture[i - 1] :
                                                s->next_picture_ptr;

        avcodec_get_frame_defaults(&input[i]);
        input[i].data[0]     = av_malloc(ysize + 2 * csize);
        input[i].data[1]     = input[i].data[0] + ysize;
        input[i].data[2]     = input[i].data[1] + csize;
        input[i].linesize[0] = c->width;
        input[i].linesize[1] =
        input[i].linesize[2] = c->width / 2;

        if (pre_input_ptr && (!i || s->input_picture[i - 1])) {
            pre_input = *pre_input_ptr;

            if (pre_input.f.type != FF_BUFFER_TYPE_SHARED && i) {
                pre_input.f.data[0] += INPLACE_OFFSET;
                pre_input.f.data[1] += INPLACE_OFFSET;
                pre_input.f.data[2] += INPLACE_OFFSET;
            }

            s->dsp.shrink[scale](input[i].data[0], input[i].linesize[0],
                                 pre_input.f.data[0], pre_input.f.linesize[0],
                                 c->width,      c->height);
            s->dsp.shrink[scale](input[i].data[1], input[i].linesize[1],
                                 pre_input.f.data[1], pre_input.f.linesize[1],
                                 c->width >> 1, c->height >> 1);
            s->dsp.shrink[scale](input[i].data[2], input[i].linesize[2],
                                 pre_input.f.data[2], pre_input.f.linesize[2],
                                 c->width >> 1, c->height >> 1);
        }
    }

    for (j = 0; j < s->max_b_frames + 1; j++) {
        int64_t rd = 0;

        if (!s->input_picture[j])
            break;

        c->error[0] = c->error[1] = c->error[2] = 0;

        input[0].pict_type = AV_PICTURE_TYPE_I;
        input[0].quality   = 1 * FF_QP2LAMBDA;

        out_size = encode_frame(c, &input[0]);

        //rd += (out_size * lambda2) >> FF_LAMBDA_SHIFT;

        for (i = 0; i < s->max_b_frames + 1; i++) {
            int is_p = i % (j + 1) == j || i == s->max_b_frames;

            input[i + 1].pict_type = is_p ?
                                     AV_PICTURE_TYPE_P : AV_PICTURE_TYPE_B;
            input[i + 1].quality   = is_p ? p_lambda : b_lambda;

            out_size = encode_frame(c, &input[i + 1]);

            rd += (out_size * lambda2) >> (FF_LAMBDA_SHIFT - 3);
        }

        /* get the delayed frames */
        while (out_size) {
            out_size = encode_frame(c, NULL);
            rd += (out_size * lambda2) >> (FF_LAMBDA_SHIFT - 3);
        }

        rd += c->error[0] + c->error[1] + c->error[2];

        if (rd < best_rd) {
            best_rd = rd;
            best_b_count = j;
        }
    }

    avcodec_close(c);
    av_freep(&c);

    for (i = 0; i < s->max_b_frames + 2; i++) {
        av_freep(&input[i].data[0]);
    }

    return best_b_count;
}

static int select_input_picture(MpegEncContext *s)
{
    int i;

    for (i = 1; i < MAX_PICTURE_COUNT; i++)
        s->reordered_input_picture[i - 1] = s->reordered_input_picture[i];
    s->reordered_input_picture[MAX_PICTURE_COUNT - 1] = NULL;

    /* set next picture type & ordering */
    if (s->reordered_input_picture[0] == NULL && s->input_picture[0]) {
        if (/*s->picture_in_gop_number >= s->gop_size ||*/
            s->next_picture_ptr == NULL || s->intra_only) {
            s->reordered_input_picture[0] = s->input_picture[0];
            s->reordered_input_picture[0]->f.pict_type = AV_PICTURE_TYPE_I;
            s->reordered_input_picture[0]->f.coded_picture_number =
                s->coded_picture_number++;
        } else {
            int b_frames;

            if (s->avctx->frame_skip_threshold || s->avctx->frame_skip_factor) {
                if (s->picture_in_gop_number < s->gop_size &&
                    skip_check(s, s->input_picture[0], s->next_picture_ptr)) {
                    // FIXME check that te gop check above is +-1 correct
                    if (s->input_picture[0]->f.type == FF_BUFFER_TYPE_SHARED) {
                        for (i = 0; i < 4; i++)
                            s->input_picture[0]->f.data[i] = NULL;
                        s->input_picture[0]->f.type = 0;
                    } else {
                        assert(s->input_picture[0]->f.type == FF_BUFFER_TYPE_USER ||
                               s->input_picture[0]->f.type == FF_BUFFER_TYPE_INTERNAL);

                        s->avctx->release_buffer(s->avctx,
                                                 &s->input_picture[0]->f);
                    }

                    emms_c();
                    ff_vbv_update(s, 0);

                    goto no_output_pic;
                }
            }

            if (s->flags & CODEC_FLAG_PASS2) {
                for (i = 0; i < s->max_b_frames + 1; i++) {
                    int pict_num = s->input_picture[0]->f.display_picture_number + i;

                    if (pict_num >= s->rc_context.num_entries)
                        break;
                    if (!s->input_picture[i]) {
                        s->rc_context.entry[pict_num - 1].new_pict_type = AV_PICTURE_TYPE_P;
                        break;
                    }

                    s->input_picture[i]->f.pict_type =
                        s->rc_context.entry[pict_num].new_pict_type;
                }
            }

            if (s->avctx->b_frame_strategy == 0) {
                b_frames = s->max_b_frames;
                while (b_frames && !s->input_picture[b_frames])
                    b_frames--;
            } else if (s->avctx->b_frame_strategy == 1) {
                for (i = 1; i < s->max_b_frames + 1; i++) {
                    if (s->input_picture[i] &&
                        s->input_picture[i]->b_frame_score == 0) {
                        s->input_picture[i]->b_frame_score =
                            get_intra_count(s,
                                            s->input_picture[i    ]->f.data[0],
                                            s->input_picture[i - 1]->f.data[0],
                                            s->linesize) + 1;
                    }
                }
                for (i = 0; i < s->max_b_frames + 1; i++) {
                    if (s->input_picture[i] == NULL ||
                        s->input_picture[i]->b_frame_score - 1 >
                            s->mb_num / s->avctx->b_sensitivity)
                        break;
                }

                b_frames = FFMAX(0, i - 1);

                /* reset scores */
                for (i = 0; i < b_frames + 1; i++) {
                    s->input_picture[i]->b_frame_score = 0;
                }
            } else if (s->avctx->b_frame_strategy == 2) {
                b_frames = estimate_best_b_count(s);
            } else {
                av_log(s->avctx, AV_LOG_ERROR, "illegal b frame strategy\n");
                b_frames = 0;
            }

            emms_c();

            for (i = b_frames - 1; i >= 0; i--) {
                int type = s->input_picture[i]->f.pict_type;
                if (type && type != AV_PICTURE_TYPE_B)
                    b_frames = i;
            }
            if (s->input_picture[b_frames]->f.pict_type == AV_PICTURE_TYPE_B &&
                b_frames == s->max_b_frames) {
                av_log(s->avctx, AV_LOG_ERROR,
                       "warning, too many b frames in a row\n");
            }

            if (s->picture_in_gop_number + b_frames >= s->gop_size) {
                if ((s->mpv_flags & FF_MPV_FLAG_STRICT_GOP) &&
                    s->gop_size > s->picture_in_gop_number) {
                    b_frames = s->gop_size - s->picture_in_gop_number - 1;
                } else {
                    if (s->flags & CODEC_FLAG_CLOSED_GOP)
                        b_frames = 0;
                    s->input_picture[b_frames]->f.pict_type = AV_PICTURE_TYPE_I;
                }
            }

            if ((s->flags & CODEC_FLAG_CLOSED_GOP) && b_frames &&
                s->input_picture[b_frames]->f.pict_type == AV_PICTURE_TYPE_I)
                b_frames--;

            s->reordered_input_picture[0] = s->input_picture[b_frames];
            if (s->reordered_input_picture[0]->f.pict_type != AV_PICTURE_TYPE_I)
                s->reordered_input_picture[0]->f.pict_type = AV_PICTURE_TYPE_P;
            s->reordered_input_picture[0]->f.coded_picture_number =
                s->coded_picture_number++;
            for (i = 0; i < b_frames; i++) {
                s->reordered_input_picture[i + 1] = s->input_picture[i];
                s->reordered_input_picture[i + 1]->f.pict_type =
                    AV_PICTURE_TYPE_B;
                s->reordered_input_picture[i + 1]->f.coded_picture_number =
                    s->coded_picture_number++;
            }
        }
    }
no_output_pic:
    if (s->reordered_input_picture[0]) {
        s->reordered_input_picture[0]->f.reference =
           s->reordered_input_picture[0]->f.pict_type !=
               AV_PICTURE_TYPE_B ? 3 : 0;

        ff_copy_picture(&s->new_picture, s->reordered_input_picture[0]);

        if (s->reordered_input_picture[0]->f.type == FF_BUFFER_TYPE_SHARED ||
            s->avctx->rc_buffer_size) {
            // input is a shared pix, so we can't modifiy it -> alloc a new
            // one & ensure that the shared one is reuseable

            Picture *pic;
            int i = ff_find_unused_picture(s, 0);
            if (i < 0)
                return i;
            pic = &s->picture[i];

            pic->f.reference = s->reordered_input_picture[0]->f.reference;
            if (ff_alloc_picture(s, pic, 0) < 0) {
                return -1;
            }

            /* mark us unused / free shared pic */
            if (s->reordered_input_picture[0]->f.type == FF_BUFFER_TYPE_INTERNAL)
                s->avctx->release_buffer(s->avctx,
                                         &s->reordered_input_picture[0]->f);
            for (i = 0; i < 4; i++)
                s->reordered_input_picture[0]->f.data[i] = NULL;
            s->reordered_input_picture[0]->f.type = 0;

            copy_picture_attributes(s, &pic->f,
                                    &s->reordered_input_picture[0]->f);

            s->current_picture_ptr = pic;
        } else {
            // input is not a shared pix -> reuse buffer for current_pix

            assert(s->reordered_input_picture[0]->f.type ==
                       FF_BUFFER_TYPE_USER ||
                   s->reordered_input_picture[0]->f.type ==
                       FF_BUFFER_TYPE_INTERNAL);

            s->current_picture_ptr = s->reordered_input_picture[0];
            for (i = 0; i < 4; i++) {
                s->new_picture.f.data[i] += INPLACE_OFFSET;
            }
        }
        ff_copy_picture(&s->current_picture, s->current_picture_ptr);

        s->picture_number = s->new_picture.f.display_picture_number;
    } else {
        memset(&s->new_picture, 0, sizeof(Picture));
    }
    return 0;
}

int ff_MPV_encode_picture(AVCodecContext *avctx, AVPacket *pkt,
                          AVFrame *pic_arg, int *got_packet)
{
    MpegEncContext *s = avctx->priv_data;
    int i, stuffing_count, ret;
    int context_count = s->slice_context_count;

    s->picture_in_gop_number++;

    if (load_input_picture(s, pic_arg) < 0)
        return -1;

    if (select_input_picture(s) < 0) {
        return -1;
    }

    /* output? */
    if (s->new_picture.f.data[0]) {
        if ((ret = ff_alloc_packet2(avctx, pkt, s->mb_width*s->mb_height*(MAX_MB_BYTES+100)+10000)) < 0)
            return ret;
        if (s->mb_info) {
            s->mb_info_ptr = av_packet_new_side_data(pkt,
                                 AV_PKT_DATA_H263_MB_INFO,
                                 s->mb_width*s->mb_height*12);
            s->prev_mb_info = s->last_mb_info = s->mb_info_size = 0;
        }

        for (i = 0; i < context_count; i++) {
            int start_y = s->thread_context[i]->start_mb_y;
            int   end_y = s->thread_context[i]->  end_mb_y;
            int h       = s->mb_height;
            uint8_t *start = pkt->data + (size_t)(((int64_t) pkt->size) * start_y / h);
            uint8_t *end   = pkt->data + (size_t)(((int64_t) pkt->size) *   end_y / h);

            init_put_bits(&s->thread_context[i]->pb, start, end - start);
        }

        s->pict_type = s->new_picture.f.pict_type;
        //emms_c();
        ff_MPV_frame_start(s, avctx);
vbv_retry:
        if (encode_picture(s, s->picture_number) < 0)
            return -1;

        avctx->header_bits = s->header_bits;
        avctx->mv_bits     = s->mv_bits;
        avctx->misc_bits   = s->misc_bits;
        avctx->i_tex_bits  = s->i_tex_bits;
        avctx->p_tex_bits  = s->p_tex_bits;
        avctx->i_count     = s->i_count;
        // FIXME f/b_count in avctx
        avctx->p_count     = s->mb_num - s->i_count - s->skip_count;
        avctx->skip_count  = s->skip_count;

        ff_MPV_frame_end(s);

        if (CONFIG_MJPEG_ENCODER && s->out_format == FMT_MJPEG)
            ff_mjpeg_encode_picture_trailer(s);

        if (avctx->rc_buffer_size) {
            RateControlContext *rcc = &s->rc_context;
            int max_size = rcc->buffer_index * avctx->rc_max_available_vbv_use;

            if (put_bits_count(&s->pb) > max_size &&
                s->lambda < s->avctx->lmax) {
                s->next_lambda = FFMAX(s->lambda + 1, s->lambda *
                                       (s->qscale + 1) / s->qscale);
                if (s->adaptive_quant) {
                    int i;
                    for (i = 0; i < s->mb_height * s->mb_stride; i++)
                        s->lambda_table[i] =
                            FFMAX(s->lambda_table[i] + 1,
                                  s->lambda_table[i] * (s->qscale + 1) /
                                  s->qscale);
                }
                s->mb_skipped = 0;        // done in MPV_frame_start()
                // done in encode_picture() so we must undo it
                if (s->pict_type == AV_PICTURE_TYPE_P) {
                    if (s->flipflop_rounding          ||
                        s->codec_id == AV_CODEC_ID_H263P ||
                        s->codec_id == AV_CODEC_ID_MPEG4)
                        s->no_rounding ^= 1;
                }
                if (s->pict_type != AV_PICTURE_TYPE_B) {
                    s->time_base       = s->last_time_base;
                    s->last_non_b_time = s->time - s->pp_time;
                }
                for (i = 0; i < context_count; i++) {
                    PutBitContext *pb = &s->thread_context[i]->pb;
                    init_put_bits(pb, pb->buf, pb->buf_end - pb->buf);
                }
                goto vbv_retry;
            }

            assert(s->avctx->rc_max_rate);
        }

        if (s->flags & CODEC_FLAG_PASS1)
            ff_write_pass1_stats(s);

        for (i = 0; i < 4; i++) {
            s->current_picture_ptr->f.error[i] = s->current_picture.f.error[i];
            avctx->error[i] += s->current_picture_ptr->f.error[i];
        }

        if (s->flags & CODEC_FLAG_PASS1)
            assert(avctx->header_bits + avctx->mv_bits + avctx->misc_bits +
                   avctx->i_tex_bits + avctx->p_tex_bits ==
                       put_bits_count(&s->pb));
        flush_put_bits(&s->pb);
        s->frame_bits  = put_bits_count(&s->pb);

        stuffing_count = ff_vbv_update(s, s->frame_bits);
        s->stuffing_bits = 8*stuffing_count;
        if (stuffing_count) {
            if (s->pb.buf_end - s->pb.buf - (put_bits_count(&s->pb) >> 3) <
                    stuffing_count + 50) {
                av_log(s->avctx, AV_LOG_ERROR, "stuffing too large\n");
                return -1;
            }

            switch (s->codec_id) {
            case AV_CODEC_ID_MPEG1VIDEO:
            case AV_CODEC_ID_MPEG2VIDEO:
                while (stuffing_count--) {
                    put_bits(&s->pb, 8, 0);
                }
            break;
            case AV_CODEC_ID_MPEG4:
                put_bits(&s->pb, 16, 0);
                put_bits(&s->pb, 16, 0x1C3);
                stuffing_count -= 4;
                while (stuffing_count--) {
                    put_bits(&s->pb, 8, 0xFF);
                }
            break;
            default:
                av_log(s->avctx, AV_LOG_ERROR, "vbv buffer overflow\n");
            }
            flush_put_bits(&s->pb);
            s->frame_bits  = put_bits_count(&s->pb);
        }

        /* update mpeg1/2 vbv_delay for CBR */
        if (s->avctx->rc_max_rate                          &&
            s->avctx->rc_min_rate == s->avctx->rc_max_rate &&
            s->out_format == FMT_MPEG1                     &&
            90000LL * (avctx->rc_buffer_size - 1) <=
                s->avctx->rc_max_rate * 0xFFFFLL) {
            int vbv_delay, min_delay;
            double inbits  = s->avctx->rc_max_rate *
                             av_q2d(s->avctx->time_base);
            int    minbits = s->frame_bits - 8 *
                             (s->vbv_delay_ptr - s->pb.buf - 1);
            double bits    = s->rc_context.buffer_index + minbits - inbits;

            if (bits < 0)
                av_log(s->avctx, AV_LOG_ERROR,
                       "Internal error, negative bits\n");

            assert(s->repeat_first_field == 0);

            vbv_delay = bits * 90000 / s->avctx->rc_max_rate;
            min_delay = (minbits * 90000LL + s->avctx->rc_max_rate - 1) /
                        s->avctx->rc_max_rate;

            vbv_delay = FFMAX(vbv_delay, min_delay);

            av_assert0(vbv_delay < 0xFFFF);

            s->vbv_delay_ptr[0] &= 0xF8;
            s->vbv_delay_ptr[0] |= vbv_delay >> 13;
            s->vbv_delay_ptr[1]  = vbv_delay >> 5;
            s->vbv_delay_ptr[2] &= 0x07;
            s->vbv_delay_ptr[2] |= vbv_delay << 3;
            avctx->vbv_delay     = vbv_delay * 300;
        }
        s->total_bits     += s->frame_bits;
        avctx->frame_bits  = s->frame_bits;

        pkt->pts = s->current_picture.f.pts;
        if (!s->low_delay && s->pict_type != AV_PICTURE_TYPE_B) {
            if (!s->current_picture.f.coded_picture_number)
                pkt->dts = pkt->pts - s->dts_delta;
            else
                pkt->dts = s->reordered_pts;
            s->reordered_pts = pkt->pts;
        } else
            pkt->dts = pkt->pts;
        if (s->current_picture.f.key_frame)
            pkt->flags |= AV_PKT_FLAG_KEY;
        if (s->mb_info)
            av_packet_shrink_side_data(pkt, AV_PKT_DATA_H263_MB_INFO, s->mb_info_size);
    } else {
        s->frame_bits = 0;
    }
    assert((s->frame_bits & 7) == 0);

    pkt->size = s->frame_bits / 8;
    *got_packet = !!pkt->size;
    return 0;
}

static inline void dct_single_coeff_elimination(MpegEncContext *s,
                                                int n, int threshold)
{
    static const char tab[64] = {
        3, 2, 2, 1, 1, 1, 1, 1,
        1, 1, 1, 1, 1, 1, 1, 1,
        1, 1, 1, 1, 1, 1, 1, 1,
        0, 0, 0, 0, 0, 0, 0, 0,
        0, 0, 0, 0, 0, 0, 0, 0,
        0, 0, 0, 0, 0, 0, 0, 0,
        0, 0, 0, 0, 0, 0, 0, 0,
        0, 0, 0, 0, 0, 0, 0, 0
    };
    int score = 0;
    int run = 0;
    int i;
    DCTELEM *block = s->block[n];
    const int last_index = s->block_last_index[n];
    int skip_dc;

    if (threshold < 0) {
        skip_dc = 0;
        threshold = -threshold;
    } else
        skip_dc = 1;

    /* Are all we could set to zero already zero? */
    if (last_index <= skip_dc - 1)
        return;

    for (i = 0; i <= last_index; i++) {
        const int j = s->intra_scantable.permutated[i];
        const int level = FFABS(block[j]);
        if (level == 1) {
            if (skip_dc && i == 0)
                continue;
            score += tab[run];
            run = 0;
        } else if (level > 1) {
            return;
        } else {
            run++;
        }
    }
    if (score >= threshold)
        return;
    for (i = skip_dc; i <= last_index; i++) {
        const int j = s->intra_scantable.permutated[i];
        block[j] = 0;
    }
    if (block[0])
        s->block_last_index[n] = 0;
    else
        s->block_last_index[n] = -1;
}

static inline void clip_coeffs(MpegEncContext *s, DCTELEM *block,
                               int last_index)
{
    int i;
    const int maxlevel = s->max_qcoeff;
    const int minlevel = s->min_qcoeff;
    int overflow = 0;

    if (s->mb_intra) {
        i = 1; // skip clipping of intra dc
    } else
        i = 0;

    for (; i <= last_index; i++) {
        const int j = s->intra_scantable.permutated[i];
        int level = block[j];

        if (level > maxlevel) {
            level = maxlevel;
            overflow++;
        } else if (level < minlevel) {
            level = minlevel;
            overflow++;
        }

        block[j] = level;
    }

    if (overflow && s->avctx->mb_decision == FF_MB_DECISION_SIMPLE)
        av_log(s->avctx, AV_LOG_INFO,
               "warning, clipping %d dct coefficients to %d..%d\n",
               overflow, minlevel, maxlevel);
}

static void get_visual_weight(int16_t *weight, uint8_t *ptr, int stride)
{
    int x, y;
    // FIXME optimize
    for (y = 0; y < 8; y++) {
        for (x = 0; x < 8; x++) {
            int x2, y2;
            int sum = 0;
            int sqr = 0;
            int count = 0;

            for (y2 = FFMAX(y - 1, 0); y2 < FFMIN(8, y + 2); y2++) {
                for (x2= FFMAX(x - 1, 0); x2 < FFMIN(8, x + 2); x2++) {
                    int v = ptr[x2 + y2 * stride];
                    sum += v;
                    sqr += v * v;
                    count++;
                }
            }
            weight[x + 8 * y]= (36 * ff_sqrt(count * sqr - sum * sum)) / count;
        }
    }
}

static av_always_inline void encode_mb_internal(MpegEncContext *s,
                                                int motion_x, int motion_y,
                                                int mb_block_height,
                                                int mb_block_count)
{
    int16_t weight[8][64];
    DCTELEM orig[8][64];
    const int mb_x = s->mb_x;
    const int mb_y = s->mb_y;
    int i;
    int skip_dct[8];
    int dct_offset = s->linesize * 8; // default for progressive frames
    uint8_t *ptr_y, *ptr_cb, *ptr_cr;
    int wrap_y, wrap_c;

    for (i = 0; i < mb_block_count; i++)
        skip_dct[i] = s->skipdct;

    if (s->adaptive_quant) {
        const int last_qp = s->qscale;
        const int mb_xy = mb_x + mb_y * s->mb_stride;

        s->lambda = s->lambda_table[mb_xy];
        update_qscale(s);

        if (!(s->mpv_flags & FF_MPV_FLAG_QP_RD)) {
            s->qscale = s->current_picture_ptr->f.qscale_table[mb_xy];
            s->dquant = s->qscale - last_qp;

            if (s->out_format == FMT_H263) {
                s->dquant = av_clip(s->dquant, -2, 2);

                if (s->codec_id == AV_CODEC_ID_MPEG4) {
                    if (!s->mb_intra) {
                        if (s->pict_type == AV_PICTURE_TYPE_B) {
                            if (s->dquant & 1 || s->mv_dir & MV_DIRECT)
                                s->dquant = 0;
                        }
                        if (s->mv_type == MV_TYPE_8X8)
                            s->dquant = 0;
                    }
                }
            }
        }
        ff_set_qscale(s, last_qp + s->dquant);
    } else if (s->mpv_flags & FF_MPV_FLAG_QP_RD)
        ff_set_qscale(s, s->qscale + s->dquant);

    wrap_y = s->linesize;
    wrap_c = s->uvlinesize;
    ptr_y  = s->new_picture.f.data[0] +
             (mb_y * 16 * wrap_y)              + mb_x * 16;
    ptr_cb = s->new_picture.f.data[1] +
             (mb_y * mb_block_height * wrap_c) + mb_x * 8;
    ptr_cr = s->new_picture.f.data[2] +
             (mb_y * mb_block_height * wrap_c) + mb_x * 8;

    if((mb_x*16+16 > s->width || mb_y*16+16 > s->height) && s->codec_id != AV_CODEC_ID_AMV){
        uint8_t *ebuf = s->edge_emu_buffer + 32;
        s->dsp.emulated_edge_mc(ebuf, ptr_y, wrap_y, 16, 16, mb_x * 16,
                                mb_y * 16, s->width, s->height);
        ptr_y = ebuf;
        s->dsp.emulated_edge_mc(ebuf + 18 * wrap_y, ptr_cb, wrap_c, 8,
                                mb_block_height, mb_x * 8, mb_y * 8,
                                (s->width+1) >> 1, (s->height+1) >> 1);
        ptr_cb = ebuf + 18 * wrap_y;
        s->dsp.emulated_edge_mc(ebuf + 18 * wrap_y + 8, ptr_cr, wrap_c, 8,
                                mb_block_height, mb_x * 8, mb_y * 8,
                                (s->width+1) >> 1, (s->height+1) >> 1);
        ptr_cr = ebuf + 18 * wrap_y + 8;
    }

    if (s->mb_intra) {
        if (s->flags & CODEC_FLAG_INTERLACED_DCT) {
            int progressive_score, interlaced_score;

            s->interlaced_dct = 0;
            progressive_score = s->dsp.ildct_cmp[4](s, ptr_y,
                                                    NULL, wrap_y, 8) +
                                s->dsp.ildct_cmp[4](s, ptr_y + wrap_y * 8,
                                                    NULL, wrap_y, 8) - 400;

            if (progressive_score > 0) {
                interlaced_score = s->dsp.ildct_cmp[4](s, ptr_y,
                                                       NULL, wrap_y * 2, 8) +
                                   s->dsp.ildct_cmp[4](s, ptr_y + wrap_y,
                                                       NULL, wrap_y * 2, 8);
                if (progressive_score > interlaced_score) {
                    s->interlaced_dct = 1;

                    dct_offset = wrap_y;
                    wrap_y <<= 1;
                    if (s->chroma_format == CHROMA_422)
                        wrap_c <<= 1;
                }
            }
        }

        s->dsp.get_pixels(s->block[0], ptr_y                  , wrap_y);
        s->dsp.get_pixels(s->block[1], ptr_y              + 8 , wrap_y);
        s->dsp.get_pixels(s->block[2], ptr_y + dct_offset     , wrap_y);
        s->dsp.get_pixels(s->block[3], ptr_y + dct_offset + 8 , wrap_y);

        if (s->flags & CODEC_FLAG_GRAY) {
            skip_dct[4] = 1;
            skip_dct[5] = 1;
        } else {
            s->dsp.get_pixels(s->block[4], ptr_cb, wrap_c);
            s->dsp.get_pixels(s->block[5], ptr_cr, wrap_c);
            if (!s->chroma_y_shift) { /* 422 */
                s->dsp.get_pixels(s->block[6],
                                  ptr_cb + (dct_offset >> 1), wrap_c);
                s->dsp.get_pixels(s->block[7],
                                  ptr_cr + (dct_offset >> 1), wrap_c);
            }
        }
    } else {
        op_pixels_func (*op_pix)[4];
        qpel_mc_func (*op_qpix)[16];
        uint8_t *dest_y, *dest_cb, *dest_cr;

        dest_y  = s->dest[0];
        dest_cb = s->dest[1];
        dest_cr = s->dest[2];

        if ((!s->no_rounding) || s->pict_type == AV_PICTURE_TYPE_B) {
            op_pix  = s->dsp.put_pixels_tab;
            op_qpix = s->dsp.put_qpel_pixels_tab;
        } else {
            op_pix  = s->dsp.put_no_rnd_pixels_tab;
            op_qpix = s->dsp.put_no_rnd_qpel_pixels_tab;
        }

        if (s->mv_dir & MV_DIR_FORWARD) {
            ff_MPV_motion(s, dest_y, dest_cb, dest_cr, 0,
                          s->last_picture.f.data,
                          op_pix, op_qpix);
            op_pix  = s->dsp.avg_pixels_tab;
            op_qpix = s->dsp.avg_qpel_pixels_tab;
        }
        if (s->mv_dir & MV_DIR_BACKWARD) {
            ff_MPV_motion(s, dest_y, dest_cb, dest_cr, 1,
                          s->next_picture.f.data,
                          op_pix, op_qpix);
        }

        if (s->flags & CODEC_FLAG_INTERLACED_DCT) {
            int progressive_score, interlaced_score;

            s->interlaced_dct = 0;
            progressive_score = s->dsp.ildct_cmp[0](s, dest_y,
                                                    ptr_y,              wrap_y,
                                                    8) +
                                s->dsp.ildct_cmp[0](s, dest_y + wrap_y * 8,
                                                    ptr_y + wrap_y * 8, wrap_y,
                                                    8) - 400;

            if (s->avctx->ildct_cmp == FF_CMP_VSSE)
                progressive_score -= 400;

            if (progressive_score > 0) {
                interlaced_score = s->dsp.ildct_cmp[0](s, dest_y,
                                                       ptr_y,
                                                       wrap_y * 2, 8) +
                                   s->dsp.ildct_cmp[0](s, dest_y + wrap_y,
                                                       ptr_y + wrap_y,
                                                       wrap_y * 2, 8);

                if (progressive_score > interlaced_score) {
                    s->interlaced_dct = 1;

                    dct_offset = wrap_y;
                    wrap_y <<= 1;
                    if (s->chroma_format == CHROMA_422)
                        wrap_c <<= 1;
                }
            }
        }

        s->dsp.diff_pixels(s->block[0], ptr_y, dest_y, wrap_y);
        s->dsp.diff_pixels(s->block[1], ptr_y + 8, dest_y + 8, wrap_y);
        s->dsp.diff_pixels(s->block[2], ptr_y + dct_offset,
                           dest_y + dct_offset, wrap_y);
        s->dsp.diff_pixels(s->block[3], ptr_y + dct_offset + 8,
                           dest_y + dct_offset + 8, wrap_y);

        if (s->flags & CODEC_FLAG_GRAY) {
            skip_dct[4] = 1;
            skip_dct[5] = 1;
        } else {
            s->dsp.diff_pixels(s->block[4], ptr_cb, dest_cb, wrap_c);
            s->dsp.diff_pixels(s->block[5], ptr_cr, dest_cr, wrap_c);
            if (!s->chroma_y_shift) { /* 422 */
                s->dsp.diff_pixels(s->block[6], ptr_cb + (dct_offset >> 1),
                                   dest_cb + (dct_offset >> 1), wrap_c);
                s->dsp.diff_pixels(s->block[7], ptr_cr + (dct_offset >> 1),
                                   dest_cr + (dct_offset >> 1), wrap_c);
            }
        }
        /* pre quantization */
        if (s->current_picture.mc_mb_var[s->mb_stride * mb_y + mb_x] <
                2 * s->qscale * s->qscale) {
            // FIXME optimize
            if (s->dsp.sad[1](NULL, ptr_y , dest_y,
                              wrap_y, 8) < 20 * s->qscale)
                skip_dct[0] = 1;
            if (s->dsp.sad[1](NULL, ptr_y + 8,
                              dest_y + 8, wrap_y, 8) < 20 * s->qscale)
                skip_dct[1] = 1;
            if (s->dsp.sad[1](NULL, ptr_y + dct_offset,
                              dest_y + dct_offset, wrap_y, 8) < 20 * s->qscale)
                skip_dct[2] = 1;
            if (s->dsp.sad[1](NULL, ptr_y + dct_offset + 8,
                              dest_y + dct_offset + 8,
                              wrap_y, 8) < 20 * s->qscale)
                skip_dct[3] = 1;
            if (s->dsp.sad[1](NULL, ptr_cb, dest_cb,
                              wrap_c, 8) < 20 * s->qscale)
                skip_dct[4] = 1;
            if (s->dsp.sad[1](NULL, ptr_cr, dest_cr,
                              wrap_c, 8) < 20 * s->qscale)
                skip_dct[5] = 1;
            if (!s->chroma_y_shift) { /* 422 */
                if (s->dsp.sad[1](NULL, ptr_cb + (dct_offset >> 1),
                                  dest_cb + (dct_offset >> 1),
                                  wrap_c, 8) < 20 * s->qscale)
                    skip_dct[6] = 1;
                if (s->dsp.sad[1](NULL, ptr_cr + (dct_offset >> 1),
                                  dest_cr + (dct_offset >> 1),
                                  wrap_c, 8) < 20 * s->qscale)
                    skip_dct[7] = 1;
            }
        }
    }

    if (s->quantizer_noise_shaping) {
        if (!skip_dct[0])
            get_visual_weight(weight[0], ptr_y                 , wrap_y);
        if (!skip_dct[1])
            get_visual_weight(weight[1], ptr_y              + 8, wrap_y);
        if (!skip_dct[2])
            get_visual_weight(weight[2], ptr_y + dct_offset    , wrap_y);
        if (!skip_dct[3])
            get_visual_weight(weight[3], ptr_y + dct_offset + 8, wrap_y);
        if (!skip_dct[4])
            get_visual_weight(weight[4], ptr_cb                , wrap_c);
        if (!skip_dct[5])
            get_visual_weight(weight[5], ptr_cr                , wrap_c);
        if (!s->chroma_y_shift) { /* 422 */
            if (!skip_dct[6])
                get_visual_weight(weight[6], ptr_cb + (dct_offset >> 1),
                                  wrap_c);
            if (!skip_dct[7])
                get_visual_weight(weight[7], ptr_cr + (dct_offset >> 1),
                                  wrap_c);
        }
        memcpy(orig[0], s->block[0], sizeof(DCTELEM) * 64 * mb_block_count);
    }

    /* DCT & quantize */
    av_assert2(s->out_format != FMT_MJPEG || s->qscale == 8);
    {
        for (i = 0; i < mb_block_count; i++) {
            if (!skip_dct[i]) {
                int overflow;
                s->block_last_index[i] = s->dct_quantize(s, s->block[i], i, s->qscale, &overflow);
                // FIXME we could decide to change to quantizer instead of
                // clipping
                // JS: I don't think that would be a good idea it could lower
                //     quality instead of improve it. Just INTRADC clipping
                //     deserves changes in quantizer
                if (overflow)
                    clip_coeffs(s, s->block[i], s->block_last_index[i]);
            } else
                s->block_last_index[i] = -1;
        }
        if (s->quantizer_noise_shaping) {
            for (i = 0; i < mb_block_count; i++) {
                if (!skip_dct[i]) {
                    s->block_last_index[i] =
                        dct_quantize_refine(s, s->block[i], weight[i],
                                            orig[i], i, s->qscale);
                }
            }
        }

        if (s->luma_elim_threshold && !s->mb_intra)
            for (i = 0; i < 4; i++)
                dct_single_coeff_elimination(s, i, s->luma_elim_threshold);
        if (s->chroma_elim_threshold && !s->mb_intra)
            for (i = 4; i < mb_block_count; i++)
                dct_single_coeff_elimination(s, i, s->chroma_elim_threshold);

        if (s->mpv_flags & FF_MPV_FLAG_CBP_RD) {
            for (i = 0; i < mb_block_count; i++) {
                if (s->block_last_index[i] == -1)
                    s->coded_score[i] = INT_MAX / 256;
            }
        }
    }

    if ((s->flags & CODEC_FLAG_GRAY) && s->mb_intra) {
        s->block_last_index[4] =
        s->block_last_index[5] = 0;
        s->block[4][0] =
        s->block[5][0] = (1024 + s->c_dc_scale / 2) / s->c_dc_scale;
    }

    // non c quantize code returns incorrect block_last_index FIXME
    if (s->alternate_scan && s->dct_quantize != ff_dct_quantize_c) {
        for (i = 0; i < mb_block_count; i++) {
            int j;
            if (s->block_last_index[i] > 0) {
                for (j = 63; j > 0; j--) {
                    if (s->block[i][s->intra_scantable.permutated[j]])
                        break;
                }
                s->block_last_index[i] = j;
            }
        }
    }

    /* huffman encode */
    switch(s->codec_id){ //FIXME funct ptr could be slightly faster
    case AV_CODEC_ID_MPEG1VIDEO:
    case AV_CODEC_ID_MPEG2VIDEO:
        if (CONFIG_MPEG1VIDEO_ENCODER || CONFIG_MPEG2VIDEO_ENCODER)
            ff_mpeg1_encode_mb(s, s->block, motion_x, motion_y);
        break;
    case AV_CODEC_ID_MPEG4:
        if (CONFIG_MPEG4_ENCODER)
            ff_mpeg4_encode_mb(s, s->block, motion_x, motion_y);
        break;
    case AV_CODEC_ID_MSMPEG4V2:
    case AV_CODEC_ID_MSMPEG4V3:
    case AV_CODEC_ID_WMV1:
        if (CONFIG_MSMPEG4_ENCODER)
            ff_msmpeg4_encode_mb(s, s->block, motion_x, motion_y);
        break;
    case AV_CODEC_ID_WMV2:
        if (CONFIG_WMV2_ENCODER)
            ff_wmv2_encode_mb(s, s->block, motion_x, motion_y);
        break;
    case AV_CODEC_ID_H261:
        if (CONFIG_H261_ENCODER)
            ff_h261_encode_mb(s, s->block, motion_x, motion_y);
        break;
    case AV_CODEC_ID_H263:
    case AV_CODEC_ID_H263P:
    case AV_CODEC_ID_FLV1:
    case AV_CODEC_ID_RV10:
    case AV_CODEC_ID_RV20:
        if (CONFIG_H263_ENCODER)
            ff_h263_encode_mb(s, s->block, motion_x, motion_y);
        break;
    case AV_CODEC_ID_MJPEG:
    case AV_CODEC_ID_AMV:
        if (CONFIG_MJPEG_ENCODER)
            ff_mjpeg_encode_mb(s, s->block);
        break;
    default:
        av_assert1(0);
    }
}

static av_always_inline void encode_mb(MpegEncContext *s, int motion_x, int motion_y)
{
    if (s->chroma_format == CHROMA_420) encode_mb_internal(s, motion_x, motion_y,  8, 6);
    else                                encode_mb_internal(s, motion_x, motion_y, 16, 8);
}

static inline void copy_context_before_encode(MpegEncContext *d, MpegEncContext *s, int type){
    int i;

    memcpy(d->last_mv, s->last_mv, 2*2*2*sizeof(int)); //FIXME is memcpy faster than a loop?

    /* mpeg1 */
    d->mb_skip_run= s->mb_skip_run;
    for(i=0; i<3; i++)
        d->last_dc[i] = s->last_dc[i];

    /* statistics */
    d->mv_bits= s->mv_bits;
    d->i_tex_bits= s->i_tex_bits;
    d->p_tex_bits= s->p_tex_bits;
    d->i_count= s->i_count;
    d->f_count= s->f_count;
    d->b_count= s->b_count;
    d->skip_count= s->skip_count;
    d->misc_bits= s->misc_bits;
    d->last_bits= 0;

    d->mb_skipped= 0;
    d->qscale= s->qscale;
    d->dquant= s->dquant;

    d->esc3_level_length= s->esc3_level_length;
}

static inline void copy_context_after_encode(MpegEncContext *d, MpegEncContext *s, int type){
    int i;

    memcpy(d->mv, s->mv, 2*4*2*sizeof(int));
    memcpy(d->last_mv, s->last_mv, 2*2*2*sizeof(int)); //FIXME is memcpy faster than a loop?

    /* mpeg1 */
    d->mb_skip_run= s->mb_skip_run;
    for(i=0; i<3; i++)
        d->last_dc[i] = s->last_dc[i];

    /* statistics */
    d->mv_bits= s->mv_bits;
    d->i_tex_bits= s->i_tex_bits;
    d->p_tex_bits= s->p_tex_bits;
    d->i_count= s->i_count;
    d->f_count= s->f_count;
    d->b_count= s->b_count;
    d->skip_count= s->skip_count;
    d->misc_bits= s->misc_bits;

    d->mb_intra= s->mb_intra;
    d->mb_skipped= s->mb_skipped;
    d->mv_type= s->mv_type;
    d->mv_dir= s->mv_dir;
    d->pb= s->pb;
    if(s->data_partitioning){
        d->pb2= s->pb2;
        d->tex_pb= s->tex_pb;
    }
    d->block= s->block;
    for(i=0; i<8; i++)
        d->block_last_index[i]= s->block_last_index[i];
    d->interlaced_dct= s->interlaced_dct;
    d->qscale= s->qscale;

    d->esc3_level_length= s->esc3_level_length;
}

static inline void encode_mb_hq(MpegEncContext *s, MpegEncContext *backup, MpegEncContext *best, int type,
                           PutBitContext pb[2], PutBitContext pb2[2], PutBitContext tex_pb[2],
                           int *dmin, int *next_block, int motion_x, int motion_y)
{
    int score;
    uint8_t *dest_backup[3];

    copy_context_before_encode(s, backup, type);

    s->block= s->blocks[*next_block];
    s->pb= pb[*next_block];
    if(s->data_partitioning){
        s->pb2   = pb2   [*next_block];
        s->tex_pb= tex_pb[*next_block];
    }

    if(*next_block){
        memcpy(dest_backup, s->dest, sizeof(s->dest));
        s->dest[0] = s->rd_scratchpad;
        s->dest[1] = s->rd_scratchpad + 16*s->linesize;
        s->dest[2] = s->rd_scratchpad + 16*s->linesize + 8;
        assert(s->linesize >= 32); //FIXME
    }

    encode_mb(s, motion_x, motion_y);

    score= put_bits_count(&s->pb);
    if(s->data_partitioning){
        score+= put_bits_count(&s->pb2);
        score+= put_bits_count(&s->tex_pb);
    }

    if(s->avctx->mb_decision == FF_MB_DECISION_RD){
        ff_MPV_decode_mb(s, s->block);

        score *= s->lambda2;
        score += sse_mb(s) << FF_LAMBDA_SHIFT;
    }

    if(*next_block){
        memcpy(s->dest, dest_backup, sizeof(s->dest));
    }

    if(score<*dmin){
        *dmin= score;
        *next_block^=1;

        copy_context_after_encode(best, s, type);
    }
}

static int sse(MpegEncContext *s, uint8_t *src1, uint8_t *src2, int w, int h, int stride){
    uint32_t *sq = ff_squareTbl + 256;
    int acc=0;
    int x,y;

    if(w==16 && h==16)
        return s->dsp.sse[0](NULL, src1, src2, stride, 16);
    else if(w==8 && h==8)
        return s->dsp.sse[1](NULL, src1, src2, stride, 8);

    for(y=0; y<h; y++){
        for(x=0; x<w; x++){
            acc+= sq[src1[x + y*stride] - src2[x + y*stride]];
        }
    }

    av_assert2(acc>=0);

    return acc;
}

static int sse_mb(MpegEncContext *s){
    int w= 16;
    int h= 16;

    if(s->mb_x*16 + 16 > s->width ) w= s->width - s->mb_x*16;
    if(s->mb_y*16 + 16 > s->height) h= s->height- s->mb_y*16;

    if(w==16 && h==16)
      if(s->avctx->mb_cmp == FF_CMP_NSSE){
        return  s->dsp.nsse[0](s, s->new_picture.f.data[0] + s->mb_x*16 + s->mb_y*s->linesize*16, s->dest[0], s->linesize, 16)
               +s->dsp.nsse[1](s, s->new_picture.f.data[1] + s->mb_x*8  + s->mb_y*s->uvlinesize*8,s->dest[1], s->uvlinesize, 8)
               +s->dsp.nsse[1](s, s->new_picture.f.data[2] + s->mb_x*8  + s->mb_y*s->uvlinesize*8,s->dest[2], s->uvlinesize, 8);
      }else{
        return  s->dsp.sse[0](NULL, s->new_picture.f.data[0] + s->mb_x*16 + s->mb_y*s->linesize*16, s->dest[0], s->linesize, 16)
               +s->dsp.sse[1](NULL, s->new_picture.f.data[1] + s->mb_x*8  + s->mb_y*s->uvlinesize*8,s->dest[1], s->uvlinesize, 8)
               +s->dsp.sse[1](NULL, s->new_picture.f.data[2] + s->mb_x*8  + s->mb_y*s->uvlinesize*8,s->dest[2], s->uvlinesize, 8);
      }
    else
        return  sse(s, s->new_picture.f.data[0] + s->mb_x*16 + s->mb_y*s->linesize*16, s->dest[0], w, h, s->linesize)
               +sse(s, s->new_picture.f.data[1] + s->mb_x*8  + s->mb_y*s->uvlinesize*8,s->dest[1], w>>1, h>>1, s->uvlinesize)
               +sse(s, s->new_picture.f.data[2] + s->mb_x*8  + s->mb_y*s->uvlinesize*8,s->dest[2], w>>1, h>>1, s->uvlinesize);
}

static int pre_estimate_motion_thread(AVCodecContext *c, void *arg){
    MpegEncContext *s= *(void**)arg;


    s->me.pre_pass=1;
    s->me.dia_size= s->avctx->pre_dia_size;
    s->first_slice_line=1;
    for(s->mb_y= s->end_mb_y-1; s->mb_y >= s->start_mb_y; s->mb_y--) {
        for(s->mb_x=s->mb_width-1; s->mb_x >=0 ;s->mb_x--) {
            ff_pre_estimate_p_frame_motion(s, s->mb_x, s->mb_y);
        }
        s->first_slice_line=0;
    }

    s->me.pre_pass=0;

    return 0;
}

static int estimate_motion_thread(AVCodecContext *c, void *arg){
    MpegEncContext *s= *(void**)arg;

    ff_check_alignment();

    s->me.dia_size= s->avctx->dia_size;
    s->first_slice_line=1;
    for(s->mb_y= s->start_mb_y; s->mb_y < s->end_mb_y; s->mb_y++) {
        s->mb_x=0; //for block init below
        ff_init_block_index(s);
        for(s->mb_x=0; s->mb_x < s->mb_width; s->mb_x++) {
            s->block_index[0]+=2;
            s->block_index[1]+=2;
            s->block_index[2]+=2;
            s->block_index[3]+=2;

            /* compute motion vector & mb_type and store in context */
            if(s->pict_type==AV_PICTURE_TYPE_B)
                ff_estimate_b_frame_motion(s, s->mb_x, s->mb_y);
            else
                ff_estimate_p_frame_motion(s, s->mb_x, s->mb_y);
        }
        s->first_slice_line=0;
    }
    return 0;
}

static int mb_var_thread(AVCodecContext *c, void *arg){
    MpegEncContext *s= *(void**)arg;
    int mb_x, mb_y;

    ff_check_alignment();

    for(mb_y=s->start_mb_y; mb_y < s->end_mb_y; mb_y++) {
        for(mb_x=0; mb_x < s->mb_width; mb_x++) {
            int xx = mb_x * 16;
            int yy = mb_y * 16;
            uint8_t *pix = s->new_picture.f.data[0] + (yy * s->linesize) + xx;
            int varc;
            int sum = s->dsp.pix_sum(pix, s->linesize);

            varc = (s->dsp.pix_norm1(pix, s->linesize) - (((unsigned)sum*sum)>>8) + 500 + 128)>>8;

            s->current_picture.mb_var [s->mb_stride * mb_y + mb_x] = varc;
            s->current_picture.mb_mean[s->mb_stride * mb_y + mb_x] = (sum+128)>>8;
            s->me.mb_var_sum_temp    += varc;
        }
    }
    return 0;
}

static void write_slice_end(MpegEncContext *s){
    if(CONFIG_MPEG4_ENCODER && s->codec_id==AV_CODEC_ID_MPEG4){
        if(s->partitioned_frame){
            ff_mpeg4_merge_partitions(s);
        }

        ff_mpeg4_stuffing(&s->pb);
    }else if(CONFIG_MJPEG_ENCODER && s->out_format == FMT_MJPEG){
        ff_mjpeg_encode_stuffing(s);
    }

    avpriv_align_put_bits(&s->pb);
    flush_put_bits(&s->pb);

    if((s->flags&CODEC_FLAG_PASS1) && !s->partitioned_frame)
        s->misc_bits+= get_bits_diff(s);
}

static void write_mb_info(MpegEncContext *s)
{
    uint8_t *ptr = s->mb_info_ptr + s->mb_info_size - 12;
    int offset = put_bits_count(&s->pb);
    int mba  = s->mb_x + s->mb_width * (s->mb_y % s->gob_index);
    int gobn = s->mb_y / s->gob_index;
    int pred_x, pred_y;
    if (CONFIG_H263_ENCODER)
        ff_h263_pred_motion(s, 0, 0, &pred_x, &pred_y);
    bytestream_put_le32(&ptr, offset);
    bytestream_put_byte(&ptr, s->qscale);
    bytestream_put_byte(&ptr, gobn);
    bytestream_put_le16(&ptr, mba);
    bytestream_put_byte(&ptr, pred_x); /* hmv1 */
    bytestream_put_byte(&ptr, pred_y); /* vmv1 */
    /* 4MV not implemented */
    bytestream_put_byte(&ptr, 0); /* hmv2 */
    bytestream_put_byte(&ptr, 0); /* vmv2 */
}

static void update_mb_info(MpegEncContext *s, int startcode)
{
    if (!s->mb_info)
        return;
    if (put_bits_count(&s->pb) - s->prev_mb_info*8 >= s->mb_info*8) {
        s->mb_info_size += 12;
        s->prev_mb_info = s->last_mb_info;
    }
    if (startcode) {
        s->prev_mb_info = put_bits_count(&s->pb)/8;
        /* This might have incremented mb_info_size above, and we return without
         * actually writing any info into that slot yet. But in that case,
         * this will be called again at the start of the after writing the
         * start code, actually writing the mb info. */
        return;
    }

    s->last_mb_info = put_bits_count(&s->pb)/8;
    if (!s->mb_info_size)
        s->mb_info_size += 12;
    write_mb_info(s);
}

static int encode_thread(AVCodecContext *c, void *arg){
    MpegEncContext *s= *(void**)arg;
    int mb_x, mb_y, pdif = 0;
    int chr_h= 16>>s->chroma_y_shift;
    int i, j;
    MpegEncContext best_s, backup_s;
    uint8_t bit_buf[2][MAX_MB_BYTES];
    uint8_t bit_buf2[2][MAX_MB_BYTES];
    uint8_t bit_buf_tex[2][MAX_MB_BYTES];
    PutBitContext pb[2], pb2[2], tex_pb[2];

    ff_check_alignment();

    for(i=0; i<2; i++){
        init_put_bits(&pb    [i], bit_buf    [i], MAX_MB_BYTES);
        init_put_bits(&pb2   [i], bit_buf2   [i], MAX_MB_BYTES);
        init_put_bits(&tex_pb[i], bit_buf_tex[i], MAX_MB_BYTES);
    }

    s->last_bits= put_bits_count(&s->pb);
    s->mv_bits=0;
    s->misc_bits=0;
    s->i_tex_bits=0;
    s->p_tex_bits=0;
    s->i_count=0;
    s->f_count=0;
    s->b_count=0;
    s->skip_count=0;

    for(i=0; i<3; i++){
        /* init last dc values */
        /* note: quant matrix value (8) is implied here */
        s->last_dc[i] = 128 << s->intra_dc_precision;

        s->current_picture.f.error[i] = 0;
    }
    if(s->codec_id==AV_CODEC_ID_AMV){
        s->last_dc[0] = 128*8/13;
        s->last_dc[1] = 128*8/14;
        s->last_dc[2] = 128*8/14;
    }
    s->mb_skip_run = 0;
    memset(s->last_mv, 0, sizeof(s->last_mv));

    s->last_mv_dir = 0;

    switch(s->codec_id){
    case AV_CODEC_ID_H263:
    case AV_CODEC_ID_H263P:
    case AV_CODEC_ID_FLV1:
        if (CONFIG_H263_ENCODER)
            s->gob_index = ff_h263_get_gob_height(s);
        break;
    case AV_CODEC_ID_MPEG4:
        if(CONFIG_MPEG4_ENCODER && s->partitioned_frame)
            ff_mpeg4_init_partitions(s);
        break;
    }

    s->resync_mb_x=0;
    s->resync_mb_y=0;
    s->first_slice_line = 1;
    s->ptr_lastgob = s->pb.buf;
    for(mb_y= s->start_mb_y; mb_y < s->end_mb_y; mb_y++) {
        s->mb_x=0;
        s->mb_y= mb_y;

        ff_set_qscale(s, s->qscale);
        ff_init_block_index(s);

        for(mb_x=0; mb_x < s->mb_width; mb_x++) {
            int xy= mb_y*s->mb_stride + mb_x; // removed const, H261 needs to adjust this
            int mb_type= s->mb_type[xy];
//            int d;
            int dmin= INT_MAX;
            int dir;

            if(s->pb.buf_end - s->pb.buf - (put_bits_count(&s->pb)>>3) < MAX_MB_BYTES){
                av_log(s->avctx, AV_LOG_ERROR, "encoded frame too large\n");
                return -1;
            }
            if(s->data_partitioning){
                if(   s->pb2   .buf_end - s->pb2   .buf - (put_bits_count(&s->    pb2)>>3) < MAX_MB_BYTES
                   || s->tex_pb.buf_end - s->tex_pb.buf - (put_bits_count(&s->tex_pb )>>3) < MAX_MB_BYTES){
                    av_log(s->avctx, AV_LOG_ERROR, "encoded partitioned frame too large\n");
                    return -1;
                }
            }

            s->mb_x = mb_x;
            s->mb_y = mb_y;  // moved into loop, can get changed by H.261
            ff_update_block_index(s);

            if(CONFIG_H261_ENCODER && s->codec_id == AV_CODEC_ID_H261){
                ff_h261_reorder_mb_index(s);
                xy= s->mb_y*s->mb_stride + s->mb_x;
                mb_type= s->mb_type[xy];
            }

            /* write gob / video packet header  */
            if(s->rtp_mode){
                int current_packet_size, is_gob_start;

                current_packet_size= ((put_bits_count(&s->pb)+7)>>3) - (s->ptr_lastgob - s->pb.buf);

                is_gob_start= s->avctx->rtp_payload_size && current_packet_size >= s->avctx->rtp_payload_size && mb_y + mb_x>0;

                if(s->start_mb_y == mb_y && mb_y > 0 && mb_x==0) is_gob_start=1;

                switch(s->codec_id){
                case AV_CODEC_ID_H263:
                case AV_CODEC_ID_H263P:
                    if(!s->h263_slice_structured)
                        if(s->mb_x || s->mb_y%s->gob_index) is_gob_start=0;
                    break;
                case AV_CODEC_ID_MPEG2VIDEO:
                    if(s->mb_x==0 && s->mb_y!=0) is_gob_start=1;
                case AV_CODEC_ID_MPEG1VIDEO:
                    if(s->mb_skip_run) is_gob_start=0;
                    break;
                case AV_CODEC_ID_MJPEG:
                    if(s->mb_x==0 && s->mb_y!=0) is_gob_start=1;
                    break;
                }

                if(is_gob_start){
                    if(s->start_mb_y != mb_y || mb_x!=0){
                        write_slice_end(s);
                        if(CONFIG_MPEG4_ENCODER && s->codec_id==AV_CODEC_ID_MPEG4 && s->partitioned_frame){
                            ff_mpeg4_init_partitions(s);
                        }
                    }

                    av_assert2((put_bits_count(&s->pb)&7) == 0);
                    current_packet_size= put_bits_ptr(&s->pb) - s->ptr_lastgob;

                    if(s->avctx->error_rate && s->resync_mb_x + s->resync_mb_y > 0){
                        int r= put_bits_count(&s->pb)/8 + s->picture_number + 16 + s->mb_x + s->mb_y;
                        int d= 100 / s->avctx->error_rate;
                        if(r % d == 0){
                            current_packet_size=0;
                            s->pb.buf_ptr= s->ptr_lastgob;
                            assert(put_bits_ptr(&s->pb) == s->ptr_lastgob);
                        }
                    }

                    if (s->avctx->rtp_callback){
                        int number_mb = (mb_y - s->resync_mb_y)*s->mb_width + mb_x - s->resync_mb_x;
                        s->avctx->rtp_callback(s->avctx, s->ptr_lastgob, current_packet_size, number_mb);
                    }
                    update_mb_info(s, 1);

                    switch(s->codec_id){
                    case AV_CODEC_ID_MPEG4:
                        if (CONFIG_MPEG4_ENCODER) {
                            ff_mpeg4_encode_video_packet_header(s);
                            ff_mpeg4_clean_buffers(s);
                        }
                    break;
                    case AV_CODEC_ID_MPEG1VIDEO:
                    case AV_CODEC_ID_MPEG2VIDEO:
                        if (CONFIG_MPEG1VIDEO_ENCODER || CONFIG_MPEG2VIDEO_ENCODER) {
                            ff_mpeg1_encode_slice_header(s);
                            ff_mpeg1_clean_buffers(s);
                        }
                    break;
                    case AV_CODEC_ID_H263:
                    case AV_CODEC_ID_H263P:
                        if (CONFIG_H263_ENCODER)
                            ff_h263_encode_gob_header(s, mb_y);
                    break;
                    }

                    if(s->flags&CODEC_FLAG_PASS1){
                        int bits= put_bits_count(&s->pb);
                        s->misc_bits+= bits - s->last_bits;
                        s->last_bits= bits;
                    }

                    s->ptr_lastgob += current_packet_size;
                    s->first_slice_line=1;
                    s->resync_mb_x=mb_x;
                    s->resync_mb_y=mb_y;
                }
            }

            if(  (s->resync_mb_x   == s->mb_x)
               && s->resync_mb_y+1 == s->mb_y){
                s->first_slice_line=0;
            }

            s->mb_skipped=0;
            s->dquant=0; //only for QP_RD

            update_mb_info(s, 0);

            if (mb_type & (mb_type-1) || (s->mpv_flags & FF_MPV_FLAG_QP_RD)) { // more than 1 MB type possible or FF_MPV_FLAG_QP_RD
                int next_block=0;
                int pb_bits_count, pb2_bits_count, tex_pb_bits_count;

                copy_context_before_encode(&backup_s, s, -1);
                backup_s.pb= s->pb;
                best_s.data_partitioning= s->data_partitioning;
                best_s.partitioned_frame= s->partitioned_frame;
                if(s->data_partitioning){
                    backup_s.pb2= s->pb2;
                    backup_s.tex_pb= s->tex_pb;
                }

                if(mb_type&CANDIDATE_MB_TYPE_INTER){
                    s->mv_dir = MV_DIR_FORWARD;
                    s->mv_type = MV_TYPE_16X16;
                    s->mb_intra= 0;
                    s->mv[0][0][0] = s->p_mv_table[xy][0];
                    s->mv[0][0][1] = s->p_mv_table[xy][1];
                    encode_mb_hq(s, &backup_s, &best_s, CANDIDATE_MB_TYPE_INTER, pb, pb2, tex_pb,
                                 &dmin, &next_block, s->mv[0][0][0], s->mv[0][0][1]);
                }
                if(mb_type&CANDIDATE_MB_TYPE_INTER_I){
                    s->mv_dir = MV_DIR_FORWARD;
                    s->mv_type = MV_TYPE_FIELD;
                    s->mb_intra= 0;
                    for(i=0; i<2; i++){
                        j= s->field_select[0][i] = s->p_field_select_table[i][xy];
                        s->mv[0][i][0] = s->p_field_mv_table[i][j][xy][0];
                        s->mv[0][i][1] = s->p_field_mv_table[i][j][xy][1];
                    }
                    encode_mb_hq(s, &backup_s, &best_s, CANDIDATE_MB_TYPE_INTER_I, pb, pb2, tex_pb,
                                 &dmin, &next_block, 0, 0);
                }
                if(mb_type&CANDIDATE_MB_TYPE_SKIPPED){
                    s->mv_dir = MV_DIR_FORWARD;
                    s->mv_type = MV_TYPE_16X16;
                    s->mb_intra= 0;
                    s->mv[0][0][0] = 0;
                    s->mv[0][0][1] = 0;
                    encode_mb_hq(s, &backup_s, &best_s, CANDIDATE_MB_TYPE_SKIPPED, pb, pb2, tex_pb,
                                 &dmin, &next_block, s->mv[0][0][0], s->mv[0][0][1]);
                }
                if(mb_type&CANDIDATE_MB_TYPE_INTER4V){
                    s->mv_dir = MV_DIR_FORWARD;
                    s->mv_type = MV_TYPE_8X8;
                    s->mb_intra= 0;
                    for(i=0; i<4; i++){
                        s->mv[0][i][0] = s->current_picture.f.motion_val[0][s->block_index[i]][0];
                        s->mv[0][i][1] = s->current_picture.f.motion_val[0][s->block_index[i]][1];
                    }
                    encode_mb_hq(s, &backup_s, &best_s, CANDIDATE_MB_TYPE_INTER4V, pb, pb2, tex_pb,
                                 &dmin, &next_block, 0, 0);
                }
                if(mb_type&CANDIDATE_MB_TYPE_FORWARD){
                    s->mv_dir = MV_DIR_FORWARD;
                    s->mv_type = MV_TYPE_16X16;
                    s->mb_intra= 0;
                    s->mv[0][0][0] = s->b_forw_mv_table[xy][0];
                    s->mv[0][0][1] = s->b_forw_mv_table[xy][1];
                    encode_mb_hq(s, &backup_s, &best_s, CANDIDATE_MB_TYPE_FORWARD, pb, pb2, tex_pb,
                                 &dmin, &next_block, s->mv[0][0][0], s->mv[0][0][1]);
                }
                if(mb_type&CANDIDATE_MB_TYPE_BACKWARD){
                    s->mv_dir = MV_DIR_BACKWARD;
                    s->mv_type = MV_TYPE_16X16;
                    s->mb_intra= 0;
                    s->mv[1][0][0] = s->b_back_mv_table[xy][0];
                    s->mv[1][0][1] = s->b_back_mv_table[xy][1];
                    encode_mb_hq(s, &backup_s, &best_s, CANDIDATE_MB_TYPE_BACKWARD, pb, pb2, tex_pb,
                                 &dmin, &next_block, s->mv[1][0][0], s->mv[1][0][1]);
                }
                if(mb_type&CANDIDATE_MB_TYPE_BIDIR){
                    s->mv_dir = MV_DIR_FORWARD | MV_DIR_BACKWARD;
                    s->mv_type = MV_TYPE_16X16;
                    s->mb_intra= 0;
                    s->mv[0][0][0] = s->b_bidir_forw_mv_table[xy][0];
                    s->mv[0][0][1] = s->b_bidir_forw_mv_table[xy][1];
                    s->mv[1][0][0] = s->b_bidir_back_mv_table[xy][0];
                    s->mv[1][0][1] = s->b_bidir_back_mv_table[xy][1];
                    encode_mb_hq(s, &backup_s, &best_s, CANDIDATE_MB_TYPE_BIDIR, pb, pb2, tex_pb,
                                 &dmin, &next_block, 0, 0);
                }
                if(mb_type&CANDIDATE_MB_TYPE_FORWARD_I){
                    s->mv_dir = MV_DIR_FORWARD;
                    s->mv_type = MV_TYPE_FIELD;
                    s->mb_intra= 0;
                    for(i=0; i<2; i++){
                        j= s->field_select[0][i] = s->b_field_select_table[0][i][xy];
                        s->mv[0][i][0] = s->b_field_mv_table[0][i][j][xy][0];
                        s->mv[0][i][1] = s->b_field_mv_table[0][i][j][xy][1];
                    }
                    encode_mb_hq(s, &backup_s, &best_s, CANDIDATE_MB_TYPE_FORWARD_I, pb, pb2, tex_pb,
                                 &dmin, &next_block, 0, 0);
                }
                if(mb_type&CANDIDATE_MB_TYPE_BACKWARD_I){
                    s->mv_dir = MV_DIR_BACKWARD;
                    s->mv_type = MV_TYPE_FIELD;
                    s->mb_intra= 0;
                    for(i=0; i<2; i++){
                        j= s->field_select[1][i] = s->b_field_select_table[1][i][xy];
                        s->mv[1][i][0] = s->b_field_mv_table[1][i][j][xy][0];
                        s->mv[1][i][1] = s->b_field_mv_table[1][i][j][xy][1];
                    }
                    encode_mb_hq(s, &backup_s, &best_s, CANDIDATE_MB_TYPE_BACKWARD_I, pb, pb2, tex_pb,
                                 &dmin, &next_block, 0, 0);
                }
                if(mb_type&CANDIDATE_MB_TYPE_BIDIR_I){
                    s->mv_dir = MV_DIR_FORWARD | MV_DIR_BACKWARD;
                    s->mv_type = MV_TYPE_FIELD;
                    s->mb_intra= 0;
                    for(dir=0; dir<2; dir++){
                        for(i=0; i<2; i++){
                            j= s->field_select[dir][i] = s->b_field_select_table[dir][i][xy];
                            s->mv[dir][i][0] = s->b_field_mv_table[dir][i][j][xy][0];
                            s->mv[dir][i][1] = s->b_field_mv_table[dir][i][j][xy][1];
                        }
                    }
                    encode_mb_hq(s, &backup_s, &best_s, CANDIDATE_MB_TYPE_BIDIR_I, pb, pb2, tex_pb,
                                 &dmin, &next_block, 0, 0);
                }
                if(mb_type&CANDIDATE_MB_TYPE_INTRA){
                    s->mv_dir = 0;
                    s->mv_type = MV_TYPE_16X16;
                    s->mb_intra= 1;
                    s->mv[0][0][0] = 0;
                    s->mv[0][0][1] = 0;
                    encode_mb_hq(s, &backup_s, &best_s, CANDIDATE_MB_TYPE_INTRA, pb, pb2, tex_pb,
                                 &dmin, &next_block, 0, 0);
                    if(s->h263_pred || s->h263_aic){
                        if(best_s.mb_intra)
                            s->mbintra_table[mb_x + mb_y*s->mb_stride]=1;
                        else
                            ff_clean_intra_table_entries(s); //old mode?
                    }
                }

                if ((s->mpv_flags & FF_MPV_FLAG_QP_RD) && dmin < INT_MAX) {
                    if(best_s.mv_type==MV_TYPE_16X16){ //FIXME move 4mv after QPRD
                        const int last_qp= backup_s.qscale;
                        int qpi, qp, dc[6];
                        DCTELEM ac[6][16];
                        const int mvdir= (best_s.mv_dir&MV_DIR_BACKWARD) ? 1 : 0;
                        static const int dquant_tab[4]={-1,1,-2,2};

                        av_assert2(backup_s.dquant == 0);

                        //FIXME intra
                        s->mv_dir= best_s.mv_dir;
                        s->mv_type = MV_TYPE_16X16;
                        s->mb_intra= best_s.mb_intra;
                        s->mv[0][0][0] = best_s.mv[0][0][0];
                        s->mv[0][0][1] = best_s.mv[0][0][1];
                        s->mv[1][0][0] = best_s.mv[1][0][0];
                        s->mv[1][0][1] = best_s.mv[1][0][1];

                        qpi = s->pict_type == AV_PICTURE_TYPE_B ? 2 : 0;
                        for(; qpi<4; qpi++){
                            int dquant= dquant_tab[qpi];
                            qp= last_qp + dquant;
                            if(qp < s->avctx->qmin || qp > s->avctx->qmax)
                                continue;
                            backup_s.dquant= dquant;
                            if(s->mb_intra && s->dc_val[0]){
                                for(i=0; i<6; i++){
                                    dc[i]= s->dc_val[0][ s->block_index[i] ];
                                    memcpy(ac[i], s->ac_val[0][s->block_index[i]], sizeof(DCTELEM)*16);
                                }
                            }

                            encode_mb_hq(s, &backup_s, &best_s, CANDIDATE_MB_TYPE_INTER /* wrong but unused */, pb, pb2, tex_pb,
                                         &dmin, &next_block, s->mv[mvdir][0][0], s->mv[mvdir][0][1]);
                            if(best_s.qscale != qp){
                                if(s->mb_intra && s->dc_val[0]){
                                    for(i=0; i<6; i++){
                                        s->dc_val[0][ s->block_index[i] ]= dc[i];
                                        memcpy(s->ac_val[0][s->block_index[i]], ac[i], sizeof(DCTELEM)*16);
                                    }
                                }
                            }
                        }
                    }
                }
                if(CONFIG_MPEG4_ENCODER && mb_type&CANDIDATE_MB_TYPE_DIRECT){
                    int mx= s->b_direct_mv_table[xy][0];
                    int my= s->b_direct_mv_table[xy][1];

                    backup_s.dquant = 0;
                    s->mv_dir = MV_DIR_FORWARD | MV_DIR_BACKWARD | MV_DIRECT;
                    s->mb_intra= 0;
                    ff_mpeg4_set_direct_mv(s, mx, my);
                    encode_mb_hq(s, &backup_s, &best_s, CANDIDATE_MB_TYPE_DIRECT, pb, pb2, tex_pb,
                                 &dmin, &next_block, mx, my);
                }
                if(CONFIG_MPEG4_ENCODER && mb_type&CANDIDATE_MB_TYPE_DIRECT0){
                    backup_s.dquant = 0;
                    s->mv_dir = MV_DIR_FORWARD | MV_DIR_BACKWARD | MV_DIRECT;
                    s->mb_intra= 0;
                    ff_mpeg4_set_direct_mv(s, 0, 0);
                    encode_mb_hq(s, &backup_s, &best_s, CANDIDATE_MB_TYPE_DIRECT, pb, pb2, tex_pb,
                                 &dmin, &next_block, 0, 0);
                }
                if (!best_s.mb_intra && s->mpv_flags & FF_MPV_FLAG_SKIP_RD) {
                    int coded=0;
                    for(i=0; i<6; i++)
                        coded |= s->block_last_index[i];
                    if(coded){
                        int mx,my;
                        memcpy(s->mv, best_s.mv, sizeof(s->mv));
                        if(CONFIG_MPEG4_ENCODER && best_s.mv_dir & MV_DIRECT){
                            mx=my=0; //FIXME find the one we actually used
                            ff_mpeg4_set_direct_mv(s, mx, my);
                        }else if(best_s.mv_dir&MV_DIR_BACKWARD){
                            mx= s->mv[1][0][0];
                            my= s->mv[1][0][1];
                        }else{
                            mx= s->mv[0][0][0];
                            my= s->mv[0][0][1];
                        }

                        s->mv_dir= best_s.mv_dir;
                        s->mv_type = best_s.mv_type;
                        s->mb_intra= 0;
/*                        s->mv[0][0][0] = best_s.mv[0][0][0];
                        s->mv[0][0][1] = best_s.mv[0][0][1];
                        s->mv[1][0][0] = best_s.mv[1][0][0];
                        s->mv[1][0][1] = best_s.mv[1][0][1];*/
                        backup_s.dquant= 0;
                        s->skipdct=1;
                        encode_mb_hq(s, &backup_s, &best_s, CANDIDATE_MB_TYPE_INTER /* wrong but unused */, pb, pb2, tex_pb,
                                        &dmin, &next_block, mx, my);
                        s->skipdct=0;
                    }
                }

                s->current_picture.f.qscale_table[xy] = best_s.qscale;

                copy_context_after_encode(s, &best_s, -1);

                pb_bits_count= put_bits_count(&s->pb);
                flush_put_bits(&s->pb);
                avpriv_copy_bits(&backup_s.pb, bit_buf[next_block^1], pb_bits_count);
                s->pb= backup_s.pb;

                if(s->data_partitioning){
                    pb2_bits_count= put_bits_count(&s->pb2);
                    flush_put_bits(&s->pb2);
                    avpriv_copy_bits(&backup_s.pb2, bit_buf2[next_block^1], pb2_bits_count);
                    s->pb2= backup_s.pb2;

                    tex_pb_bits_count= put_bits_count(&s->tex_pb);
                    flush_put_bits(&s->tex_pb);
                    avpriv_copy_bits(&backup_s.tex_pb, bit_buf_tex[next_block^1], tex_pb_bits_count);
                    s->tex_pb= backup_s.tex_pb;
                }
                s->last_bits= put_bits_count(&s->pb);

                if (CONFIG_H263_ENCODER &&
                    s->out_format == FMT_H263 && s->pict_type!=AV_PICTURE_TYPE_B)
                    ff_h263_update_motion_val(s);

                if(next_block==0){ //FIXME 16 vs linesize16
                    s->dsp.put_pixels_tab[0][0](s->dest[0], s->rd_scratchpad                     , s->linesize  ,16);
                    s->dsp.put_pixels_tab[1][0](s->dest[1], s->rd_scratchpad + 16*s->linesize    , s->uvlinesize, 8);
                    s->dsp.put_pixels_tab[1][0](s->dest[2], s->rd_scratchpad + 16*s->linesize + 8, s->uvlinesize, 8);
                }

                if(s->avctx->mb_decision == FF_MB_DECISION_BITS)
                    ff_MPV_decode_mb(s, s->block);
            } else {
                int motion_x = 0, motion_y = 0;
                s->mv_type=MV_TYPE_16X16;
                // only one MB-Type possible

                switch(mb_type){
                case CANDIDATE_MB_TYPE_INTRA:
                    s->mv_dir = 0;
                    s->mb_intra= 1;
                    motion_x= s->mv[0][0][0] = 0;
                    motion_y= s->mv[0][0][1] = 0;
                    break;
                case CANDIDATE_MB_TYPE_INTER:
                    s->mv_dir = MV_DIR_FORWARD;
                    s->mb_intra= 0;
                    motion_x= s->mv[0][0][0] = s->p_mv_table[xy][0];
                    motion_y= s->mv[0][0][1] = s->p_mv_table[xy][1];
                    break;
                case CANDIDATE_MB_TYPE_INTER_I:
                    s->mv_dir = MV_DIR_FORWARD;
                    s->mv_type = MV_TYPE_FIELD;
                    s->mb_intra= 0;
                    for(i=0; i<2; i++){
                        j= s->field_select[0][i] = s->p_field_select_table[i][xy];
                        s->mv[0][i][0] = s->p_field_mv_table[i][j][xy][0];
                        s->mv[0][i][1] = s->p_field_mv_table[i][j][xy][1];
                    }
                    break;
                case CANDIDATE_MB_TYPE_INTER4V:
                    s->mv_dir = MV_DIR_FORWARD;
                    s->mv_type = MV_TYPE_8X8;
                    s->mb_intra= 0;
                    for(i=0; i<4; i++){
                        s->mv[0][i][0] = s->current_picture.f.motion_val[0][s->block_index[i]][0];
                        s->mv[0][i][1] = s->current_picture.f.motion_val[0][s->block_index[i]][1];
                    }
                    break;
                case CANDIDATE_MB_TYPE_DIRECT:
                    if (CONFIG_MPEG4_ENCODER) {
                        s->mv_dir = MV_DIR_FORWARD|MV_DIR_BACKWARD|MV_DIRECT;
                        s->mb_intra= 0;
                        motion_x=s->b_direct_mv_table[xy][0];
                        motion_y=s->b_direct_mv_table[xy][1];
                        ff_mpeg4_set_direct_mv(s, motion_x, motion_y);
                    }
                    break;
                case CANDIDATE_MB_TYPE_DIRECT0:
                    if (CONFIG_MPEG4_ENCODER) {
                        s->mv_dir = MV_DIR_FORWARD|MV_DIR_BACKWARD|MV_DIRECT;
                        s->mb_intra= 0;
                        ff_mpeg4_set_direct_mv(s, 0, 0);
                    }
                    break;
                case CANDIDATE_MB_TYPE_BIDIR:
                    s->mv_dir = MV_DIR_FORWARD | MV_DIR_BACKWARD;
                    s->mb_intra= 0;
                    s->mv[0][0][0] = s->b_bidir_forw_mv_table[xy][0];
                    s->mv[0][0][1] = s->b_bidir_forw_mv_table[xy][1];
                    s->mv[1][0][0] = s->b_bidir_back_mv_table[xy][0];
                    s->mv[1][0][1] = s->b_bidir_back_mv_table[xy][1];
                    break;
                case CANDIDATE_MB_TYPE_BACKWARD:
                    s->mv_dir = MV_DIR_BACKWARD;
                    s->mb_intra= 0;
                    motion_x= s->mv[1][0][0] = s->b_back_mv_table[xy][0];
                    motion_y= s->mv[1][0][1] = s->b_back_mv_table[xy][1];
                    break;
                case CANDIDATE_MB_TYPE_FORWARD:
                    s->mv_dir = MV_DIR_FORWARD;
                    s->mb_intra= 0;
                    motion_x= s->mv[0][0][0] = s->b_forw_mv_table[xy][0];
                    motion_y= s->mv[0][0][1] = s->b_forw_mv_table[xy][1];
                    break;
                case CANDIDATE_MB_TYPE_FORWARD_I:
                    s->mv_dir = MV_DIR_FORWARD;
                    s->mv_type = MV_TYPE_FIELD;
                    s->mb_intra= 0;
                    for(i=0; i<2; i++){
                        j= s->field_select[0][i] = s->b_field_select_table[0][i][xy];
                        s->mv[0][i][0] = s->b_field_mv_table[0][i][j][xy][0];
                        s->mv[0][i][1] = s->b_field_mv_table[0][i][j][xy][1];
                    }
                    break;
                case CANDIDATE_MB_TYPE_BACKWARD_I:
                    s->mv_dir = MV_DIR_BACKWARD;
                    s->mv_type = MV_TYPE_FIELD;
                    s->mb_intra= 0;
                    for(i=0; i<2; i++){
                        j= s->field_select[1][i] = s->b_field_select_table[1][i][xy];
                        s->mv[1][i][0] = s->b_field_mv_table[1][i][j][xy][0];
                        s->mv[1][i][1] = s->b_field_mv_table[1][i][j][xy][1];
                    }
                    break;
                case CANDIDATE_MB_TYPE_BIDIR_I:
                    s->mv_dir = MV_DIR_FORWARD | MV_DIR_BACKWARD;
                    s->mv_type = MV_TYPE_FIELD;
                    s->mb_intra= 0;
                    for(dir=0; dir<2; dir++){
                        for(i=0; i<2; i++){
                            j= s->field_select[dir][i] = s->b_field_select_table[dir][i][xy];
                            s->mv[dir][i][0] = s->b_field_mv_table[dir][i][j][xy][0];
                            s->mv[dir][i][1] = s->b_field_mv_table[dir][i][j][xy][1];
                        }
                    }
                    break;
                default:
                    av_log(s->avctx, AV_LOG_ERROR, "illegal MB type\n");
                }

                encode_mb(s, motion_x, motion_y);

                // RAL: Update last macroblock type
                s->last_mv_dir = s->mv_dir;

                if (CONFIG_H263_ENCODER &&
                    s->out_format == FMT_H263 && s->pict_type!=AV_PICTURE_TYPE_B)
                    ff_h263_update_motion_val(s);

                ff_MPV_decode_mb(s, s->block);
            }

            /* clean the MV table in IPS frames for direct mode in B frames */
            if(s->mb_intra /* && I,P,S_TYPE */){
                s->p_mv_table[xy][0]=0;
                s->p_mv_table[xy][1]=0;
            }

            if(s->flags&CODEC_FLAG_PSNR){
                int w= 16;
                int h= 16;

                if(s->mb_x*16 + 16 > s->width ) w= s->width - s->mb_x*16;
                if(s->mb_y*16 + 16 > s->height) h= s->height- s->mb_y*16;

                s->current_picture.f.error[0] += sse(
                    s, s->new_picture.f.data[0] + s->mb_x*16 + s->mb_y*s->linesize*16,
                    s->dest[0], w, h, s->linesize);
                s->current_picture.f.error[1] += sse(
                    s, s->new_picture.f.data[1] + s->mb_x*8  + s->mb_y*s->uvlinesize*chr_h,
                    s->dest[1], w>>1, h>>s->chroma_y_shift, s->uvlinesize);
                s->current_picture.f.error[2] += sse(
                    s, s->new_picture.f.data[2] + s->mb_x*8  + s->mb_y*s->uvlinesize*chr_h,
                    s->dest[2], w>>1, h>>s->chroma_y_shift, s->uvlinesize);
            }
            if(s->loop_filter){
                if(CONFIG_H263_ENCODER && s->out_format == FMT_H263)
                    ff_h263_loop_filter(s);
            }
            av_dlog(s->avctx, "MB %d %d bits\n",
                    s->mb_x + s->mb_y * s->mb_stride, put_bits_count(&s->pb));
        }
    }

    //not beautiful here but we must write it before flushing so it has to be here
    if (CONFIG_MSMPEG4_ENCODER && s->msmpeg4_version && s->msmpeg4_version<4 && s->pict_type == AV_PICTURE_TYPE_I)
        ff_msmpeg4_encode_ext_header(s);

    write_slice_end(s);

    /* Send the last GOB if RTP */
    if (s->avctx->rtp_callback) {
        int number_mb = (mb_y - s->resync_mb_y)*s->mb_width - s->resync_mb_x;
        pdif = put_bits_ptr(&s->pb) - s->ptr_lastgob;
        /* Call the RTP callback to send the last GOB */
        emms_c();
        s->avctx->rtp_callback(s->avctx, s->ptr_lastgob, pdif, number_mb);
    }

    return 0;
}

#define MERGE(field) dst->field += src->field; src->field=0
static void merge_context_after_me(MpegEncContext *dst, MpegEncContext *src){
    MERGE(me.scene_change_score);
    MERGE(me.mc_mb_var_sum_temp);
    MERGE(me.mb_var_sum_temp);
}

static void merge_context_after_encode(MpegEncContext *dst, MpegEncContext *src){
    int i;

    MERGE(dct_count[0]); //note, the other dct vars are not part of the context
    MERGE(dct_count[1]);
    MERGE(mv_bits);
    MERGE(i_tex_bits);
    MERGE(p_tex_bits);
    MERGE(i_count);
    MERGE(f_count);
    MERGE(b_count);
    MERGE(skip_count);
    MERGE(misc_bits);
    MERGE(error_count);
    MERGE(padding_bug_score);
    MERGE(current_picture.f.error[0]);
    MERGE(current_picture.f.error[1]);
    MERGE(current_picture.f.error[2]);

    if(dst->avctx->noise_reduction){
        for(i=0; i<64; i++){
            MERGE(dct_error_sum[0][i]);
            MERGE(dct_error_sum[1][i]);
        }
    }

    assert(put_bits_count(&src->pb) % 8 ==0);
    assert(put_bits_count(&dst->pb) % 8 ==0);
    avpriv_copy_bits(&dst->pb, src->pb.buf, put_bits_count(&src->pb));
    flush_put_bits(&dst->pb);
}

static int estimate_qp(MpegEncContext *s, int dry_run){
    if (s->next_lambda){
        s->current_picture_ptr->f.quality =
        s->current_picture.f.quality = s->next_lambda;
        if(!dry_run) s->next_lambda= 0;
    } else if (!s->fixed_qscale) {
        s->current_picture_ptr->f.quality =
        s->current_picture.f.quality = ff_rate_estimate_qscale(s, dry_run);
        if (s->current_picture.f.quality < 0)
            return -1;
    }

    if(s->adaptive_quant){
        switch(s->codec_id){
        case AV_CODEC_ID_MPEG4:
            if (CONFIG_MPEG4_ENCODER)
                ff_clean_mpeg4_qscales(s);
            break;
        case AV_CODEC_ID_H263:
        case AV_CODEC_ID_H263P:
        case AV_CODEC_ID_FLV1:
            if (CONFIG_H263_ENCODER)
                ff_clean_h263_qscales(s);
            break;
        default:
            ff_init_qscale_tab(s);
        }

        s->lambda= s->lambda_table[0];
        //FIXME broken
    }else
        s->lambda = s->current_picture.f.quality;
    update_qscale(s);
    return 0;
}

/* must be called before writing the header */
static void set_frame_distances(MpegEncContext * s){
    assert(s->current_picture_ptr->f.pts != AV_NOPTS_VALUE);
    s->time = s->current_picture_ptr->f.pts * s->avctx->time_base.num;

    if(s->pict_type==AV_PICTURE_TYPE_B){
        s->pb_time= s->pp_time - (s->last_non_b_time - s->time);
        assert(s->pb_time > 0 && s->pb_time < s->pp_time);
    }else{
        s->pp_time= s->time - s->last_non_b_time;
        s->last_non_b_time= s->time;
        assert(s->picture_number==0 || s->pp_time > 0);
    }
}

static int encode_picture(MpegEncContext *s, int picture_number)
{
    int i;
    int bits;
    int context_count = s->slice_context_count;

    s->picture_number = picture_number;

    /* Reset the average MB variance */
    s->me.mb_var_sum_temp    =
    s->me.mc_mb_var_sum_temp = 0;

    /* we need to initialize some time vars before we can encode b-frames */
    // RAL: Condition added for MPEG1VIDEO
    if (s->codec_id == AV_CODEC_ID_MPEG1VIDEO || s->codec_id == AV_CODEC_ID_MPEG2VIDEO || (s->h263_pred && !s->msmpeg4_version))
        set_frame_distances(s);
    if(CONFIG_MPEG4_ENCODER && s->codec_id == AV_CODEC_ID_MPEG4)
        ff_set_mpeg4_time(s);

    s->me.scene_change_score=0;

//    s->lambda= s->current_picture_ptr->quality; //FIXME qscale / ... stuff for ME rate distortion

    if(s->pict_type==AV_PICTURE_TYPE_I){
        if(s->msmpeg4_version >= 3) s->no_rounding=1;
        else                        s->no_rounding=0;
    }else if(s->pict_type!=AV_PICTURE_TYPE_B){
        if(s->flipflop_rounding || s->codec_id == AV_CODEC_ID_H263P || s->codec_id == AV_CODEC_ID_MPEG4)
            s->no_rounding ^= 1;
    }

    if(s->flags & CODEC_FLAG_PASS2){
        if (estimate_qp(s,1) < 0)
            return -1;
        ff_get_2pass_fcode(s);
    }else if(!(s->flags & CODEC_FLAG_QSCALE)){
        if(s->pict_type==AV_PICTURE_TYPE_B)
            s->lambda= s->last_lambda_for[s->pict_type];
        else
            s->lambda= s->last_lambda_for[s->last_non_b_pict_type];
        update_qscale(s);
    }

    if(s->codec_id != AV_CODEC_ID_AMV){
        if(s->q_chroma_intra_matrix   != s->q_intra_matrix  ) av_freep(&s->q_chroma_intra_matrix);
        if(s->q_chroma_intra_matrix16 != s->q_intra_matrix16) av_freep(&s->q_chroma_intra_matrix16);
        s->q_chroma_intra_matrix   = s->q_intra_matrix;
        s->q_chroma_intra_matrix16 = s->q_intra_matrix16;
    }

    s->mb_intra=0; //for the rate distortion & bit compare functions
    for(i=1; i<context_count; i++){
        ff_update_duplicate_context(s->thread_context[i], s);
    }

    if(ff_init_me(s)<0)
        return -1;

    /* Estimate motion for every MB */
    if(s->pict_type != AV_PICTURE_TYPE_I){
        s->lambda = (s->lambda * s->avctx->me_penalty_compensation + 128)>>8;
        s->lambda2= (s->lambda2* (int64_t)s->avctx->me_penalty_compensation + 128)>>8;
        if(s->pict_type != AV_PICTURE_TYPE_B && s->avctx->me_threshold==0){
            if((s->avctx->pre_me && s->last_non_b_pict_type==AV_PICTURE_TYPE_I) || s->avctx->pre_me==2){
                s->avctx->execute(s->avctx, pre_estimate_motion_thread, &s->thread_context[0], NULL, context_count, sizeof(void*));
            }
        }

        s->avctx->execute(s->avctx, estimate_motion_thread, &s->thread_context[0], NULL, context_count, sizeof(void*));
    }else /* if(s->pict_type == AV_PICTURE_TYPE_I) */{
        /* I-Frame */
        for(i=0; i<s->mb_stride*s->mb_height; i++)
            s->mb_type[i]= CANDIDATE_MB_TYPE_INTRA;

        if(!s->fixed_qscale){
            /* finding spatial complexity for I-frame rate control */
            s->avctx->execute(s->avctx, mb_var_thread, &s->thread_context[0], NULL, context_count, sizeof(void*));
        }
    }
    for(i=1; i<context_count; i++){
        merge_context_after_me(s, s->thread_context[i]);
    }
    s->current_picture.mc_mb_var_sum= s->current_picture_ptr->mc_mb_var_sum= s->me.mc_mb_var_sum_temp;
    s->current_picture.   mb_var_sum= s->current_picture_ptr->   mb_var_sum= s->me.   mb_var_sum_temp;
    emms_c();

    if(s->me.scene_change_score > s->avctx->scenechange_threshold && s->pict_type == AV_PICTURE_TYPE_P){
        s->pict_type= AV_PICTURE_TYPE_I;
        for(i=0; i<s->mb_stride*s->mb_height; i++)
            s->mb_type[i]= CANDIDATE_MB_TYPE_INTRA;
        if(s->msmpeg4_version >= 3)
            s->no_rounding=1;
        av_dlog(s, "Scene change detected, encoding as I Frame %d %d\n",
                s->current_picture.mb_var_sum, s->current_picture.mc_mb_var_sum);
    }

    if(!s->umvplus){
        if(s->pict_type==AV_PICTURE_TYPE_P || s->pict_type==AV_PICTURE_TYPE_S) {
            s->f_code= ff_get_best_fcode(s, s->p_mv_table, CANDIDATE_MB_TYPE_INTER);

            if(s->flags & CODEC_FLAG_INTERLACED_ME){
                int a,b;
                a= ff_get_best_fcode(s, s->p_field_mv_table[0][0], CANDIDATE_MB_TYPE_INTER_I); //FIXME field_select
                b= ff_get_best_fcode(s, s->p_field_mv_table[1][1], CANDIDATE_MB_TYPE_INTER_I);
                s->f_code= FFMAX3(s->f_code, a, b);
            }

            ff_fix_long_p_mvs(s);
            ff_fix_long_mvs(s, NULL, 0, s->p_mv_table, s->f_code, CANDIDATE_MB_TYPE_INTER, 0);
            if(s->flags & CODEC_FLAG_INTERLACED_ME){
                int j;
                for(i=0; i<2; i++){
                    for(j=0; j<2; j++)
                        ff_fix_long_mvs(s, s->p_field_select_table[i], j,
                                        s->p_field_mv_table[i][j], s->f_code, CANDIDATE_MB_TYPE_INTER_I, 0);
                }
            }
        }

        if(s->pict_type==AV_PICTURE_TYPE_B){
            int a, b;

            a = ff_get_best_fcode(s, s->b_forw_mv_table, CANDIDATE_MB_TYPE_FORWARD);
            b = ff_get_best_fcode(s, s->b_bidir_forw_mv_table, CANDIDATE_MB_TYPE_BIDIR);
            s->f_code = FFMAX(a, b);

            a = ff_get_best_fcode(s, s->b_back_mv_table, CANDIDATE_MB_TYPE_BACKWARD);
            b = ff_get_best_fcode(s, s->b_bidir_back_mv_table, CANDIDATE_MB_TYPE_BIDIR);
            s->b_code = FFMAX(a, b);

            ff_fix_long_mvs(s, NULL, 0, s->b_forw_mv_table, s->f_code, CANDIDATE_MB_TYPE_FORWARD, 1);
            ff_fix_long_mvs(s, NULL, 0, s->b_back_mv_table, s->b_code, CANDIDATE_MB_TYPE_BACKWARD, 1);
            ff_fix_long_mvs(s, NULL, 0, s->b_bidir_forw_mv_table, s->f_code, CANDIDATE_MB_TYPE_BIDIR, 1);
            ff_fix_long_mvs(s, NULL, 0, s->b_bidir_back_mv_table, s->b_code, CANDIDATE_MB_TYPE_BIDIR, 1);
            if(s->flags & CODEC_FLAG_INTERLACED_ME){
                int dir, j;
                for(dir=0; dir<2; dir++){
                    for(i=0; i<2; i++){
                        for(j=0; j<2; j++){
                            int type= dir ? (CANDIDATE_MB_TYPE_BACKWARD_I|CANDIDATE_MB_TYPE_BIDIR_I)
                                          : (CANDIDATE_MB_TYPE_FORWARD_I |CANDIDATE_MB_TYPE_BIDIR_I);
                            ff_fix_long_mvs(s, s->b_field_select_table[dir][i], j,
                                            s->b_field_mv_table[dir][i][j], dir ? s->b_code : s->f_code, type, 1);
                        }
                    }
                }
            }
        }
    }

    if (estimate_qp(s, 0) < 0)
        return -1;

    if(s->qscale < 3 && s->max_qcoeff<=128 && s->pict_type==AV_PICTURE_TYPE_I && !(s->flags & CODEC_FLAG_QSCALE))
        s->qscale= 3; //reduce clipping problems

    if (s->out_format == FMT_MJPEG) {
        /* for mjpeg, we do include qscale in the matrix */
        for(i=1;i<64;i++){
            int j= s->dsp.idct_permutation[i];

            s->intra_matrix[j] = av_clip_uint8((ff_mpeg1_default_intra_matrix[i] * s->qscale) >> 3);
        }
        s->y_dc_scale_table=
        s->c_dc_scale_table= ff_mpeg2_dc_scale_table[s->intra_dc_precision];
        s->intra_matrix[0] = ff_mpeg2_dc_scale_table[s->intra_dc_precision][8];
        ff_convert_matrix(&s->dsp, s->q_intra_matrix, s->q_intra_matrix16,
                       s->intra_matrix, s->intra_quant_bias, 8, 8, 1);
        s->qscale= 8;
    }
    if(s->codec_id == AV_CODEC_ID_AMV){
        static const uint8_t y[32]={13,13,13,13,13,13,13,13,13,13,13,13,13,13,13,13,13,13,13,13,13,13,13,13,13,13,13,13,13,13,13,13};
        static const uint8_t c[32]={14,14,14,14,14,14,14,14,14,14,14,14,14,14,14,14,14,14,14,14,14,14,14,14,14,14,14,14,14,14,14,14};
        for(i=1;i<64;i++){
            int j= s->dsp.idct_permutation[ff_zigzag_direct[i]];

            s->intra_matrix[j] = sp5x_quant_table[5*2+0][i];
            s->chroma_intra_matrix[j] = sp5x_quant_table[5*2+1][i];
        }
        s->y_dc_scale_table= y;
        s->c_dc_scale_table= c;
        s->intra_matrix[0] = 13;
        s->chroma_intra_matrix[0] = 14;
        ff_convert_matrix(&s->dsp, s->q_intra_matrix, s->q_intra_matrix16,
                       s->intra_matrix, s->intra_quant_bias, 8, 8, 1);
        ff_convert_matrix(&s->dsp, s->q_chroma_intra_matrix, s->q_chroma_intra_matrix16,
                       s->chroma_intra_matrix, s->intra_quant_bias, 8, 8, 1);
        s->qscale= 8;
    }

    //FIXME var duplication
    s->current_picture_ptr->f.key_frame =
    s->current_picture.f.key_frame = s->pict_type == AV_PICTURE_TYPE_I; //FIXME pic_ptr
    s->current_picture_ptr->f.pict_type =
    s->current_picture.f.pict_type = s->pict_type;

    if (s->current_picture.f.key_frame)
        s->picture_in_gop_number=0;

    s->mb_x = s->mb_y = 0;
    s->last_bits= put_bits_count(&s->pb);
    switch(s->out_format) {
    case FMT_MJPEG:
        if (CONFIG_MJPEG_ENCODER)
            ff_mjpeg_encode_picture_header(s);
        break;
    case FMT_H261:
        if (CONFIG_H261_ENCODER)
            ff_h261_encode_picture_header(s, picture_number);
        break;
    case FMT_H263:
        if (CONFIG_WMV2_ENCODER && s->codec_id == AV_CODEC_ID_WMV2)
            ff_wmv2_encode_picture_header(s, picture_number);
        else if (CONFIG_MSMPEG4_ENCODER && s->msmpeg4_version)
            ff_msmpeg4_encode_picture_header(s, picture_number);
        else if (CONFIG_MPEG4_ENCODER && s->h263_pred)
            ff_mpeg4_encode_picture_header(s, picture_number);
        else if (CONFIG_RV10_ENCODER && s->codec_id == AV_CODEC_ID_RV10)
            ff_rv10_encode_picture_header(s, picture_number);
        else if (CONFIG_RV20_ENCODER && s->codec_id == AV_CODEC_ID_RV20)
            ff_rv20_encode_picture_header(s, picture_number);
        else if (CONFIG_FLV_ENCODER && s->codec_id == AV_CODEC_ID_FLV1)
            ff_flv_encode_picture_header(s, picture_number);
        else if (CONFIG_H263_ENCODER)
            ff_h263_encode_picture_header(s, picture_number);
        break;
    case FMT_MPEG1:
        if (CONFIG_MPEG1VIDEO_ENCODER || CONFIG_MPEG2VIDEO_ENCODER)
            ff_mpeg1_encode_picture_header(s, picture_number);
        break;
    case FMT_H264:
        break;
    default:
        av_assert0(0);
    }
    bits= put_bits_count(&s->pb);
    s->header_bits= bits - s->last_bits;

    for(i=1; i<context_count; i++){
        update_duplicate_context_after_me(s->thread_context[i], s);
    }
    s->avctx->execute(s->avctx, encode_thread, &s->thread_context[0], NULL, context_count, sizeof(void*));
    for(i=1; i<context_count; i++){
        merge_context_after_encode(s, s->thread_context[i]);
    }
    emms_c();
    return 0;
}

static void denoise_dct_c(MpegEncContext *s, DCTELEM *block){
    const int intra= s->mb_intra;
    int i;

    s->dct_count[intra]++;

    for(i=0; i<64; i++){
        int level= block[i];

        if(level){
            if(level>0){
                s->dct_error_sum[intra][i] += level;
                level -= s->dct_offset[intra][i];
                if(level<0) level=0;
            }else{
                s->dct_error_sum[intra][i] -= level;
                level += s->dct_offset[intra][i];
                if(level>0) level=0;
            }
            block[i]= level;
        }
    }
}

static int dct_quantize_trellis_c(MpegEncContext *s,
                                  DCTELEM *block, int n,
                                  int qscale, int *overflow){
    const int *qmat;
    const uint8_t *scantable= s->intra_scantable.scantable;
    const uint8_t *perm_scantable= s->intra_scantable.permutated;
    int max=0;
    unsigned int threshold1, threshold2;
    int bias=0;
    int run_tab[65];
    int level_tab[65];
    int score_tab[65];
    int survivor[65];
    int survivor_count;
    int last_run=0;
    int last_level=0;
    int last_score= 0;
    int last_i;
    int coeff[2][64];
    int coeff_count[64];
    int qmul, qadd, start_i, last_non_zero, i, dc;
    const int esc_length= s->ac_esc_length;
    uint8_t * length;
    uint8_t * last_length;
    const int lambda= s->lambda2 >> (FF_LAMBDA_SHIFT - 6);

    s->dsp.fdct (block);

    if(s->dct_error_sum)
        s->denoise_dct(s, block);
    qmul= qscale*16;
    qadd= ((qscale-1)|1)*8;

    if (s->mb_intra) {
        int q;
        if (!s->h263_aic) {
            if (n < 4)
                q = s->y_dc_scale;
            else
                q = s->c_dc_scale;
            q = q << 3;
        } else{
            /* For AIC we skip quant/dequant of INTRADC */
            q = 1 << 3;
            qadd=0;
        }

        /* note: block[0] is assumed to be positive */
        block[0] = (block[0] + (q >> 1)) / q;
        start_i = 1;
        last_non_zero = 0;
        qmat = n < 4 ? s->q_intra_matrix[qscale] : s->q_chroma_intra_matrix[qscale];
        if(s->mpeg_quant || s->out_format == FMT_MPEG1)
            bias= 1<<(QMAT_SHIFT-1);
        length     = s->intra_ac_vlc_length;
        last_length= s->intra_ac_vlc_last_length;
    } else {
        start_i = 0;
        last_non_zero = -1;
        qmat = s->q_inter_matrix[qscale];
        length     = s->inter_ac_vlc_length;
        last_length= s->inter_ac_vlc_last_length;
    }
    last_i= start_i;

    threshold1= (1<<QMAT_SHIFT) - bias - 1;
    threshold2= (threshold1<<1);

    for(i=63; i>=start_i; i--) {
        const int j = scantable[i];
        int level = block[j] * qmat[j];

        if(((unsigned)(level+threshold1))>threshold2){
            last_non_zero = i;
            break;
        }
    }

    for(i=start_i; i<=last_non_zero; i++) {
        const int j = scantable[i];
        int level = block[j] * qmat[j];

//        if(   bias+level >= (1<<(QMAT_SHIFT - 3))
//           || bias-level >= (1<<(QMAT_SHIFT - 3))){
        if(((unsigned)(level+threshold1))>threshold2){
            if(level>0){
                level= (bias + level)>>QMAT_SHIFT;
                coeff[0][i]= level;
                coeff[1][i]= level-1;
//                coeff[2][k]= level-2;
            }else{
                level= (bias - level)>>QMAT_SHIFT;
                coeff[0][i]= -level;
                coeff[1][i]= -level+1;
//                coeff[2][k]= -level+2;
            }
            coeff_count[i]= FFMIN(level, 2);
            av_assert2(coeff_count[i]);
            max |=level;
        }else{
            coeff[0][i]= (level>>31)|1;
            coeff_count[i]= 1;
        }
    }

    *overflow= s->max_qcoeff < max; //overflow might have happened

    if(last_non_zero < start_i){
        memset(block + start_i, 0, (64-start_i)*sizeof(DCTELEM));
        return last_non_zero;
    }

    score_tab[start_i]= 0;
    survivor[0]= start_i;
    survivor_count= 1;

    for(i=start_i; i<=last_non_zero; i++){
        int level_index, j, zero_distortion;
        int dct_coeff= FFABS(block[ scantable[i] ]);
        int best_score=256*256*256*120;

        if (s->dsp.fdct == ff_fdct_ifast)
            dct_coeff= (dct_coeff*ff_inv_aanscales[ scantable[i] ]) >> 12;
        zero_distortion= dct_coeff*dct_coeff;

        for(level_index=0; level_index < coeff_count[i]; level_index++){
            int distortion;
            int level= coeff[level_index][i];
            const int alevel= FFABS(level);
            int unquant_coeff;

            av_assert2(level);

            if(s->out_format == FMT_H263){
                unquant_coeff= alevel*qmul + qadd;
            }else{ //MPEG1
                j= s->dsp.idct_permutation[ scantable[i] ]; //FIXME optimize
                if(s->mb_intra){
                        unquant_coeff = (int)(  alevel  * qscale * s->intra_matrix[j]) >> 3;
                        unquant_coeff =   (unquant_coeff - 1) | 1;
                }else{
                        unquant_coeff = (((  alevel  << 1) + 1) * qscale * ((int) s->inter_matrix[j])) >> 4;
                        unquant_coeff =   (unquant_coeff - 1) | 1;
                }
                unquant_coeff<<= 3;
            }

            distortion= (unquant_coeff - dct_coeff) * (unquant_coeff - dct_coeff) - zero_distortion;
            level+=64;
            if((level&(~127)) == 0){
                for(j=survivor_count-1; j>=0; j--){
                    int run= i - survivor[j];
                    int score= distortion + length[UNI_AC_ENC_INDEX(run, level)]*lambda;
                    score += score_tab[i-run];

                    if(score < best_score){
                        best_score= score;
                        run_tab[i+1]= run;
                        level_tab[i+1]= level-64;
                    }
                }

                if(s->out_format == FMT_H263){
                    for(j=survivor_count-1; j>=0; j--){
                        int run= i - survivor[j];
                        int score= distortion + last_length[UNI_AC_ENC_INDEX(run, level)]*lambda;
                        score += score_tab[i-run];
                        if(score < last_score){
                            last_score= score;
                            last_run= run;
                            last_level= level-64;
                            last_i= i+1;
                        }
                    }
                }
            }else{
                distortion += esc_length*lambda;
                for(j=survivor_count-1; j>=0; j--){
                    int run= i - survivor[j];
                    int score= distortion + score_tab[i-run];

                    if(score < best_score){
                        best_score= score;
                        run_tab[i+1]= run;
                        level_tab[i+1]= level-64;
                    }
                }

                if(s->out_format == FMT_H263){
                  for(j=survivor_count-1; j>=0; j--){
                        int run= i - survivor[j];
                        int score= distortion + score_tab[i-run];
                        if(score < last_score){
                            last_score= score;
                            last_run= run;
                            last_level= level-64;
                            last_i= i+1;
                        }
                    }
                }
            }
        }

        score_tab[i+1]= best_score;

        //Note: there is a vlc code in mpeg4 which is 1 bit shorter then another one with a shorter run and the same level
        if(last_non_zero <= 27){
            for(; survivor_count; survivor_count--){
                if(score_tab[ survivor[survivor_count-1] ] <= best_score)
                    break;
            }
        }else{
            for(; survivor_count; survivor_count--){
                if(score_tab[ survivor[survivor_count-1] ] <= best_score + lambda)
                    break;
            }
        }

        survivor[ survivor_count++ ]= i+1;
    }

    if(s->out_format != FMT_H263){
        last_score= 256*256*256*120;
        for(i= survivor[0]; i<=last_non_zero + 1; i++){
            int score= score_tab[i];
            if(i) score += lambda*2; //FIXME exacter?

            if(score < last_score){
                last_score= score;
                last_i= i;
                last_level= level_tab[i];
                last_run= run_tab[i];
            }
        }
    }

    s->coded_score[n] = last_score;

    dc= FFABS(block[0]);
    last_non_zero= last_i - 1;
    memset(block + start_i, 0, (64-start_i)*sizeof(DCTELEM));

    if(last_non_zero < start_i)
        return last_non_zero;

    if(last_non_zero == 0 && start_i == 0){
        int best_level= 0;
        int best_score= dc * dc;

        for(i=0; i<coeff_count[0]; i++){
            int level= coeff[i][0];
            int alevel= FFABS(level);
            int unquant_coeff, score, distortion;

            if(s->out_format == FMT_H263){
                    unquant_coeff= (alevel*qmul + qadd)>>3;
            }else{ //MPEG1
                    unquant_coeff = (((  alevel  << 1) + 1) * qscale * ((int) s->inter_matrix[0])) >> 4;
                    unquant_coeff =   (unquant_coeff - 1) | 1;
            }
            unquant_coeff = (unquant_coeff + 4) >> 3;
            unquant_coeff<<= 3 + 3;

            distortion= (unquant_coeff - dc) * (unquant_coeff - dc);
            level+=64;
            if((level&(~127)) == 0) score= distortion + last_length[UNI_AC_ENC_INDEX(0, level)]*lambda;
            else                    score= distortion + esc_length*lambda;

            if(score < best_score){
                best_score= score;
                best_level= level - 64;
            }
        }
        block[0]= best_level;
        s->coded_score[n] = best_score - dc*dc;
        if(best_level == 0) return -1;
        else                return last_non_zero;
    }

    i= last_i;
    av_assert2(last_level);

    block[ perm_scantable[last_non_zero] ]= last_level;
    i -= last_run + 1;

    for(; i>start_i; i -= run_tab[i] + 1){
        block[ perm_scantable[i-1] ]= level_tab[i];
    }

    return last_non_zero;
}

//#define REFINE_STATS 1
static int16_t basis[64][64];

static void build_basis(uint8_t *perm){
    int i, j, x, y;
    emms_c();
    for(i=0; i<8; i++){
        for(j=0; j<8; j++){
            for(y=0; y<8; y++){
                for(x=0; x<8; x++){
                    double s= 0.25*(1<<BASIS_SHIFT);
                    int index= 8*i + j;
                    int perm_index= perm[index];
                    if(i==0) s*= sqrt(0.5);
                    if(j==0) s*= sqrt(0.5);
                    basis[perm_index][8*x + y]= lrintf(s * cos((M_PI/8.0)*i*(x+0.5)) * cos((M_PI/8.0)*j*(y+0.5)));
                }
            }
        }
    }
}

static int dct_quantize_refine(MpegEncContext *s, //FIXME breaks denoise?
                        DCTELEM *block, int16_t *weight, DCTELEM *orig,
                        int n, int qscale){
    int16_t rem[64];
    LOCAL_ALIGNED_16(DCTELEM, d1, [64]);
    const uint8_t *scantable= s->intra_scantable.scantable;
    const uint8_t *perm_scantable= s->intra_scantable.permutated;
//    unsigned int threshold1, threshold2;
//    int bias=0;
    int run_tab[65];
    int prev_run=0;
    int prev_level=0;
    int qmul, qadd, start_i, last_non_zero, i, dc;
    uint8_t * length;
    uint8_t * last_length;
    int lambda;
    int rle_index, run, q = 1, sum; //q is only used when s->mb_intra is true
#ifdef REFINE_STATS
static int count=0;
static int after_last=0;
static int to_zero=0;
static int from_zero=0;
static int raise=0;
static int lower=0;
static int messed_sign=0;
#endif

    if(basis[0][0] == 0)
        build_basis(s->dsp.idct_permutation);

    qmul= qscale*2;
    qadd= (qscale-1)|1;
    if (s->mb_intra) {
        if (!s->h263_aic) {
            if (n < 4)
                q = s->y_dc_scale;
            else
                q = s->c_dc_scale;
        } else{
            /* For AIC we skip quant/dequant of INTRADC */
            q = 1;
            qadd=0;
        }
        q <<= RECON_SHIFT-3;
        /* note: block[0] is assumed to be positive */
        dc= block[0]*q;
//        block[0] = (block[0] + (q >> 1)) / q;
        start_i = 1;
//        if(s->mpeg_quant || s->out_format == FMT_MPEG1)
//            bias= 1<<(QMAT_SHIFT-1);
        length     = s->intra_ac_vlc_length;
        last_length= s->intra_ac_vlc_last_length;
    } else {
        dc= 0;
        start_i = 0;
        length     = s->inter_ac_vlc_length;
        last_length= s->inter_ac_vlc_last_length;
    }
    last_non_zero = s->block_last_index[n];

#ifdef REFINE_STATS
{START_TIMER
#endif
    dc += (1<<(RECON_SHIFT-1));
    for(i=0; i<64; i++){
        rem[i]= dc - (orig[i]<<RECON_SHIFT); //FIXME  use orig dirrectly instead of copying to rem[]
    }
#ifdef REFINE_STATS
STOP_TIMER("memset rem[]")}
#endif
    sum=0;
    for(i=0; i<64; i++){
        int one= 36;
        int qns=4;
        int w;

        w= FFABS(weight[i]) + qns*one;
        w= 15 + (48*qns*one + w/2)/w; // 16 .. 63

        weight[i] = w;
//        w=weight[i] = (63*qns + (w/2)) / w;

        av_assert2(w>0);
        av_assert2(w<(1<<6));
        sum += w*w;
    }
    lambda= sum*(uint64_t)s->lambda2 >> (FF_LAMBDA_SHIFT - 6 + 6 + 6 + 6);
#ifdef REFINE_STATS
{START_TIMER
#endif
    run=0;
    rle_index=0;
    for(i=start_i; i<=last_non_zero; i++){
        int j= perm_scantable[i];
        const int level= block[j];
        int coeff;

        if(level){
            if(level<0) coeff= qmul*level - qadd;
            else        coeff= qmul*level + qadd;
            run_tab[rle_index++]=run;
            run=0;

            s->dsp.add_8x8basis(rem, basis[j], coeff);
        }else{
            run++;
        }
    }
#ifdef REFINE_STATS
if(last_non_zero>0){
STOP_TIMER("init rem[]")
}
}

{START_TIMER
#endif
    for(;;){
        int best_score=s->dsp.try_8x8basis(rem, weight, basis[0], 0);
        int best_coeff=0;
        int best_change=0;
        int run2, best_unquant_change=0, analyze_gradient;
#ifdef REFINE_STATS
{START_TIMER
#endif
        analyze_gradient = last_non_zero > 2 || s->quantizer_noise_shaping >= 3;

        if(analyze_gradient){
#ifdef REFINE_STATS
{START_TIMER
#endif
            for(i=0; i<64; i++){
                int w= weight[i];

                d1[i] = (rem[i]*w*w + (1<<(RECON_SHIFT+12-1)))>>(RECON_SHIFT+12);
            }
#ifdef REFINE_STATS
STOP_TIMER("rem*w*w")}
{START_TIMER
#endif
            s->dsp.fdct(d1);
#ifdef REFINE_STATS
STOP_TIMER("dct")}
#endif
        }

        if(start_i){
            const int level= block[0];
            int change, old_coeff;

            av_assert2(s->mb_intra);

            old_coeff= q*level;

            for(change=-1; change<=1; change+=2){
                int new_level= level + change;
                int score, new_coeff;

                new_coeff= q*new_level;
                if(new_coeff >= 2048 || new_coeff < 0)
                    continue;

                score= s->dsp.try_8x8basis(rem, weight, basis[0], new_coeff - old_coeff);
                if(score<best_score){
                    best_score= score;
                    best_coeff= 0;
                    best_change= change;
                    best_unquant_change= new_coeff - old_coeff;
                }
            }
        }

        run=0;
        rle_index=0;
        run2= run_tab[rle_index++];
        prev_level=0;
        prev_run=0;

        for(i=start_i; i<64; i++){
            int j= perm_scantable[i];
            const int level= block[j];
            int change, old_coeff;

            if(s->quantizer_noise_shaping < 3 && i > last_non_zero + 1)
                break;

            if(level){
                if(level<0) old_coeff= qmul*level - qadd;
                else        old_coeff= qmul*level + qadd;
                run2= run_tab[rle_index++]; //FIXME ! maybe after last
            }else{
                old_coeff=0;
                run2--;
                av_assert2(run2>=0 || i >= last_non_zero );
            }

            for(change=-1; change<=1; change+=2){
                int new_level= level + change;
                int score, new_coeff, unquant_change;

                score=0;
                if(s->quantizer_noise_shaping < 2 && FFABS(new_level) > FFABS(level))
                   continue;

                if(new_level){
                    if(new_level<0) new_coeff= qmul*new_level - qadd;
                    else            new_coeff= qmul*new_level + qadd;
                    if(new_coeff >= 2048 || new_coeff <= -2048)
                        continue;
                    //FIXME check for overflow

                    if(level){
                        if(level < 63 && level > -63){
                            if(i < last_non_zero)
                                score +=   length[UNI_AC_ENC_INDEX(run, new_level+64)]
                                         - length[UNI_AC_ENC_INDEX(run, level+64)];
                            else
                                score +=   last_length[UNI_AC_ENC_INDEX(run, new_level+64)]
                                         - last_length[UNI_AC_ENC_INDEX(run, level+64)];
                        }
                    }else{
                        av_assert2(FFABS(new_level)==1);

                        if(analyze_gradient){
                            int g= d1[ scantable[i] ];
                            if(g && (g^new_level) >= 0)
                                continue;
                        }

                        if(i < last_non_zero){
                            int next_i= i + run2 + 1;
                            int next_level= block[ perm_scantable[next_i] ] + 64;

                            if(next_level&(~127))
                                next_level= 0;

                            if(next_i < last_non_zero)
                                score +=   length[UNI_AC_ENC_INDEX(run, 65)]
                                         + length[UNI_AC_ENC_INDEX(run2, next_level)]
                                         - length[UNI_AC_ENC_INDEX(run + run2 + 1, next_level)];
                            else
                                score +=  length[UNI_AC_ENC_INDEX(run, 65)]
                                        + last_length[UNI_AC_ENC_INDEX(run2, next_level)]
                                        - last_length[UNI_AC_ENC_INDEX(run + run2 + 1, next_level)];
                        }else{
                            score += last_length[UNI_AC_ENC_INDEX(run, 65)];
                            if(prev_level){
                                score +=  length[UNI_AC_ENC_INDEX(prev_run, prev_level)]
                                        - last_length[UNI_AC_ENC_INDEX(prev_run, prev_level)];
                            }
                        }
                    }
                }else{
                    new_coeff=0;
                    av_assert2(FFABS(level)==1);

                    if(i < last_non_zero){
                        int next_i= i + run2 + 1;
                        int next_level= block[ perm_scantable[next_i] ] + 64;

                        if(next_level&(~127))
                            next_level= 0;

                        if(next_i < last_non_zero)
                            score +=   length[UNI_AC_ENC_INDEX(run + run2 + 1, next_level)]
                                     - length[UNI_AC_ENC_INDEX(run2, next_level)]
                                     - length[UNI_AC_ENC_INDEX(run, 65)];
                        else
                            score +=   last_length[UNI_AC_ENC_INDEX(run + run2 + 1, next_level)]
                                     - last_length[UNI_AC_ENC_INDEX(run2, next_level)]
                                     - length[UNI_AC_ENC_INDEX(run, 65)];
                    }else{
                        score += -last_length[UNI_AC_ENC_INDEX(run, 65)];
                        if(prev_level){
                            score +=  last_length[UNI_AC_ENC_INDEX(prev_run, prev_level)]
                                    - length[UNI_AC_ENC_INDEX(prev_run, prev_level)];
                        }
                    }
                }

                score *= lambda;

                unquant_change= new_coeff - old_coeff;
                av_assert2((score < 100*lambda && score > -100*lambda) || lambda==0);

                score+= s->dsp.try_8x8basis(rem, weight, basis[j], unquant_change);
                if(score<best_score){
                    best_score= score;
                    best_coeff= i;
                    best_change= change;
                    best_unquant_change= unquant_change;
                }
            }
            if(level){
                prev_level= level + 64;
                if(prev_level&(~127))
                    prev_level= 0;
                prev_run= run;
                run=0;
            }else{
                run++;
            }
        }
#ifdef REFINE_STATS
STOP_TIMER("iterative step")}
#endif

        if(best_change){
            int j= perm_scantable[ best_coeff ];

            block[j] += best_change;

            if(best_coeff > last_non_zero){
                last_non_zero= best_coeff;
                av_assert2(block[j]);
#ifdef REFINE_STATS
after_last++;
#endif
            }else{
#ifdef REFINE_STATS
if(block[j]){
    if(block[j] - best_change){
        if(FFABS(block[j]) > FFABS(block[j] - best_change)){
            raise++;
        }else{
            lower++;
        }
    }else{
        from_zero++;
    }
}else{
    to_zero++;
}
#endif
                for(; last_non_zero>=start_i; last_non_zero--){
                    if(block[perm_scantable[last_non_zero]])
                        break;
                }
            }
#ifdef REFINE_STATS
count++;
if(256*256*256*64 % count == 0){
    printf("after_last:%d to_zero:%d from_zero:%d raise:%d lower:%d sign:%d xyp:%d/%d/%d\n", after_last, to_zero, from_zero, raise, lower, messed_sign, s->mb_x, s->mb_y, s->picture_number);
}
#endif
            run=0;
            rle_index=0;
            for(i=start_i; i<=last_non_zero; i++){
                int j= perm_scantable[i];
                const int level= block[j];

                 if(level){
                     run_tab[rle_index++]=run;
                     run=0;
                 }else{
                     run++;
                 }
            }

            s->dsp.add_8x8basis(rem, basis[j], best_unquant_change);
        }else{
            break;
        }
    }
#ifdef REFINE_STATS
if(last_non_zero>0){
STOP_TIMER("iterative search")
}
}
#endif

    return last_non_zero;
}

int ff_dct_quantize_c(MpegEncContext *s,
                        DCTELEM *block, int n,
                        int qscale, int *overflow)
{
    int i, j, level, last_non_zero, q, start_i;
    const int *qmat;
    const uint8_t *scantable= s->intra_scantable.scantable;
    int bias;
    int max=0;
    unsigned int threshold1, threshold2;

    s->dsp.fdct (block);

    if(s->dct_error_sum)
        s->denoise_dct(s, block);

    if (s->mb_intra) {
        if (!s->h263_aic) {
            if (n < 4)
                q = s->y_dc_scale;
            else
                q = s->c_dc_scale;
            q = q << 3;
        } else
            /* For AIC we skip quant/dequant of INTRADC */
            q = 1 << 3;

        /* note: block[0] is assumed to be positive */
        block[0] = (block[0] + (q >> 1)) / q;
        start_i = 1;
        last_non_zero = 0;
        qmat = n < 4 ? s->q_intra_matrix[qscale] : s->q_chroma_intra_matrix[qscale];
        bias= s->intra_quant_bias<<(QMAT_SHIFT - QUANT_BIAS_SHIFT);
    } else {
        start_i = 0;
        last_non_zero = -1;
        qmat = s->q_inter_matrix[qscale];
        bias= s->inter_quant_bias<<(QMAT_SHIFT - QUANT_BIAS_SHIFT);
    }
    threshold1= (1<<QMAT_SHIFT) - bias - 1;
    threshold2= (threshold1<<1);
    for(i=63;i>=start_i;i--) {
        j = scantable[i];
        level = block[j] * qmat[j];

        if(((unsigned)(level+threshold1))>threshold2){
            last_non_zero = i;
            break;
        }else{
            block[j]=0;
        }
    }
    for(i=start_i; i<=last_non_zero; i++) {
        j = scantable[i];
        level = block[j] * qmat[j];

//        if(   bias+level >= (1<<QMAT_SHIFT)
//           || bias-level >= (1<<QMAT_SHIFT)){
        if(((unsigned)(level+threshold1))>threshold2){
            if(level>0){
                level= (bias + level)>>QMAT_SHIFT;
                block[j]= level;
            }else{
                level= (bias - level)>>QMAT_SHIFT;
                block[j]= -level;
            }
            max |=level;
        }else{
            block[j]=0;
        }
    }
    *overflow= s->max_qcoeff < max; //overflow might have happened

    /* we need this permutation so that we correct the IDCT, we only permute the !=0 elements */
    if (s->dsp.idct_permutation_type != FF_NO_IDCT_PERM)
        ff_block_permute(block, s->dsp.idct_permutation, scantable, last_non_zero);

    return last_non_zero;
}

#define OFFSET(x) offsetof(MpegEncContext, x)
#define VE AV_OPT_FLAG_VIDEO_PARAM | AV_OPT_FLAG_ENCODING_PARAM
static const AVOption h263_options[] = {
    { "obmc",         "use overlapped block motion compensation.", OFFSET(obmc), AV_OPT_TYPE_INT, { .i64 = 0 }, 0, 1, VE },
    { "structured_slices","Write slice start position at every GOB header instead of just GOB number.", OFFSET(h263_slice_structured), AV_OPT_TYPE_INT, { .i64 = 0 }, 0, 1, VE},
    { "mb_info",      "emit macroblock info for RFC 2190 packetization, the parameter value is the maximum payload size", OFFSET(mb_info), AV_OPT_TYPE_INT, { .i64 = 0 }, 0, INT_MAX, VE },
    FF_MPV_COMMON_OPTS
    { NULL },
};

static const AVClass h263_class = {
    .class_name = "H.263 encoder",
    .item_name  = av_default_item_name,
    .option     = h263_options,
    .version    = LIBAVUTIL_VERSION_INT,
};

AVCodec ff_h263_encoder = {
    .name           = "h263",
    .type           = AVMEDIA_TYPE_VIDEO,
    .id             = AV_CODEC_ID_H263,
    .priv_data_size = sizeof(MpegEncContext),
    .init           = ff_MPV_encode_init,
    .encode2        = ff_MPV_encode_picture,
    .close          = ff_MPV_encode_end,
    .pix_fmts= (const enum AVPixelFormat[]){AV_PIX_FMT_YUV420P, AV_PIX_FMT_NONE},
    .long_name= NULL_IF_CONFIG_SMALL("H.263 / H.263-1996"),
    .priv_class     = &h263_class,
};

static const AVOption h263p_options[] = {
    { "umv",        "Use unlimited motion vectors.",    OFFSET(umvplus), AV_OPT_TYPE_INT, { .i64 = 0 }, 0, 1, VE },
    { "aiv",        "Use alternative inter VLC.",       OFFSET(alt_inter_vlc), AV_OPT_TYPE_INT, { .i64 = 0 }, 0, 1, VE },
    { "obmc",       "use overlapped block motion compensation.", OFFSET(obmc), AV_OPT_TYPE_INT, { .i64 = 0 }, 0, 1, VE },
    { "structured_slices", "Write slice start position at every GOB header instead of just GOB number.", OFFSET(h263_slice_structured), AV_OPT_TYPE_INT, { .i64 = 0 }, 0, 1, VE},
    FF_MPV_COMMON_OPTS
    { NULL },
};
static const AVClass h263p_class = {
    .class_name = "H.263p encoder",
    .item_name  = av_default_item_name,
    .option     = h263p_options,
    .version    = LIBAVUTIL_VERSION_INT,
};

AVCodec ff_h263p_encoder = {
    .name           = "h263p",
    .type           = AVMEDIA_TYPE_VIDEO,
    .id             = AV_CODEC_ID_H263P,
    .priv_data_size = sizeof(MpegEncContext),
    .init           = ff_MPV_encode_init,
    .encode2        = ff_MPV_encode_picture,
    .close          = ff_MPV_encode_end,
    .capabilities   = CODEC_CAP_SLICE_THREADS,
    .pix_fmts       = (const enum AVPixelFormat[]){ AV_PIX_FMT_YUV420P, AV_PIX_FMT_NONE },
    .long_name      = NULL_IF_CONFIG_SMALL("H.263+ / H.263-1998 / H.263 version 2"),
    .priv_class     = &h263p_class,
};

FF_MPV_GENERIC_CLASS(msmpeg4v2)

AVCodec ff_msmpeg4v2_encoder = {
    .name           = "msmpeg4v2",
    .type           = AVMEDIA_TYPE_VIDEO,
    .id             = AV_CODEC_ID_MSMPEG4V2,
    .priv_data_size = sizeof(MpegEncContext),
    .init           = ff_MPV_encode_init,
    .encode2        = ff_MPV_encode_picture,
    .close          = ff_MPV_encode_end,
    .pix_fmts       = (const enum AVPixelFormat[]){ AV_PIX_FMT_YUV420P, AV_PIX_FMT_NONE },
    .long_name      = NULL_IF_CONFIG_SMALL("MPEG-4 part 2 Microsoft variant version 2"),
    .priv_class     = &msmpeg4v2_class,
};

FF_MPV_GENERIC_CLASS(msmpeg4v3)

AVCodec ff_msmpeg4v3_encoder = {
    .name           = "msmpeg4",
    .type           = AVMEDIA_TYPE_VIDEO,
    .id             = AV_CODEC_ID_MSMPEG4V3,
    .priv_data_size = sizeof(MpegEncContext),
    .init           = ff_MPV_encode_init,
    .encode2        = ff_MPV_encode_picture,
    .close          = ff_MPV_encode_end,
    .pix_fmts       = (const enum AVPixelFormat[]){ AV_PIX_FMT_YUV420P, AV_PIX_FMT_NONE },
    .long_name      = NULL_IF_CONFIG_SMALL("MPEG-4 part 2 Microsoft variant version 3"),
    .priv_class     = &msmpeg4v3_class,
};

FF_MPV_GENERIC_CLASS(wmv1)

AVCodec ff_wmv1_encoder = {
    .name           = "wmv1",
    .type           = AVMEDIA_TYPE_VIDEO,
    .id             = AV_CODEC_ID_WMV1,
    .priv_data_size = sizeof(MpegEncContext),
    .init           = ff_MPV_encode_init,
    .encode2        = ff_MPV_encode_picture,
    .close          = ff_MPV_encode_end,
    .pix_fmts       = (const enum AVPixelFormat[]){ AV_PIX_FMT_YUV420P, AV_PIX_FMT_NONE },
    .long_name      = NULL_IF_CONFIG_SMALL("Windows Media Video 7"),
    .priv_class     = &wmv1_class,
};<|MERGE_RESOLUTION|>--- conflicted
+++ resolved
@@ -301,43 +301,26 @@
         }
         break;
     case AV_CODEC_ID_LJPEG:
-<<<<<<< HEAD
-        if (avctx->pix_fmt != PIX_FMT_YUVJ420P &&
-            avctx->pix_fmt != PIX_FMT_YUVJ422P &&
-            avctx->pix_fmt != PIX_FMT_YUVJ444P &&
-            avctx->pix_fmt != PIX_FMT_BGR0     &&
-            avctx->pix_fmt != PIX_FMT_BGRA     &&
-            avctx->pix_fmt != PIX_FMT_BGR24    &&
-            ((avctx->pix_fmt != PIX_FMT_YUV420P &&
-              avctx->pix_fmt != PIX_FMT_YUV422P &&
-              avctx->pix_fmt != PIX_FMT_YUV444P) ||
-=======
         if (avctx->pix_fmt != AV_PIX_FMT_YUVJ420P &&
             avctx->pix_fmt != AV_PIX_FMT_YUVJ422P &&
             avctx->pix_fmt != AV_PIX_FMT_YUVJ444P &&
+            avctx->pix_fmt != AV_PIX_FMT_BGR0     &&
             avctx->pix_fmt != AV_PIX_FMT_BGRA     &&
+            avctx->pix_fmt != AV_PIX_FMT_BGR24    &&
             ((avctx->pix_fmt != AV_PIX_FMT_YUV420P &&
               avctx->pix_fmt != AV_PIX_FMT_YUV422P &&
               avctx->pix_fmt != AV_PIX_FMT_YUV444P) ||
->>>>>>> 716d413c
              avctx->strict_std_compliance > FF_COMPLIANCE_UNOFFICIAL)) {
             av_log(avctx, AV_LOG_ERROR, "colorspace not supported in LJPEG\n");
             return -1;
         }
         break;
     case AV_CODEC_ID_MJPEG:
-<<<<<<< HEAD
     case AV_CODEC_ID_AMV:
-        if (avctx->pix_fmt != PIX_FMT_YUVJ420P &&
-            avctx->pix_fmt != PIX_FMT_YUVJ422P &&
-            ((avctx->pix_fmt != PIX_FMT_YUV420P &&
-              avctx->pix_fmt != PIX_FMT_YUV422P) ||
-=======
         if (avctx->pix_fmt != AV_PIX_FMT_YUVJ420P &&
             avctx->pix_fmt != AV_PIX_FMT_YUVJ422P &&
             ((avctx->pix_fmt != AV_PIX_FMT_YUV420P &&
               avctx->pix_fmt != AV_PIX_FMT_YUV422P) ||
->>>>>>> 716d413c
              avctx->strict_std_compliance > FF_COMPLIANCE_UNOFFICIAL)) {
             av_log(avctx, AV_LOG_ERROR, "colorspace not supported in jpeg\n");
             return -1;
@@ -718,13 +701,9 @@
         s->out_format = FMT_MJPEG;
         s->intra_only = 1; /* force intra only for jpeg */
         if (avctx->codec->id == AV_CODEC_ID_LJPEG &&
-<<<<<<< HEAD
-            (avctx->pix_fmt == PIX_FMT_BGR0
-             || s->avctx->pix_fmt == PIX_FMT_BGRA
-             || s->avctx->pix_fmt == PIX_FMT_BGR24)) {
-=======
-            avctx->pix_fmt   == AV_PIX_FMT_BGRA) {
->>>>>>> 716d413c
+            (avctx->pix_fmt == AV_PIX_FMT_BGR0
+             || s->avctx->pix_fmt == AV_PIX_FMT_BGRA
+             || s->avctx->pix_fmt == AV_PIX_FMT_BGR24)) {
             s->mjpeg_vsample[0] = s->mjpeg_hsample[0] =
             s->mjpeg_vsample[1] = s->mjpeg_hsample[1] =
             s->mjpeg_vsample[2] = s->mjpeg_hsample[2] = 1;
