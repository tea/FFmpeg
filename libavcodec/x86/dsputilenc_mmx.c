/*
 * MMX optimized DSP utils
 * Copyright (c) 2000, 2001 Fabrice Bellard
 * Copyright (c) 2002-2004 Michael Niedermayer <michaelni@gmx.at>
 *
 * MMX optimization by Nick Kurshev <nickols_k@mail.ru>
 *
 * This file is part of FFmpeg.
 *
 * FFmpeg is free software; you can redistribute it and/or
 * modify it under the terms of the GNU Lesser General Public
 * License as published by the Free Software Foundation; either
 * version 2.1 of the License, or (at your option) any later version.
 *
 * FFmpeg is distributed in the hope that it will be useful,
 * but WITHOUT ANY WARRANTY; without even the implied warranty of
 * MERCHANTABILITY or FITNESS FOR A PARTICULAR PURPOSE.  See the GNU
 * Lesser General Public License for more details.
 *
 * You should have received a copy of the GNU Lesser General Public
 * License along with FFmpeg; if not, write to the Free Software
 * Foundation, Inc., 51 Franklin Street, Fifth Floor, Boston, MA 02110-1301 USA
 */

#include "libavutil/attributes.h"
#include "libavutil/cpu.h"
#include "libavutil/x86/asm.h"
#include "libavutil/x86/cpu.h"
#include "libavcodec/dsputil.h"
#include "libavcodec/mpegvideo.h"
#include "dsputil_x86.h"

void ff_get_pixels_mmx(int16_t *block, const uint8_t *pixels, int line_size);
void ff_get_pixels_sse2(int16_t *block, const uint8_t *pixels, int line_size);
void ff_diff_pixels_mmx(int16_t *block, const uint8_t *s1, const uint8_t *s2,
                        int stride);
void ff_diff_pixels_sse2(int16_t *block, const uint8_t *s1, const uint8_t *s2,
                         int stride);
int ff_sum_abs_dctelem_mmx(int16_t *block);
int ff_sum_abs_dctelem_mmxext(int16_t *block);
int ff_sum_abs_dctelem_sse2(int16_t *block);
int ff_sum_abs_dctelem_ssse3(int16_t *block);
int ff_sse8_mmx(MpegEncContext *v, uint8_t *pix1, uint8_t *pix2,
                int line_size, int h);
int ff_sse16_mmx(MpegEncContext *v, uint8_t *pix1, uint8_t *pix2,
                 int line_size, int h);
int ff_sse16_sse2(MpegEncContext *v, uint8_t *pix1, uint8_t *pix2,
                  int line_size, int h);
int ff_hf_noise8_mmx(uint8_t *pix1, int lsize, int h);
int ff_hf_noise16_mmx(uint8_t *pix1, int lsize, int h);

#define hadamard_func(cpu)                                              \
    int ff_hadamard8_diff_ ## cpu(MpegEncContext *s, uint8_t *src1,     \
                                  uint8_t *src2, int stride, int h);    \
    int ff_hadamard8_diff16_ ## cpu(MpegEncContext *s, uint8_t *src1,   \
                                    uint8_t *src2, int stride, int h);

hadamard_func(mmx)
hadamard_func(mmxext)
hadamard_func(sse2)
hadamard_func(ssse3)

#if HAVE_YASM

static int nsse16_mmx(MpegEncContext *c, uint8_t *pix1, uint8_t *pix2,
                      int line_size, int h)
{
    int score1, score2;

    if (c)
        score1 = c->dsp.sse[0](c, pix1, pix2, line_size, h);
    else
        score1 = ff_sse16_mmx(c, pix1, pix2, line_size, h);
    score2 = ff_hf_noise16_mmx(pix1, line_size, h) + ff_hf_noise8_mmx(pix1+8, line_size, h)
           - ff_hf_noise16_mmx(pix2, line_size, h) - ff_hf_noise8_mmx(pix2+8, line_size, h);

    if (c)
        return score1 + FFABS(score2) * c->avctx->nsse_weight;
    else
        return score1 + FFABS(score2) * 8;
}

static int nsse8_mmx(MpegEncContext *c, uint8_t *pix1, uint8_t *pix2,
                     int line_size, int h)
{
    int score1 = ff_sse8_mmx(c, pix1, pix2, line_size, h);
    int score2 = ff_hf_noise8_mmx(pix1, line_size, h) -
                 ff_hf_noise8_mmx(pix2, line_size, h);

    if (c)
        return score1 + FFABS(score2) * c->avctx->nsse_weight;
    else
        return score1 + FFABS(score2) * 8;
}

#endif /* HAVE_YASM */

#if HAVE_INLINE_ASM

static int vsad_intra16_mmx(MpegEncContext *v, uint8_t *pix, uint8_t *dummy,
                            int line_size, int h)
{
    int tmp;

    av_assert2((((int) pix) & 7) == 0);
    av_assert2((line_size & 7) == 0);

#define SUM(in0, in1, out0, out1)               \
    "movq (%0), %%mm2\n"                        \
    "movq 8(%0), %%mm3\n"                       \
    "add %2,%0\n"                               \
    "movq %%mm2, " #out0 "\n"                   \
    "movq %%mm3, " #out1 "\n"                   \
    "psubusb " #in0 ", %%mm2\n"                 \
    "psubusb " #in1 ", %%mm3\n"                 \
    "psubusb " #out0 ", " #in0 "\n"             \
    "psubusb " #out1 ", " #in1 "\n"             \
    "por %%mm2, " #in0 "\n"                     \
    "por %%mm3, " #in1 "\n"                     \
    "movq " #in0 ", %%mm2\n"                    \
    "movq " #in1 ", %%mm3\n"                    \
    "punpcklbw %%mm7, " #in0 "\n"               \
    "punpcklbw %%mm7, " #in1 "\n"               \
    "punpckhbw %%mm7, %%mm2\n"                  \
    "punpckhbw %%mm7, %%mm3\n"                  \
    "paddw " #in1 ", " #in0 "\n"                \
    "paddw %%mm3, %%mm2\n"                      \
    "paddw %%mm2, " #in0 "\n"                   \
    "paddw " #in0 ", %%mm6\n"


    __asm__ volatile (
        "movl    %3, %%ecx\n"
        "pxor %%mm6, %%mm6\n"
        "pxor %%mm7, %%mm7\n"
        "movq  (%0), %%mm0\n"
        "movq 8(%0), %%mm1\n"
        "add %2, %0\n"
        "jmp 2f\n"
        "1:\n"

        SUM(%%mm4, %%mm5, %%mm0, %%mm1)
        "2:\n"
        SUM(%%mm0, %%mm1, %%mm4, %%mm5)

        "subl $2, %%ecx\n"
        "jnz 1b\n"

        "movq  %%mm6, %%mm0\n"
        "psrlq $32,   %%mm6\n"
        "paddw %%mm6, %%mm0\n"
        "movq  %%mm0, %%mm6\n"
        "psrlq $16,   %%mm0\n"
        "paddw %%mm6, %%mm0\n"
        "movd  %%mm0, %1\n"
        : "+r" (pix), "=r" (tmp)
        : "r" ((x86_reg) line_size), "m" (h)
        : "%ecx");

    return tmp & 0xFFFF;
}
#undef SUM

static int vsad_intra16_mmxext(MpegEncContext *v, uint8_t *pix, uint8_t *dummy,
                               int line_size, int h)
{
    int tmp;

    av_assert2((((int) pix) & 7) == 0);
    av_assert2((line_size & 7) == 0);

#define SUM(in0, in1, out0, out1)               \
    "movq (%0), " #out0 "\n"                    \
    "movq 8(%0), " #out1 "\n"                   \
    "add %2, %0\n"                              \
    "psadbw " #out0 ", " #in0 "\n"              \
    "psadbw " #out1 ", " #in1 "\n"              \
    "paddw " #in1 ", " #in0 "\n"                \
    "paddw " #in0 ", %%mm6\n"

    __asm__ volatile (
        "movl %3, %%ecx\n"
        "pxor %%mm6, %%mm6\n"
        "pxor %%mm7, %%mm7\n"
        "movq (%0), %%mm0\n"
        "movq 8(%0), %%mm1\n"
        "add %2, %0\n"
        "jmp 2f\n"
        "1:\n"

        SUM(%%mm4, %%mm5, %%mm0, %%mm1)
        "2:\n"
        SUM(%%mm0, %%mm1, %%mm4, %%mm5)

        "subl $2, %%ecx\n"
        "jnz 1b\n"

        "movd %%mm6, %1\n"
        : "+r" (pix), "=r" (tmp)
        : "r" ((x86_reg) line_size), "m" (h)
        : "%ecx");

    return tmp;
}
#undef SUM

static int vsad16_mmx(MpegEncContext *v, uint8_t *pix1, uint8_t *pix2,
                      int line_size, int h)
{
    int tmp;

    av_assert2((((int) pix1) & 7) == 0);
    av_assert2((((int) pix2) & 7) == 0);
    av_assert2((line_size & 7) == 0);

#define SUM(in0, in1, out0, out1)       \
    "movq (%0), %%mm2\n"                \
    "movq (%1), " #out0 "\n"            \
    "movq 8(%0), %%mm3\n"               \
    "movq 8(%1), " #out1 "\n"           \
    "add %3, %0\n"                      \
    "add %3, %1\n"                      \
    "psubb " #out0 ", %%mm2\n"          \
    "psubb " #out1 ", %%mm3\n"          \
    "pxor %%mm7, %%mm2\n"               \
    "pxor %%mm7, %%mm3\n"               \
    "movq %%mm2, " #out0 "\n"           \
    "movq %%mm3, " #out1 "\n"           \
    "psubusb " #in0 ", %%mm2\n"         \
    "psubusb " #in1 ", %%mm3\n"         \
    "psubusb " #out0 ", " #in0 "\n"     \
    "psubusb " #out1 ", " #in1 "\n"     \
    "por %%mm2, " #in0 "\n"             \
    "por %%mm3, " #in1 "\n"             \
    "movq " #in0 ", %%mm2\n"            \
    "movq " #in1 ", %%mm3\n"            \
    "punpcklbw %%mm7, " #in0 "\n"       \
    "punpcklbw %%mm7, " #in1 "\n"       \
    "punpckhbw %%mm7, %%mm2\n"          \
    "punpckhbw %%mm7, %%mm3\n"          \
    "paddw " #in1 ", " #in0 "\n"        \
    "paddw %%mm3, %%mm2\n"              \
    "paddw %%mm2, " #in0 "\n"           \
    "paddw " #in0 ", %%mm6\n"


    __asm__ volatile (
        "movl %4, %%ecx\n"
        "pxor %%mm6, %%mm6\n"
        "pcmpeqw %%mm7, %%mm7\n"
        "psllw $15, %%mm7\n"
        "packsswb %%mm7, %%mm7\n"
        "movq (%0), %%mm0\n"
        "movq (%1), %%mm2\n"
        "movq 8(%0), %%mm1\n"
        "movq 8(%1), %%mm3\n"
        "add %3, %0\n"
        "add %3, %1\n"
        "psubb %%mm2, %%mm0\n"
        "psubb %%mm3, %%mm1\n"
        "pxor %%mm7, %%mm0\n"
        "pxor %%mm7, %%mm1\n"
        "jmp 2f\n"
        "1:\n"

        SUM(%%mm4, %%mm5, %%mm0, %%mm1)
        "2:\n"
        SUM(%%mm0, %%mm1, %%mm4, %%mm5)

        "subl $2, %%ecx\n"
        "jnz 1b\n"

        "movq %%mm6, %%mm0\n"
        "psrlq $32, %%mm6\n"
        "paddw %%mm6, %%mm0\n"
        "movq %%mm0, %%mm6\n"
        "psrlq $16, %%mm0\n"
        "paddw %%mm6, %%mm0\n"
        "movd %%mm0, %2\n"
        : "+r" (pix1), "+r" (pix2), "=r" (tmp)
        : "r" ((x86_reg) line_size), "m" (h)
        : "%ecx");

    return tmp & 0x7FFF;
}
#undef SUM

static int vsad16_mmxext(MpegEncContext *v, uint8_t *pix1, uint8_t *pix2,
                         int line_size, int h)
{
    int tmp;

    av_assert2((((int) pix1) & 7) == 0);
    av_assert2((((int) pix2) & 7) == 0);
    av_assert2((line_size & 7) == 0);

#define SUM(in0, in1, out0, out1)               \
    "movq (%0), " #out0 "\n"                    \
    "movq (%1), %%mm2\n"                        \
    "movq 8(%0), " #out1 "\n"                   \
    "movq 8(%1), %%mm3\n"                       \
    "add %3, %0\n"                              \
    "add %3, %1\n"                              \
    "psubb %%mm2, " #out0 "\n"                  \
    "psubb %%mm3, " #out1 "\n"                  \
    "pxor %%mm7, " #out0 "\n"                   \
    "pxor %%mm7, " #out1 "\n"                   \
    "psadbw " #out0 ", " #in0 "\n"              \
    "psadbw " #out1 ", " #in1 "\n"              \
    "paddw " #in1 ", " #in0 "\n"                \
    "paddw " #in0 ", %%mm6\n    "

    __asm__ volatile (
        "movl %4, %%ecx\n"
        "pxor %%mm6, %%mm6\n"
        "pcmpeqw %%mm7, %%mm7\n"
        "psllw $15, %%mm7\n"
        "packsswb %%mm7, %%mm7\n"
        "movq (%0), %%mm0\n"
        "movq (%1), %%mm2\n"
        "movq 8(%0), %%mm1\n"
        "movq 8(%1), %%mm3\n"
        "add %3, %0\n"
        "add %3, %1\n"
        "psubb %%mm2, %%mm0\n"
        "psubb %%mm3, %%mm1\n"
        "pxor %%mm7, %%mm0\n"
        "pxor %%mm7, %%mm1\n"
        "jmp 2f\n"
        "1:\n"

        SUM(%%mm4, %%mm5, %%mm0, %%mm1)
        "2:\n"
        SUM(%%mm0, %%mm1, %%mm4, %%mm5)

        "subl $2, %%ecx\n"
        "jnz 1b\n"

        "movd %%mm6, %2\n"
        : "+r" (pix1), "+r" (pix2), "=r" (tmp)
        : "r" ((x86_reg) line_size), "m" (h)
        : "%ecx");

    return tmp;
}
#undef SUM


#endif /* HAVE_INLINE_ASM */

av_cold void ff_dsputilenc_init_mmx(DSPContext *c, AVCodecContext *avctx,
                                    unsigned high_bit_depth)
{
    int cpu_flags = av_get_cpu_flags();

    if (EXTERNAL_MMX(cpu_flags)) {
        if (!high_bit_depth)
            c->get_pixels = ff_get_pixels_mmx;
        c->diff_pixels = ff_diff_pixels_mmx;
    }

    if (EXTERNAL_SSE2(cpu_flags))
        if (!high_bit_depth)
            c->get_pixels = ff_get_pixels_sse2;

#if HAVE_INLINE_ASM
    if (INLINE_MMX(cpu_flags)) {
<<<<<<< HEAD
        if (!high_bit_depth &&
            (dct_algo == FF_DCT_AUTO || dct_algo == FF_DCT_MMX))
            c->fdct = ff_fdct_mmx;

=======
        c->sum_abs_dctelem = sum_abs_dctelem_mmx;

        c->sse[0]  = sse16_mmx;
        c->sse[1]  = sse8_mmx;
>>>>>>> a9aee08d
        c->vsad[4] = vsad_intra16_mmx;

        if (!(avctx->flags & CODEC_FLAG_BITEXACT)) {
            c->vsad[0]      = vsad16_mmx;
        }
    }

    if (INLINE_MMXEXT(cpu_flags)) {
<<<<<<< HEAD
        if (!high_bit_depth &&
            (dct_algo == FF_DCT_AUTO || dct_algo == FF_DCT_MMX))
            c->fdct = ff_fdct_mmxext;

=======
        c->sum_abs_dctelem = sum_abs_dctelem_mmxext;
>>>>>>> a9aee08d
        c->vsad[4]         = vsad_intra16_mmxext;

        if (!(avctx->flags & CODEC_FLAG_BITEXACT)) {
            c->vsad[0] = vsad16_mmxext;
        }
    }

    if (INLINE_SSE2(cpu_flags)) {
<<<<<<< HEAD
        if (!high_bit_depth &&
            (dct_algo == FF_DCT_AUTO || dct_algo == FF_DCT_MMX))
            c->fdct = ff_fdct_sse2;
=======
        c->sum_abs_dctelem = sum_abs_dctelem_sse2;
>>>>>>> a9aee08d
    }

#if HAVE_SSSE3_INLINE
    if (INLINE_SSSE3(cpu_flags)) {
    }
#endif
#endif /* HAVE_INLINE_ASM */

    if (EXTERNAL_MMX(cpu_flags)) {
        c->hadamard8_diff[0] = ff_hadamard8_diff16_mmx;
        c->hadamard8_diff[1] = ff_hadamard8_diff_mmx;
        c->sum_abs_dctelem   = ff_sum_abs_dctelem_mmx;
        c->sse[0]            = ff_sse16_mmx;
        c->sse[1]            = ff_sse8_mmx;
#if HAVE_YASM
        c->nsse[0]           = nsse16_mmx;
        c->nsse[1]           = nsse8_mmx;
#endif
    }

    if (EXTERNAL_MMXEXT(cpu_flags)) {
        c->hadamard8_diff[0] = ff_hadamard8_diff16_mmxext;
        c->hadamard8_diff[1] = ff_hadamard8_diff_mmxext;
        c->sum_abs_dctelem   = ff_sum_abs_dctelem_mmxext;
    }

    if (EXTERNAL_SSE2(cpu_flags)) {
        c->sse[0] = ff_sse16_sse2;
        c->sum_abs_dctelem   = ff_sum_abs_dctelem_sse2;
        c->diff_pixels = ff_diff_pixels_sse2;

#if HAVE_ALIGNED_STACK
        c->hadamard8_diff[0] = ff_hadamard8_diff16_sse2;
        c->hadamard8_diff[1] = ff_hadamard8_diff_sse2;
#endif
    }

    if (EXTERNAL_SSSE3(cpu_flags)) {
        c->sum_abs_dctelem   = ff_sum_abs_dctelem_ssse3;
#if HAVE_ALIGNED_STACK
        c->hadamard8_diff[0] = ff_hadamard8_diff16_ssse3;
        c->hadamard8_diff[1] = ff_hadamard8_diff_ssse3;
#endif
    }

    ff_dsputil_init_pix_mmx(c, avctx);
}<|MERGE_RESOLUTION|>--- conflicted
+++ resolved
@@ -365,17 +365,6 @@
 
 #if HAVE_INLINE_ASM
     if (INLINE_MMX(cpu_flags)) {
-<<<<<<< HEAD
-        if (!high_bit_depth &&
-            (dct_algo == FF_DCT_AUTO || dct_algo == FF_DCT_MMX))
-            c->fdct = ff_fdct_mmx;
-
-=======
-        c->sum_abs_dctelem = sum_abs_dctelem_mmx;
-
-        c->sse[0]  = sse16_mmx;
-        c->sse[1]  = sse8_mmx;
->>>>>>> a9aee08d
         c->vsad[4] = vsad_intra16_mmx;
 
         if (!(avctx->flags & CODEC_FLAG_BITEXACT)) {
@@ -384,14 +373,6 @@
     }
 
     if (INLINE_MMXEXT(cpu_flags)) {
-<<<<<<< HEAD
-        if (!high_bit_depth &&
-            (dct_algo == FF_DCT_AUTO || dct_algo == FF_DCT_MMX))
-            c->fdct = ff_fdct_mmxext;
-
-=======
-        c->sum_abs_dctelem = sum_abs_dctelem_mmxext;
->>>>>>> a9aee08d
         c->vsad[4]         = vsad_intra16_mmxext;
 
         if (!(avctx->flags & CODEC_FLAG_BITEXACT)) {
@@ -400,13 +381,6 @@
     }
 
     if (INLINE_SSE2(cpu_flags)) {
-<<<<<<< HEAD
-        if (!high_bit_depth &&
-            (dct_algo == FF_DCT_AUTO || dct_algo == FF_DCT_MMX))
-            c->fdct = ff_fdct_sse2;
-=======
-        c->sum_abs_dctelem = sum_abs_dctelem_sse2;
->>>>>>> a9aee08d
     }
 
 #if HAVE_SSSE3_INLINE
