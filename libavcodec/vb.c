--- conflicted
+++ resolved
@@ -73,13 +73,8 @@
         av_log(c->avctx, AV_LOG_ERROR, "Palette data runs beyond chunk size\n");
         return;
     }
-<<<<<<< HEAD
-    for(i = start; i <= start + size; i++)
+    for (i = start; i <= start + size; i++)
         c->pal[i] = 0xFFU << 24 | bytestream2_get_be24(&c->stream);
-=======
-    for (i = start; i <= start + size; i++)
-        c->pal[i] = bytestream2_get_be24(&c->stream);
->>>>>>> 6689474b
 }
 
 static inline int check_pixel(uint8_t *buf, uint8_t *start, uint8_t *end)
