--- conflicted
+++ resolved
@@ -82,21 +82,7 @@
 {
     OggVorbisContext *context = avccontext->priv_data;
     double cfreq;
-    int r;
-
-<<<<<<< HEAD
-    if (avccontext->flags & CODEC_FLAG_QSCALE) {
-        /* variable bitrate */
-        float quality = avccontext->global_quality / (float)FF_QP2LAMBDA;
-        r = vorbis_encode_setup_vbr(vi, avccontext->channels,
-                                    avccontext->sample_rate,
-                                    quality / 10.0);
-        if (r) {
-            av_log(avccontext, AV_LOG_ERROR,
-                   "Unable to set quality to %g: %s\n", quality, error(r, &r));
-            return r;
-        }
-=======
+
     if (avccontext->flags & CODEC_FLAG_QSCALE || !avccontext->bit_rate) {
         /* variable bitrate
          * NOTE: we use the oggenc range of -1 to 10 for global_quality for
@@ -110,28 +96,15 @@
                                     avccontext->sample_rate,
                                     q / 10.0))
             return -1;
->>>>>>> be209bda
     } else {
         int minrate = avccontext->rc_min_rate > 0 ? avccontext->rc_min_rate : -1;
         int maxrate = avccontext->rc_max_rate > 0 ? avccontext->rc_max_rate : -1;
 
         /* constant bitrate */
-<<<<<<< HEAD
-        r = vorbis_encode_setup_managed(vi, avccontext->channels,
-                                        avccontext->sample_rate, minrate,
-                                        avccontext->bit_rate, maxrate);
-        if (r) {
-            av_log(avccontext, AV_LOG_ERROR,
-                   "Unable to set CBR to %d: %s\n", avccontext->bit_rate,
-                   error(r, &r));
-            return r;
-        }
-=======
         if (vorbis_encode_setup_managed(vi, avccontext->channels,
                                         avccontext->sample_rate, maxrate,
                                         avccontext->bit_rate, minrate))
             return -1;
->>>>>>> be209bda
 
         /* variable bitrate by estimate, disable slow rate management */
         if (minrate == -1 && maxrate == -1)
