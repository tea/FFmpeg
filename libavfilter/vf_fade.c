/*
 * Copyright (c) 2010 Brandon Mintern
 * Copyright (c) 2007 Bobby Bingham
 *
 * This file is part of FFmpeg.
 *
 * FFmpeg is free software; you can redistribute it and/or
 * modify it under the terms of the GNU Lesser General Public
 * License as published by the Free Software Foundation; either
 * version 2.1 of the License, or (at your option) any later version.
 *
 * FFmpeg is distributed in the hope that it will be useful,
 * but WITHOUT ANY WARRANTY; without even the implied warranty of
 * MERCHANTABILITY or FITNESS FOR A PARTICULAR PURPOSE.  See the GNU
 * Lesser General Public License for more details.
 *
 * You should have received a copy of the GNU Lesser General Public
 * License along with FFmpeg; if not, write to the Free Software
 * Foundation, Inc., 51 Franklin Street, Fifth Floor, Boston, MA 02110-1301 USA
 */

/**
 * @file
 * video fade filter
 * based heavily on vf_negate.c by Bobby Bingham
 */

#include "libavutil/avstring.h"
#include "libavutil/eval.h"
#include "libavutil/opt.h"
#include "libavutil/pixdesc.h"
#include "avfilter.h"
<<<<<<< HEAD
#include "drawutils.h"
#include "internal.h"

#define R 0
#define G 1
#define B 2
#define A 3

#define Y 0
#define U 1
#define V 2
=======
#include "video.h"
>>>>>>> 3f9d6e42

typedef struct {
    const AVClass *class;
    int factor, fade_per_frame;
    unsigned int frame_index, start_frame, stop_frame, nb_frames;
    int hsub, vsub, bpp;
    unsigned int black_level, black_level_scaled;
    uint8_t is_packed_rgb;
    uint8_t rgba_map[4];
    int alpha;

    char *type;
} FadeContext;

#define OFFSET(x) offsetof(FadeContext, x)

static const AVOption fade_options[] = {
    { "type",        "set the fade direction",                     OFFSET(type),        AV_OPT_TYPE_STRING, {.str = "in" }, CHAR_MIN, CHAR_MAX },
    { "t",           "set the fade direction",                     OFFSET(type),        AV_OPT_TYPE_STRING, {.str = "in" }, CHAR_MIN, CHAR_MAX },
    { "start_frame", "set expression of frame to start fading",    OFFSET(start_frame), AV_OPT_TYPE_INT, {.dbl = 0    }, 0, INT_MAX },
    { "s",           "set expression of frame to start fading",    OFFSET(start_frame), AV_OPT_TYPE_INT, {.dbl = 0    }, 0, INT_MAX },
    { "nb_frames",   "set expression for fade duration in frames", OFFSET(nb_frames),   AV_OPT_TYPE_INT, {.dbl = 25   }, 0, INT_MAX },
    { "n",           "set expression for fade duration in frames", OFFSET(nb_frames),   AV_OPT_TYPE_INT, {.dbl = 25   }, 0, INT_MAX },
    { "alpha",       "fade alpha if it is available on the input", OFFSET(alpha),       AV_OPT_TYPE_INT, {.dbl = 0    }, 0,       1 },
    {NULL},
};

static const char *fade_get_name(void *ctx)
{
    return "fade";
}

static const AVClass fade_class = {
    "FadeContext",
    fade_get_name,
    fade_options
};

static av_cold int init(AVFilterContext *ctx, const char *args, void *opaque)
{
    FadeContext *fade = ctx->priv;
    int ret = 0;
    char *args1, *expr, *bufptr = NULL;

    fade->class = &fade_class;
    av_opt_set_defaults(fade);

    if (!(args1 = av_strdup(args))) {
        ret = AVERROR(ENOMEM);
        goto end;
    }

    if (expr = av_strtok(args1, ":", &bufptr)) {
        av_free(fade->type);
        if (!(fade->type = av_strdup(expr))) {
            ret = AVERROR(ENOMEM);
            goto end;
        }
    }
    if (expr = av_strtok(NULL, ":", &bufptr)) {
        if ((ret = av_opt_set(fade, "start_frame", expr, 0)) < 0) {
            av_log(ctx, AV_LOG_ERROR,
                   "Invalid value '%s' for start_frame option\n", expr);
            return ret;
        }
    }
    if (expr = av_strtok(NULL, ":", &bufptr)) {
        if ((ret = av_opt_set(fade, "nb_frames", expr, 0)) < 0) {
            av_log(ctx, AV_LOG_ERROR,
                   "Invalid value '%s' for nb_frames option\n", expr);
            return ret;
        }
    }

    if (bufptr && (ret = av_set_options_string(fade, bufptr, "=", ":")) < 0)
        goto end;

    fade->fade_per_frame = (1 << 16) / fade->nb_frames;
    if (!strcmp(fade->type, "in"))
        fade->factor = 0;
    else if (!strcmp(fade->type, "out")) {
        fade->fade_per_frame = -fade->fade_per_frame;
        fade->factor = (1 << 16);
    } else {
        av_log(ctx, AV_LOG_ERROR,
               "Type argument must be 'in' or 'out' but '%s' was specified\n", fade->type);
        ret = AVERROR(EINVAL);
        goto end;
    }
    fade->stop_frame = fade->start_frame + fade->nb_frames;

    av_log(ctx, AV_LOG_INFO,
           "type:%s start_frame:%d nb_frames:%d alpha:%d\n",
           fade->type, fade->start_frame, fade->nb_frames, fade->alpha);

end:
    av_free(args1);
    return ret;
}

static av_cold void uninit(AVFilterContext *ctx)
{
    FadeContext *fade = ctx->priv;

    av_freep(&fade->type);
}

static int query_formats(AVFilterContext *ctx)
{
    static const enum PixelFormat pix_fmts[] = {
        PIX_FMT_YUV444P,  PIX_FMT_YUV422P,  PIX_FMT_YUV420P,
        PIX_FMT_YUV411P,  PIX_FMT_YUV410P,
        PIX_FMT_YUVJ444P, PIX_FMT_YUVJ422P, PIX_FMT_YUVJ420P,
        PIX_FMT_YUV440P,  PIX_FMT_YUVJ440P,
        PIX_FMT_YUVA420P,
        PIX_FMT_RGB24,    PIX_FMT_BGR24,
        PIX_FMT_ARGB,     PIX_FMT_ABGR,
        PIX_FMT_RGBA,     PIX_FMT_BGRA,
        PIX_FMT_NONE
    };

    avfilter_set_common_pixel_formats(ctx, avfilter_make_format_list(pix_fmts));
    return 0;
}

const static enum PixelFormat studio_level_pix_fmts[] = {
    PIX_FMT_YUV444P,  PIX_FMT_YUV422P,  PIX_FMT_YUV420P,
    PIX_FMT_YUV411P,  PIX_FMT_YUV410P,
    PIX_FMT_YUV440P,
    PIX_FMT_NONE
};

static enum PixelFormat alpha_pix_fmts[] = {
    PIX_FMT_YUVA420P,
    PIX_FMT_ARGB, PIX_FMT_ABGR,
    PIX_FMT_RGBA, PIX_FMT_BGRA,
    PIX_FMT_NONE
};

static int config_props(AVFilterLink *inlink)
{
    FadeContext *fade = inlink->dst->priv;
    const AVPixFmtDescriptor *pixdesc = &av_pix_fmt_descriptors[inlink->format];

    fade->hsub = pixdesc->log2_chroma_w;
    fade->vsub = pixdesc->log2_chroma_h;

    fade->bpp = av_get_bits_per_pixel(pixdesc) >> 3;
    fade->alpha = fade->alpha ? ff_fmt_is_in(inlink->format, alpha_pix_fmts) : 0;
    fade->is_packed_rgb = ff_fill_rgba_map(fade->rgba_map, inlink->format) >= 0;

    /* use CCIR601/709 black level for studio-level pixel non-alpha components */
    fade->black_level =
            ff_fmt_is_in(inlink->format, studio_level_pix_fmts) && !fade->alpha ? 16 : 0;
    /* 32768 = 1 << 15, it is an integer representation
     * of 0.5 and is for rounding. */
    fade->black_level_scaled = (fade->black_level << 16) + 32768;
    return 0;
}

static void fade_plane(int y, int h, int w,
                       int fade_factor, int black_level, int black_level_scaled,
                       uint8_t offset, uint8_t step, int bytes_per_plane,
                       uint8_t *data, int line_size)
{
    uint8_t *p;
    int i, j;

    /* luma, alpha or rgb plane */
    for (i = 0; i < h; i++) {
        p = data + offset + (y+i) * line_size;
        for (j = 0; j < w * bytes_per_plane; j++) {
            /* fade->factor is using 16 lower-order bits for decimal places. */
            *p = ((*p - black_level) * fade_factor + black_level_scaled) >> 16;
            p+=step;
        }
    }
}

static void draw_slice(AVFilterLink *inlink, int y, int h, int slice_dir)
{
    FadeContext *fade = inlink->dst->priv;
    AVFilterBufferRef *outpic = inlink->cur_buf;
    uint8_t *p;
    int i, j, plane;

    if (fade->factor < UINT16_MAX) {
        if (fade->alpha) {
            // alpha only
            plane = fade->is_packed_rgb ? 0 : A; // alpha is on plane 0 for packed formats
                                                 // or plane 3 for planar formats
            fade_plane(y, h, inlink->w,
                       fade->factor, fade->black_level, fade->black_level_scaled,
                       fade->is_packed_rgb ? fade->rgba_map[A] : 0, // alpha offset for packed formats
                       fade->is_packed_rgb ? 4 : 1,                 // pixstep for 8 bit packed formats
                       1, outpic->data[plane], outpic->linesize[plane]);
        } else {
            /* luma or rgb plane */
            fade_plane(y, h, inlink->w,
                       fade->factor, fade->black_level, fade->black_level_scaled,
                       0, 1, // offset & pixstep for Y plane or RGB packed format
                       fade->bpp, outpic->data[0], outpic->linesize[0]);
            if (outpic->data[1] && outpic->data[2]) {
                /* chroma planes */
                for (plane = 1; plane < 3; plane++) {
                    for (i = 0; i < h; i++) {
                        p = outpic->data[plane] + ((y+i) >> fade->vsub) * outpic->linesize[plane];
                        for (j = 0; j < inlink->w >> fade->hsub; j++) {
                            /* 8421367 = ((128 << 1) + 1) << 15. It is an integer
                             * representation of 128.5. The .5 is for rounding
                             * purposes. */
                            *p = ((*p - 128) * fade->factor + 8421367) >> 16;
                            p++;
                        }
                    }
                }
            }
        }
    }

    avfilter_draw_slice(inlink->dst->outputs[0], y, h, slice_dir);
}

static void end_frame(AVFilterLink *inlink)
{
    FadeContext *fade = inlink->dst->priv;

    avfilter_end_frame(inlink->dst->outputs[0]);

    if (fade->frame_index >= fade->start_frame &&
        fade->frame_index <= fade->stop_frame)
        fade->factor += fade->fade_per_frame;
    fade->factor = av_clip_uint16(fade->factor);
    fade->frame_index++;
}

AVFilter avfilter_vf_fade = {
    .name          = "fade",
    .description   = NULL_IF_CONFIG_SMALL("Fade in/out input video."),
    .init          = init,
    .uninit        = uninit,
    .priv_size     = sizeof(FadeContext),
    .query_formats = query_formats,

    .inputs    = (const AVFilterPad[]) {{ .name      = "default",
                                    .type            = AVMEDIA_TYPE_VIDEO,
                                    .config_props    = config_props,
                                    .get_video_buffer = ff_null_get_video_buffer,
                                    .start_frame      = ff_null_start_frame,
                                    .draw_slice      = draw_slice,
                                    .end_frame       = end_frame,
                                    .min_perms       = AV_PERM_READ | AV_PERM_WRITE,
                                    .rej_perms       = AV_PERM_PRESERVE, },
                                  { .name = NULL}},
    .outputs   = (const AVFilterPad[]) {{ .name      = "default",
                                    .type            = AVMEDIA_TYPE_VIDEO, },
                                  { .name = NULL}},
};<|MERGE_RESOLUTION|>--- conflicted
+++ resolved
@@ -30,9 +30,9 @@
 #include "libavutil/opt.h"
 #include "libavutil/pixdesc.h"
 #include "avfilter.h"
-<<<<<<< HEAD
 #include "drawutils.h"
 #include "internal.h"
+#include "video.h"
 
 #define R 0
 #define G 1
@@ -42,9 +42,6 @@
 #define Y 0
 #define U 1
 #define V 2
-=======
-#include "video.h"
->>>>>>> 3f9d6e42
 
 typedef struct {
     const AVClass *class;
