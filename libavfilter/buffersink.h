/*
 * This file is part of FFmpeg.
 *
 * FFmpeg is free software; you can redistribute it and/or
 * modify it under the terms of the GNU Lesser General Public
 * License as published by the Free Software Foundation; either
 * version 2.1 of the License, or (at your option) any later version.
 *
 * FFmpeg is distributed in the hope that it will be useful,
 * but WITHOUT ANY WARRANTY; without even the implied warranty of
 * MERCHANTABILITY or FITNESS FOR A PARTICULAR PURPOSE.  See the GNU
 * Lesser General Public License for more details.
 *
 * You should have received a copy of the GNU Lesser General Public
 * License along with FFmpeg; if not, write to the Free Software
 * Foundation, Inc., 51 Franklin Street, Fifth Floor, Boston, MA 02110-1301 USA
 */

#ifndef AVFILTER_BUFFERSINK_H
#define AVFILTER_BUFFERSINK_H

/**
 * @file
 * @ingroup lavfi_buffersink
 * memory buffer sink API for audio and video
 */

#include "avfilter.h"

/**
 * @defgroup lavfi_buffersink Buffer sink API
 * @ingroup lavfi
 * @{
 */

<<<<<<< HEAD
#if FF_API_AVFILTERBUFFER
/**
 * Get an audio/video buffer data from buffer_sink and put it in bufref.
 *
 * This function works with both audio and video buffer sinks.
 *
 * @param buffer_sink pointer to a buffersink or abuffersink context
 * @param flags a combination of AV_BUFFERSINK_FLAG_* flags
 * @return >= 0 in case of success, a negative AVERROR code in case of
 * failure
 */
attribute_deprecated
int av_buffersink_get_buffer_ref(AVFilterContext *buffer_sink,
                                 AVFilterBufferRef **bufref, int flags);

/**
 * Get the number of immediately available frames.
 */
attribute_deprecated
int av_buffersink_poll_frame(AVFilterContext *ctx);

/**
 * Get a buffer with filtered data from sink and put it in buf.
 *
 * @param ctx pointer to a context of a buffersink or abuffersink AVFilter.
 * @param buf pointer to the buffer will be written here if buf is non-NULL. buf
 *            must be freed by the caller using avfilter_unref_buffer().
 *            Buf may also be NULL to query whether a buffer is ready to be
 *            output.
 *
 * @return >= 0 in case of success, a negative AVERROR code in case of
 *         failure.
 */
attribute_deprecated
int av_buffersink_read(AVFilterContext *ctx, AVFilterBufferRef **buf);

/**
 * Same as av_buffersink_read, but with the ability to specify the number of
 * samples read. This function is less efficient than av_buffersink_read(),
 * because it copies the data around.
 *
 * @param ctx pointer to a context of the abuffersink AVFilter.
 * @param buf pointer to the buffer will be written here if buf is non-NULL. buf
 *            must be freed by the caller using avfilter_unref_buffer(). buf
 *            will contain exactly nb_samples audio samples, except at the end
 *            of stream, when it can contain less than nb_samples.
 *            Buf may also be NULL to query whether a buffer is ready to be
 *            output.
 *
 * @warning do not mix this function with av_buffersink_read(). Use only one or
 * the other with a single sink, not both.
 */
attribute_deprecated
int av_buffersink_read_samples(AVFilterContext *ctx, AVFilterBufferRef **buf,
                               int nb_samples);
#endif

=======
>>>>>>> f6974fe6
/**
 * Get a frame with filtered data from sink and put it in frame.
 *
 * @param ctx    pointer to a buffersink or abuffersink filter context.
 * @param frame  pointer to an allocated frame that will be filled with data.
 *               The data must be freed using av_frame_unref() / av_frame_free()
 * @param flags  a combination of AV_BUFFERSINK_FLAG_* flags
 *
 * @return  >= 0 in for success, a negative AVERROR code for failure.
 */
int av_buffersink_get_frame_flags(AVFilterContext *ctx, AVFrame *frame, int flags);

/**
 * Tell av_buffersink_get_buffer_ref() to read video/samples buffer
 * reference, but not remove it from the buffer. This is useful if you
 * need only to read a video/samples buffer, without to fetch it.
 */
#define AV_BUFFERSINK_FLAG_PEEK 1

/**
 * Tell av_buffersink_get_buffer_ref() not to request a frame from its input.
 * If a frame is already buffered, it is read (and removed from the buffer),
 * but if no frame is present, return AVERROR(EAGAIN).
 */
#define AV_BUFFERSINK_FLAG_NO_REQUEST 2

/**
 * Struct to use for initializing a buffersink context.
 */
typedef struct {
    const enum AVPixelFormat *pixel_fmts; ///< list of allowed pixel formats, terminated by AV_PIX_FMT_NONE
} AVBufferSinkParams;

/**
 * Create an AVBufferSinkParams structure.
 *
 * Must be freed with av_free().
 */
AVBufferSinkParams *av_buffersink_params_alloc(void);

/**
 * Struct to use for initializing an abuffersink context.
 */
typedef struct {
    const enum AVSampleFormat *sample_fmts; ///< list of allowed sample formats, terminated by AV_SAMPLE_FMT_NONE
    const int64_t *channel_layouts;         ///< list of allowed channel layouts, terminated by -1
    const int *channel_counts;              ///< list of allowed channel counts, terminated by -1
    int all_channel_counts;                 ///< if not 0, accept any channel count or layout
    int *sample_rates;                      ///< list of allowed sample rates, terminated by -1
} AVABufferSinkParams;

/**
 * Create an AVABufferSinkParams structure.
 *
 * Must be freed with av_free().
 */
AVABufferSinkParams *av_abuffersink_params_alloc(void);

/**
 * Set the frame size for an audio buffer sink.
 *
 * All calls to av_buffersink_get_buffer_ref will return a buffer with
 * exactly the specified number of samples, or AVERROR(EAGAIN) if there is
 * not enough. The last buffer at EOF will be padded with 0.
 */
void av_buffersink_set_frame_size(AVFilterContext *ctx, unsigned frame_size);

/**
 * Get the frame rate of the input.
 */
AVRational av_buffersink_get_frame_rate(AVFilterContext *ctx);

/**
 * Get a frame with filtered data from sink and put it in frame.
 *
 * @param ctx pointer to a context of a buffersink or abuffersink AVFilter.
 * @param frame pointer to an allocated frame that will be filled with data.
 *              The data must be freed using av_frame_unref() / av_frame_free()
 *
 * @return
 *         - >= 0 if a frame was successfully returned.
 *         - AVERROR(EAGAIN) if no frames are available at this point; more
 *           input frames must be added to the filtergraph to get more output.
 *         - AVERROR_EOF if there will be no more output frames on this sink.
 *         - A different negative AVERROR code in other failure cases.
 */
int av_buffersink_get_frame(AVFilterContext *ctx, AVFrame *frame);

/**
 * Same as av_buffersink_get_frame(), but with the ability to specify the number
 * of samples read. This function is less efficient than
 * av_buffersink_get_frame(), because it copies the data around.
 *
 * @param ctx pointer to a context of the abuffersink AVFilter.
 * @param frame pointer to an allocated frame that will be filled with data.
 *              The data must be freed using av_frame_unref() / av_frame_free()
 *              frame will contain exactly nb_samples audio samples, except at
 *              the end of stream, when it can contain less than nb_samples.
 *
 * @return The return codes have the same meaning as for
 *         av_buffersink_get_samples().
 *
 * @warning do not mix this function with av_buffersink_get_frame(). Use only one or
 * the other with a single sink, not both.
 */
int av_buffersink_get_samples(AVFilterContext *ctx, AVFrame *frame, int nb_samples);

/**
 * @}
 */

#endif /* AVFILTER_BUFFERSINK_H */<|MERGE_RESOLUTION|>--- conflicted
+++ resolved
@@ -33,66 +33,6 @@
  * @{
  */
 
-<<<<<<< HEAD
-#if FF_API_AVFILTERBUFFER
-/**
- * Get an audio/video buffer data from buffer_sink and put it in bufref.
- *
- * This function works with both audio and video buffer sinks.
- *
- * @param buffer_sink pointer to a buffersink or abuffersink context
- * @param flags a combination of AV_BUFFERSINK_FLAG_* flags
- * @return >= 0 in case of success, a negative AVERROR code in case of
- * failure
- */
-attribute_deprecated
-int av_buffersink_get_buffer_ref(AVFilterContext *buffer_sink,
-                                 AVFilterBufferRef **bufref, int flags);
-
-/**
- * Get the number of immediately available frames.
- */
-attribute_deprecated
-int av_buffersink_poll_frame(AVFilterContext *ctx);
-
-/**
- * Get a buffer with filtered data from sink and put it in buf.
- *
- * @param ctx pointer to a context of a buffersink or abuffersink AVFilter.
- * @param buf pointer to the buffer will be written here if buf is non-NULL. buf
- *            must be freed by the caller using avfilter_unref_buffer().
- *            Buf may also be NULL to query whether a buffer is ready to be
- *            output.
- *
- * @return >= 0 in case of success, a negative AVERROR code in case of
- *         failure.
- */
-attribute_deprecated
-int av_buffersink_read(AVFilterContext *ctx, AVFilterBufferRef **buf);
-
-/**
- * Same as av_buffersink_read, but with the ability to specify the number of
- * samples read. This function is less efficient than av_buffersink_read(),
- * because it copies the data around.
- *
- * @param ctx pointer to a context of the abuffersink AVFilter.
- * @param buf pointer to the buffer will be written here if buf is non-NULL. buf
- *            must be freed by the caller using avfilter_unref_buffer(). buf
- *            will contain exactly nb_samples audio samples, except at the end
- *            of stream, when it can contain less than nb_samples.
- *            Buf may also be NULL to query whether a buffer is ready to be
- *            output.
- *
- * @warning do not mix this function with av_buffersink_read(). Use only one or
- * the other with a single sink, not both.
- */
-attribute_deprecated
-int av_buffersink_read_samples(AVFilterContext *ctx, AVFilterBufferRef **buf,
-                               int nb_samples);
-#endif
-
-=======
->>>>>>> f6974fe6
 /**
  * Get a frame with filtered data from sink and put it in frame.
  *
