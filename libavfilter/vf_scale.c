/*
 * Copyright (c) 2007 Bobby Bingham
 *
 * This file is part of FFmpeg.
 *
 * FFmpeg is free software; you can redistribute it and/or
 * modify it under the terms of the GNU Lesser General Public
 * License as published by the Free Software Foundation; either
 * version 2.1 of the License, or (at your option) any later version.
 *
 * FFmpeg is distributed in the hope that it will be useful,
 * but WITHOUT ANY WARRANTY; without even the implied warranty of
 * MERCHANTABILITY or FITNESS FOR A PARTICULAR PURPOSE.  See the GNU
 * Lesser General Public License for more details.
 *
 * You should have received a copy of the GNU Lesser General Public
 * License along with FFmpeg; if not, write to the Free Software
 * Foundation, Inc., 51 Franklin Street, Fifth Floor, Boston, MA 02110-1301 USA
 */

/**
 * @file
 * scale video filter
 */

#include <stdio.h>
#include <string.h>

#include "avfilter.h"
#include "formats.h"
#include "internal.h"
#include "video.h"
#include "libavutil/avstring.h"
#include "libavutil/eval.h"
#include "libavutil/internal.h"
#include "libavutil/mathematics.h"
#include "libavutil/opt.h"
#include "libavutil/pixdesc.h"
#include "libavutil/imgutils.h"
#include "libavutil/avassert.h"
#include "libswscale/swscale.h"

static const char *const var_names[] = {
    "in_w",   "iw",
    "in_h",   "ih",
    "out_w",  "ow",
    "out_h",  "oh",
    "a",
    "sar",
    "dar",
    "hsub",
    "vsub",
    NULL
};

enum var_name {
    VAR_IN_W,   VAR_IW,
    VAR_IN_H,   VAR_IH,
    VAR_OUT_W,  VAR_OW,
    VAR_OUT_H,  VAR_OH,
    VAR_A,
    VAR_SAR,
    VAR_DAR,
    VAR_HSUB,
    VAR_VSUB,
    VARS_NB
};

typedef struct {
    struct SwsContext *sws;     ///< software scaler context
    struct SwsContext *isws[2]; ///< software scaler context for interlaced material

    /**
     * New dimensions. Special values are:
     *   0 = original width/height
     *  -1 = keep original aspect
     */
    int w, h;
    unsigned int flags;         ///sws flags

    int hsub, vsub;             ///< chroma subsampling
    int slice_y;                ///< top of current output slice
    int input_is_pal;           ///< set to 1 if the input format is paletted
    int output_is_pal;          ///< set to 1 if the output format is paletted
    int interlaced;

    char w_expr[256];           ///< width  expression string
    char h_expr[256];           ///< height expression string
} ScaleContext;

static av_cold int init(AVFilterContext *ctx, const char *args)
{
    ScaleContext *scale = ctx->priv;
    const char *p;

    av_strlcpy(scale->w_expr, "iw", sizeof(scale->w_expr));
    av_strlcpy(scale->h_expr, "ih", sizeof(scale->h_expr));

    scale->flags = SWS_BILINEAR;
    if (args) {
        sscanf(args, "%255[^:]:%255[^:]", scale->w_expr, scale->h_expr);
        p = strstr(args,"flags=");
        if (p) {
            const AVClass *class = sws_get_class();
            const AVOption    *o = av_opt_find(&class, "sws_flags", NULL, 0,
                                               AV_OPT_SEARCH_FAKE_OBJ);
            int ret = av_opt_eval_flags(&class, o, p + 6, &scale->flags);

            if (ret < 0)
                return ret;
        }
        if(strstr(args,"interl=1")){
            scale->interlaced=1;
        }else if(strstr(args,"interl=-1"))
            scale->interlaced=-1;
    }

    return 0;
}

static av_cold void uninit(AVFilterContext *ctx)
{
    ScaleContext *scale = ctx->priv;
    sws_freeContext(scale->sws);
    sws_freeContext(scale->isws[0]);
    sws_freeContext(scale->isws[1]);
    scale->sws = NULL;
}

static int query_formats(AVFilterContext *ctx)
{
    AVFilterFormats *formats;
    enum AVPixelFormat pix_fmt;
    int ret;

    if (ctx->inputs[0]) {
        formats = NULL;
        for (pix_fmt = 0; pix_fmt < AV_PIX_FMT_NB; pix_fmt++)
            if (   sws_isSupportedInput(pix_fmt)
                && (ret = ff_add_format(&formats, pix_fmt)) < 0) {
                ff_formats_unref(&formats);
                return ret;
            }
        ff_formats_ref(formats, &ctx->inputs[0]->out_formats);
    }
    if (ctx->outputs[0]) {
        formats = NULL;
        for (pix_fmt = 0; pix_fmt < AV_PIX_FMT_NB; pix_fmt++)
            if (   (sws_isSupportedOutput(pix_fmt) || pix_fmt == AV_PIX_FMT_PAL8)
                && (ret = ff_add_format(&formats, pix_fmt)) < 0) {
                ff_formats_unref(&formats);
                return ret;
            }
        ff_formats_ref(formats, &ctx->outputs[0]->in_formats);
    }

    return 0;
}

static int config_props(AVFilterLink *outlink)
{
    AVFilterContext *ctx = outlink->src;
    AVFilterLink *inlink = outlink->src->inputs[0];
    enum AVPixelFormat outfmt = outlink->format;
    ScaleContext *scale = ctx->priv;
    const AVPixFmtDescriptor *desc = av_pix_fmt_desc_get(inlink->format);
    int64_t w, h;
    double var_values[VARS_NB], res;
    char *expr;
    int ret;

    var_values[VAR_IN_W]  = var_values[VAR_IW] = inlink->w;
    var_values[VAR_IN_H]  = var_values[VAR_IH] = inlink->h;
    var_values[VAR_OUT_W] = var_values[VAR_OW] = NAN;
    var_values[VAR_OUT_H] = var_values[VAR_OH] = NAN;
    var_values[VAR_A]     = (double) inlink->w / inlink->h;
    var_values[VAR_SAR]   = inlink->sample_aspect_ratio.num ?
        (double) inlink->sample_aspect_ratio.num / inlink->sample_aspect_ratio.den : 1;
<<<<<<< HEAD
    var_values[VAR_DAR]   = var_values[VAR_A] * var_values[VAR_SAR];
    var_values[VAR_HSUB]  = 1<<av_pix_fmt_descriptors[inlink->format].log2_chroma_w;
    var_values[VAR_VSUB]  = 1<<av_pix_fmt_descriptors[inlink->format].log2_chroma_h;
=======
    var_values[VAR_HSUB]  = 1 << desc->log2_chroma_w;
    var_values[VAR_VSUB]  = 1 << desc->log2_chroma_h;
>>>>>>> 59ee9f78

    /* evaluate width and height */
    av_expr_parse_and_eval(&res, (expr = scale->w_expr),
                           var_names, var_values,
                           NULL, NULL, NULL, NULL, NULL, 0, ctx);
    scale->w = var_values[VAR_OUT_W] = var_values[VAR_OW] = res;
    if ((ret = av_expr_parse_and_eval(&res, (expr = scale->h_expr),
                                      var_names, var_values,
                                      NULL, NULL, NULL, NULL, NULL, 0, ctx)) < 0)
        goto fail;
    scale->h = var_values[VAR_OUT_H] = var_values[VAR_OH] = res;
    /* evaluate again the width, as it may depend on the output height */
    if ((ret = av_expr_parse_and_eval(&res, (expr = scale->w_expr),
                                      var_names, var_values,
                                      NULL, NULL, NULL, NULL, NULL, 0, ctx)) < 0)
        goto fail;
    scale->w = res;

    w = scale->w;
    h = scale->h;

    /* sanity check params */
    if (w <  -1 || h <  -1) {
        av_log(ctx, AV_LOG_ERROR, "Size values less than -1 are not acceptable.\n");
        return AVERROR(EINVAL);
    }
    if (w == -1 && h == -1)
        scale->w = scale->h = 0;

    if (!(w = scale->w))
        w = inlink->w;
    if (!(h = scale->h))
        h = inlink->h;
    if (w == -1)
        w = av_rescale(h, inlink->w, inlink->h);
    if (h == -1)
        h = av_rescale(w, inlink->h, inlink->w);

    if (w > INT_MAX || h > INT_MAX ||
        (h * inlink->w) > INT_MAX  ||
        (w * inlink->h) > INT_MAX)
        av_log(ctx, AV_LOG_ERROR, "Rescaled value for width or height is too big.\n");

    outlink->w = w;
    outlink->h = h;

    /* TODO: make algorithm configurable */
<<<<<<< HEAD

    scale->input_is_pal = av_pix_fmt_descriptors[inlink->format].flags & PIX_FMT_PAL ||
                          av_pix_fmt_descriptors[inlink->format].flags & PIX_FMT_PSEUDOPAL;
    if (outfmt == AV_PIX_FMT_PAL8) outfmt = AV_PIX_FMT_BGR8;
    scale->output_is_pal = av_pix_fmt_descriptors[outfmt].flags & PIX_FMT_PAL ||
                           av_pix_fmt_descriptors[outfmt].flags & PIX_FMT_PSEUDOPAL;
=======
    av_log(ctx, AV_LOG_VERBOSE, "w:%d h:%d fmt:%s -> w:%d h:%d fmt:%s flags:0x%0x\n",
           inlink ->w, inlink ->h, av_get_pix_fmt_name(inlink->format),
           outlink->w, outlink->h, av_get_pix_fmt_name(outlink->format),
           scale->flags);

    scale->input_is_pal = desc->flags & PIX_FMT_PAL ||
                          desc->flags & PIX_FMT_PSEUDOPAL;
>>>>>>> 59ee9f78

    if (scale->sws)
        sws_freeContext(scale->sws);
    if (inlink->w == outlink->w && inlink->h == outlink->h &&
        inlink->format == outlink->format)
        scale->sws = NULL;
    else {
        scale->sws = sws_getContext(inlink ->w, inlink ->h, inlink ->format,
                                    outlink->w, outlink->h, outfmt,
                                    scale->flags, NULL, NULL, NULL);
        if (scale->isws[0])
            sws_freeContext(scale->isws[0]);
        scale->isws[0] = sws_getContext(inlink ->w, inlink ->h/2, inlink ->format,
                                        outlink->w, outlink->h/2, outfmt,
                                        scale->flags, NULL, NULL, NULL);
        if (scale->isws[1])
            sws_freeContext(scale->isws[1]);
        scale->isws[1] = sws_getContext(inlink ->w, inlink ->h/2, inlink ->format,
                                        outlink->w, outlink->h/2, outfmt,
                                        scale->flags, NULL, NULL, NULL);
        if (!scale->sws || !scale->isws[0] || !scale->isws[1])
            return AVERROR(EINVAL);
    }

    if (inlink->sample_aspect_ratio.num){
        outlink->sample_aspect_ratio = av_mul_q((AVRational){outlink->h * inlink->w, outlink->w * inlink->h}, inlink->sample_aspect_ratio);
    } else
        outlink->sample_aspect_ratio = inlink->sample_aspect_ratio;

    av_log(ctx, AV_LOG_VERBOSE, "w:%d h:%d fmt:%s sar:%d/%d -> w:%d h:%d fmt:%s sar:%d/%d flags:0x%0x\n",
           inlink ->w, inlink ->h, av_pix_fmt_descriptors[ inlink->format].name,
           inlink->sample_aspect_ratio.num, inlink->sample_aspect_ratio.den,
           outlink->w, outlink->h, av_pix_fmt_descriptors[outlink->format].name,
           outlink->sample_aspect_ratio.num, outlink->sample_aspect_ratio.den,
           scale->flags);
    return 0;

fail:
    av_log(NULL, AV_LOG_ERROR,
           "Error when evaluating the expression '%s'.\n"
           "Maybe the expression for out_w:'%s' or for out_h:'%s' is self-referencing.\n",
           expr, scale->w_expr, scale->h_expr);
    return ret;
}

static int start_frame(AVFilterLink *link, AVFilterBufferRef *picref)
{
    ScaleContext *scale = link->dst->priv;
    AVFilterLink *outlink = link->dst->outputs[0];
    AVFilterBufferRef *outpicref, *for_next_filter;
    const AVPixFmtDescriptor *desc = av_pix_fmt_desc_get(link->format);
    int ret = 0;

    if(   picref->video->w != link->w
       || picref->video->h != link->h
       || picref->format   != link->format) {
        int ret;
        snprintf(scale->w_expr, sizeof(scale->w_expr)-1, "%d", outlink->w);
        snprintf(scale->h_expr, sizeof(scale->h_expr)-1, "%d", outlink->h);

        link->dst->inputs[0]->format = picref->format;
        link->dst->inputs[0]->w      = picref->video->w;
        link->dst->inputs[0]->h      = picref->video->h;

        if ((ret = config_props(outlink)) < 0)
            av_assert0(0); //what to do here ?
    }


    if (!scale->sws) {
        outpicref = avfilter_ref_buffer(picref, ~0);
        if (!outpicref)
            return AVERROR(ENOMEM);
        return ff_start_frame(outlink, outpicref);
    }

    scale->hsub = desc->log2_chroma_w;
    scale->vsub = desc->log2_chroma_h;

    outpicref = ff_get_video_buffer(outlink, AV_PERM_WRITE|AV_PERM_ALIGN, outlink->w, outlink->h);
    if (!outpicref)
        return AVERROR(ENOMEM);

    avfilter_copy_buffer_ref_props(outpicref, picref);
    outpicref->video->w = outlink->w;
    outpicref->video->h = outlink->h;

    if(scale->output_is_pal)
        ff_set_systematic_pal2((uint32_t*)outpicref->data[1], outlink->format == AV_PIX_FMT_PAL8 ? AV_PIX_FMT_BGR8 : outlink->format);

    av_reduce(&outpicref->video->sample_aspect_ratio.num, &outpicref->video->sample_aspect_ratio.den,
              (int64_t)picref->video->sample_aspect_ratio.num * outlink->h * link->w,
              (int64_t)picref->video->sample_aspect_ratio.den * outlink->w * link->h,
              INT_MAX);

    scale->slice_y = 0;
    for_next_filter = avfilter_ref_buffer(outpicref, ~0);
    if (for_next_filter)
        ret = ff_start_frame(outlink, for_next_filter);
    else
        ret = AVERROR(ENOMEM);

    if (ret < 0) {
        avfilter_unref_bufferp(&outpicref);
        return ret;
    }

    outlink->out_buf = outpicref;
    return 0;
}

static int scale_slice(AVFilterLink *link, struct SwsContext *sws, int y, int h, int mul, int field)
{
    ScaleContext *scale = link->dst->priv;
    AVFilterBufferRef *cur_pic = link->cur_buf;
    AVFilterBufferRef *out_buf = link->dst->outputs[0]->out_buf;
    const uint8_t *in[4];
    uint8_t *out[4];
    int in_stride[4],out_stride[4];
    int i;

    for(i=0; i<4; i++){
        int vsub= ((i+1)&2) ? scale->vsub : 0;
         in_stride[i] = cur_pic->linesize[i] * mul;
        out_stride[i] = out_buf->linesize[i] * mul;
         in[i] = cur_pic->data[i] + ((y>>vsub)+field) * cur_pic->linesize[i];
        out[i] = out_buf->data[i] +            field  * out_buf->linesize[i];
    }
    if(scale->input_is_pal)
         in[1] = cur_pic->data[1];
    if(scale->output_is_pal)
        out[1] = out_buf->data[1];

    return sws_scale(sws, in, in_stride, y/mul, h,
                         out,out_stride);
}

static int draw_slice(AVFilterLink *link, int y, int h, int slice_dir)
{
    ScaleContext *scale = link->dst->priv;
    int out_h, ret;

    if (!scale->sws) {
        return ff_draw_slice(link->dst->outputs[0], y, h, slice_dir);
    }

    if (scale->slice_y == 0 && slice_dir == -1)
        scale->slice_y = link->dst->outputs[0]->h;

    if(scale->interlaced>0 || (scale->interlaced<0 && link->cur_buf->video->interlaced)){
        av_assert0(y%(2<<scale->vsub) == 0);
        out_h = scale_slice(link, scale->isws[0], y, (h+1)/2, 2, 0);
        out_h+= scale_slice(link, scale->isws[1], y,  h   /2, 2, 1);
    }else{
        out_h = scale_slice(link, scale->sws, y, h, 1, 0);
    }

    if (slice_dir == -1)
        scale->slice_y -= out_h;
    ret = ff_draw_slice(link->dst->outputs[0], scale->slice_y, out_h, slice_dir);
    if (slice_dir == 1)
        scale->slice_y += out_h;
    return ret;
}

static const AVFilterPad avfilter_vf_scale_inputs[] = {
    {
        .name        = "default",
        .type        = AVMEDIA_TYPE_VIDEO,
        .start_frame = start_frame,
        .draw_slice  = draw_slice,
        .min_perms   = AV_PERM_READ,
    },
    { NULL }
};

static const AVFilterPad avfilter_vf_scale_outputs[] = {
    {
        .name         = "default",
        .type         = AVMEDIA_TYPE_VIDEO,
        .config_props = config_props,
    },
    { NULL }
};

AVFilter avfilter_vf_scale = {
    .name      = "scale",
    .description = NULL_IF_CONFIG_SMALL("Scale the input video to width:height size and/or convert the image format."),

    .init      = init,
    .uninit    = uninit,

    .query_formats = query_formats,

    .priv_size = sizeof(ScaleContext),

    .inputs    = avfilter_vf_scale_inputs,
    .outputs   = avfilter_vf_scale_outputs,
};<|MERGE_RESOLUTION|>--- conflicted
+++ resolved
@@ -176,14 +176,9 @@
     var_values[VAR_A]     = (double) inlink->w / inlink->h;
     var_values[VAR_SAR]   = inlink->sample_aspect_ratio.num ?
         (double) inlink->sample_aspect_ratio.num / inlink->sample_aspect_ratio.den : 1;
-<<<<<<< HEAD
     var_values[VAR_DAR]   = var_values[VAR_A] * var_values[VAR_SAR];
-    var_values[VAR_HSUB]  = 1<<av_pix_fmt_descriptors[inlink->format].log2_chroma_w;
-    var_values[VAR_VSUB]  = 1<<av_pix_fmt_descriptors[inlink->format].log2_chroma_h;
-=======
     var_values[VAR_HSUB]  = 1 << desc->log2_chroma_w;
     var_values[VAR_VSUB]  = 1 << desc->log2_chroma_h;
->>>>>>> 59ee9f78
 
     /* evaluate width and height */
     av_expr_parse_and_eval(&res, (expr = scale->w_expr),
@@ -231,22 +226,12 @@
     outlink->h = h;
 
     /* TODO: make algorithm configurable */
-<<<<<<< HEAD
-
-    scale->input_is_pal = av_pix_fmt_descriptors[inlink->format].flags & PIX_FMT_PAL ||
-                          av_pix_fmt_descriptors[inlink->format].flags & PIX_FMT_PSEUDOPAL;
-    if (outfmt == AV_PIX_FMT_PAL8) outfmt = AV_PIX_FMT_BGR8;
-    scale->output_is_pal = av_pix_fmt_descriptors[outfmt].flags & PIX_FMT_PAL ||
-                           av_pix_fmt_descriptors[outfmt].flags & PIX_FMT_PSEUDOPAL;
-=======
-    av_log(ctx, AV_LOG_VERBOSE, "w:%d h:%d fmt:%s -> w:%d h:%d fmt:%s flags:0x%0x\n",
-           inlink ->w, inlink ->h, av_get_pix_fmt_name(inlink->format),
-           outlink->w, outlink->h, av_get_pix_fmt_name(outlink->format),
-           scale->flags);
 
     scale->input_is_pal = desc->flags & PIX_FMT_PAL ||
                           desc->flags & PIX_FMT_PSEUDOPAL;
->>>>>>> 59ee9f78
+    if (outfmt == AV_PIX_FMT_PAL8) outfmt = AV_PIX_FMT_BGR8;
+    scale->output_is_pal = av_pix_fmt_desc_get(outfmt)->flags & PIX_FMT_PAL ||
+                           av_pix_fmt_desc_get(outfmt)->flags & PIX_FMT_PSEUDOPAL;
 
     if (scale->sws)
         sws_freeContext(scale->sws);
@@ -277,9 +262,9 @@
         outlink->sample_aspect_ratio = inlink->sample_aspect_ratio;
 
     av_log(ctx, AV_LOG_VERBOSE, "w:%d h:%d fmt:%s sar:%d/%d -> w:%d h:%d fmt:%s sar:%d/%d flags:0x%0x\n",
-           inlink ->w, inlink ->h, av_pix_fmt_descriptors[ inlink->format].name,
+           inlink ->w, inlink ->h, av_get_pix_fmt_name( inlink->format),
            inlink->sample_aspect_ratio.num, inlink->sample_aspect_ratio.den,
-           outlink->w, outlink->h, av_pix_fmt_descriptors[outlink->format].name,
+           outlink->w, outlink->h, av_get_pix_fmt_name(outlink->format),
            outlink->sample_aspect_ratio.num, outlink->sample_aspect_ratio.den,
            scale->flags);
     return 0;
