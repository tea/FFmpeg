--- conflicted
+++ resolved
@@ -74,15 +74,9 @@
  * @{
  */
 
-<<<<<<< HEAD
 #define LIBAVUTIL_VERSION_MAJOR  52
-#define LIBAVUTIL_VERSION_MINOR  40
+#define LIBAVUTIL_VERSION_MINOR  41
 #define LIBAVUTIL_VERSION_MICRO 100
-=======
-#define LIBAVUTIL_VERSION_MAJOR 52
-#define LIBAVUTIL_VERSION_MINOR 14
-#define LIBAVUTIL_VERSION_MICRO  0
->>>>>>> a0ad5d01
 
 #define LIBAVUTIL_VERSION_INT   AV_VERSION_INT(LIBAVUTIL_VERSION_MAJOR, \
                                                LIBAVUTIL_VERSION_MINOR, \
